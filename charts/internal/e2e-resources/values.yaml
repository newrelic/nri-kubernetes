pending:
  # -- Enable crashing and pending pods
  enabled: true

cronjob:
  # -- Deploy a dummy cronjob
  enabled: true

failingJob:
  # -- Deploy a failing job
  enabled: true

daemonSet:
  # -- Deploy a dummy daemonSet
  enabled: true

statefulSet:
  # -- Deploy a dummy statefulSet
  enabled: true
  # -- Number of replicas (also determines number of PVs created)
  replicas: 2
  podSecurityContext:
    runAsUser: 0
    fsGroup: 0
  containerSecurityContext: {}

deployment:
  # -- Deploy a dummy deployment
  enabled: true

hpa:
  # -- Enable hpa resources
  enabled: true

persistentVolume:
  # -- Create PVs
  enabled: true
  # -- hostPath for the PersistentVolume (default: /mnt/, for OpenShift use: /var/tmp/e2e-storage)
  hostPath: "/var/tmp/e2e-storage"
  # -- Changes PV type to run on multi-node clusters (e.g. GKE, OpenShift on GCP)
  multiNode: false
persistentVolumeClaim:
  # -- Create PVCs
  enabled: true

loadBalancerService:
  # -- Deploy a loadBalancer service
  enabled: true
  annotations: {}
  # -- If set, will deploy service with a loadBalancerIP set to this value
  fakeIP: ""

scraper:
  # -- Deploy the scraper pod
  enabled: false

demo:
  # -- Deploy in demo mode.
  # Make entities consume non-negligible resources so metrics can be easily observed in the dashboards.
  # This setting only applies to resources that would negatively impact testing times if enabled by default
  enabled: false

# -- Variables for filesystem testing
fileSystemTest:
  fileName: 'pi.txt'

# Changes resource yaml files for running on OpenShift & MiniShift
# OpenShift currently only runs on in demo mode
openShift:
  enabled: false

# Enables running various resources on Windows nodes
# Only runs in demo mode
windows:
# -- Deploy resources on Windows Server 2019 nodes
  is2019: false
# -- Deploy resources on Windows Server 2022 nodes
  is2022: false

kube-state-metrics:
<<<<<<< HEAD
  podSecurityContext: {}
  securityContext: 
    enabled: false
=======
  metricLabelsAllowlist:
    - resourcequotas=[environment,team]
    - namespaces=[environment,team]
    - deployments=[environment,team]
    - pods=[environment,team]
  metricAnnotationsAllowList:
    - resourcequotas=[owner,description]
    - namespaces=[owner,description]
    - deployments=[owner,description]
    - pods=[owner,description]
>>>>>>> a04ca5b3
<|MERGE_RESOLUTION|>--- conflicted
+++ resolved
@@ -78,11 +78,9 @@
   is2022: false
 
 kube-state-metrics:
-<<<<<<< HEAD
   podSecurityContext: {}
   securityContext: 
     enabled: false
-=======
   metricLabelsAllowlist:
     - resourcequotas=[environment,team]
     - namespaces=[environment,team]
@@ -92,5 +90,4 @@
     - resourcequotas=[owner,description]
     - namespaces=[owner,description]
     - deployments=[owner,description]
-    - pods=[owner,description]
->>>>>>> a04ca5b3
+    - pods=[owner,description]
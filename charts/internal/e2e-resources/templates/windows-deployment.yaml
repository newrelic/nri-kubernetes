{{- if .Values.windows.is2019 }}
apiVersion: apps/v1
kind: Deployment
metadata:
  name: {{ .Release.Name }}-windows-server-2019
  labels:
    app: windows-server-2019
spec:
  replicas: 1
  selector:
    matchLabels:
      app: windows-server-2019
  template:
    metadata:
      labels:
        app: windows-server-2019
    spec:
      nodeSelector:
        kubernetes.io/os: windows
<<<<<<< HEAD
        node.kubernetes.io/windows-build: 10.0.17763
=======
        cloud.google.com/gke-windows-os-version: '2019'
>>>>>>> 48388c34
      tolerations:
        - key: "os"
          operator: "Equal"
          value: "windows"
          effect: "NoSchedule"
<<<<<<< HEAD
        - key: "windows-build"
          operator: "Equal"
          value: "10.0.17763"
          effect: "NoSchedule"
=======
>>>>>>> 48388c34
      containers:
        - name: windows-server-2019
          image: mcr.microsoft.com/windows/servercore:ltsc2019
          resources:
            requests:
<<<<<<< HEAD
                cpu: "1" 
=======
                cpu: "1"
>>>>>>> 48388c34
                memory: "300Mi"
            limits:
                cpu: "2"
                memory: "600Mi"
          command:
            - powershell
            - " -Command"
            - |
              while ($true) {
                Write-Host "Random Text: $(Get-Random)";
                Start-Sleep -Seconds 3600;
              }
{{- end }}
---
{{- if .Values.windows.is2022 }}
apiVersion: apps/v1
kind: Deployment
metadata:
  name: {{ .Release.Name }}-windows-server-2022
  labels:
      app: windows-server-2022
spec:
  replicas: 1
  selector:
    matchLabels:
      app: windows-server-2022
  template:
    metadata:
      labels:
        app: windows-server-2022
    spec:
      nodeSelector:
        kubernetes.io/os: windows
<<<<<<< HEAD
        node.kubernetes.io/windows-build: 10.0.20348
      tolerations:
        - key: "os"
          operator: "Equal"
          value: "windows"
          effect: "NoSchedule"
        - key: "windows-build"
          operator: "Equal"
          value: "10.0.20348"
          effect: "NoSchedule"
=======
        cloud.google.com/gke-windows-os-version: '2022'
      tolerations:
          - key: "os"
            operator: "Equal"
            value: "windows"
            effect: "NoSchedule"
>>>>>>> 48388c34
      containers:
        - name: windows-server-2022
          image: mcr.microsoft.com/windows/servercore:ltsc2022
          resources:
            requests:
                cpu: "1"
                memory: "300Mi"
            limits:
                cpu: "2"
                memory: "600Mi"
          command:
            - powershell
            - " -Command"
            - |
              while ($true) {
                Write-Host "Random Text: $(Get-Random)";
                Start-Sleep -Seconds 3600;
              }
{{- end }}<|MERGE_RESOLUTION|>--- conflicted
+++ resolved
@@ -17,33 +17,22 @@
     spec:
       nodeSelector:
         kubernetes.io/os: windows
-<<<<<<< HEAD
         node.kubernetes.io/windows-build: 10.0.17763
-=======
-        cloud.google.com/gke-windows-os-version: '2019'
->>>>>>> 48388c34
       tolerations:
         - key: "os"
           operator: "Equal"
           value: "windows"
           effect: "NoSchedule"
-<<<<<<< HEAD
         - key: "windows-build"
           operator: "Equal"
           value: "10.0.17763"
           effect: "NoSchedule"
-=======
->>>>>>> 48388c34
       containers:
         - name: windows-server-2019
           image: mcr.microsoft.com/windows/servercore:ltsc2019
           resources:
             requests:
-<<<<<<< HEAD
                 cpu: "1" 
-=======
-                cpu: "1"
->>>>>>> 48388c34
                 memory: "300Mi"
             limits:
                 cpu: "2"
@@ -77,7 +66,6 @@
     spec:
       nodeSelector:
         kubernetes.io/os: windows
-<<<<<<< HEAD
         node.kubernetes.io/windows-build: 10.0.20348
       tolerations:
         - key: "os"
@@ -88,14 +76,6 @@
           operator: "Equal"
           value: "10.0.20348"
           effect: "NoSchedule"
-=======
-        cloud.google.com/gke-windows-os-version: '2022'
-      tolerations:
-          - key: "os"
-            operator: "Equal"
-            value: "windows"
-            effect: "NoSchedule"
->>>>>>> 48388c34
       containers:
         - name: windows-server-2022
           image: mcr.microsoft.com/windows/servercore:ltsc2022

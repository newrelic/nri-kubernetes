# Changelog

All notable changes to this project will be documented in this file.

The format is based on [Keep a Changelog](http://keepachangelog.com/)
and this project adheres to [Semantic Versioning](http://semver.org/).

## Unreleased

<<<<<<< HEAD
### dependency
- Update linters @dbudziwojskiNR [#1166](https://github.com/newrelic/nri-kubernetes/pull/1166)
=======
### enhancements
- Updated `lastTerminatedTimestamp` to use `time.Time` instead of `int64` for better time handling @sadafarshad [#1203](https://github.com/newrelic/nri-kubernetes/pull/1203)

## v3.37.0 - 2025-04-07

### 🚀 Enhancements
- Add options for Windows server 2019 and Windows server 2022 deployments in E2E-resources @TmNguyen12 [#1149]
- Converted `lastTerminatedTimestamp` to `int64` Unix timestamp @sadafarshad [#1198](https://github.com/newrelic/nri-kubernetes/pull/1198)

## v3.36.0 - 2025-03-31

### 🚀 Enhancements
- Added support for last terminated exit code in metrics @danielstokes [#1173](https://github.com/newrelic/nri-kubernetes/pull/1173)

### ⛓️ Dependencies
- Updated google.golang.org/protobuf to v1.36.6
- Updated github.com/prometheus/common to v0.63.0 - [Changelog 🔗](https://github.com/prometheus/common/releases/tag/v0.63.0)
- Updated github.com/spf13/viper to v1.20.1 - [Changelog 🔗](https://github.com/spf13/viper/releases/tag/v1.20.1)

## v3.35.1 - 2025-03-24

### ⛓️ Dependencies
- Updated github.com/spf13/viper to v1.20.0 - [Changelog 🔗](https://github.com/spf13/viper/releases/tag/v1.20.0)
- Updated go to v1.24.1
- Updated golang.org/x/crypto to v0.36.0
- Updated github.com/google/go-cmp to v0.7.0 - [Changelog 🔗](https://github.com/google/go-cmp/releases/tag/v0.7.0)

## v3.35.0 - 2025-03-17

### 🚀 Enhancements
- Add v1.32 support and drop support for v1.27 @kpattaswamy [#1178](https://github.com/newrelic/nri-kubernetes/pull/1178)

## v3.34.0 - 2025-03-10

### 🚀 Enhancements
- Add options for Windows server 2019 and Windows server 2022 deployments in E2E-resources @TmNguyen12 [#1149](https://github.com/newrelic/nri-kubernetes/pull/1149)
- Add new Github Action to build and push Windows server 2019 & 2022 images for infrastructure-agent and nri-kubernetes @TmNguyen12 @kondracek-nr [#1175](https://github.com/newrelic/nri-kubernetes/pull/1175)

## v3.33.3 - 2025-02-17

### ⛓️ Dependencies
- Updated alpine to v3.21.3
>>>>>>> 08affe38

## v3.33.2 - 2025-02-10

### ⛓️ Dependencies
- Updated google.golang.org/protobuf to v1.36.5

## v3.33.1 - 2025-01-27

### ⛓️ Dependencies
- Updated newrelic/k8s-events-forwarder to v1.60.1
- Updated google.golang.org/protobuf to v1.36.4

## v3.33.0 - 2025-01-20

### 🚀 Enhancements
- Add K8s Integration version to Inventory @TmNguyen12 [#1153](https://github.com/newrelic/nri-kubernetes/pull/1153)

### ⛓️ Dependencies
- Updated google.golang.org/protobuf to v1.36.3
- Updated golang.org/x/crypto to v0.32.0
- Updated kubernetes packages to v0.32.1
- Updated go to v1.23.5
- Updated github.com/prometheus/common to v0.62.0 - [Changelog 🔗](https://github.com/prometheus/common/releases/tag/v0.62.0)

## v3.32.4 - 2025-01-13

### ⛓️ Dependencies
- Updated alpine to v3.21.2
- Updated google.golang.org/protobuf to v1.36.2

## v3.32.3 - 2024-12-30

### ⛓️ Dependencies
- Updated google.golang.org/protobuf to v1.36.1

## v3.32.2 - 2024-12-23

### ⛓️ Dependencies
- Updated google.golang.org/protobuf to v1.36.0
- Updated kubernetes packages to v0.32.0
- Updated go to v1.23.4
- Updated golang.org/x/crypto to v0.31.0
- Updated github.com/prometheus/common to v0.61.0 - [Changelog 🔗](https://github.com/prometheus/common/releases/tag/v0.61.0)

## v3.32.1 - 2024-12-09

### ⛓️ Dependencies
- Updated alpine to v3.21.0

## v3.32.0 - 2024-11-18

### 🚀 Enhancements
- Update e2e-resources to able to run in demo mode on OpenShift @TmNguyen12 [#1133](https://github.com/newrelic/nri-kubernetes/pull/1133)

### ⛓️ Dependencies
- Updated golang.org/x/crypto to v0.29.0
- Updated go to v1.23.3
- Updated google.golang.org/protobuf to v1.35.2

## v3.31.0 - 2024-11-11

### 🚀 Enhancements
- Allow separation of resource settings on KSM and forwarder @jddcarreira [#1130](https://github.com/newrelic/nri-kubernetes/pull/1130)

## v3.30.1 - 2024-11-04

### ⛓️ Dependencies
- Updated github.com/prometheus/common to v0.60.1 - [Changelog 🔗](https://github.com/prometheus/common/releases/tag/v0.60.1)

## v3.30.0 - 2024-10-28

### 🚀 Enhancements
- Add 1.31 support and drop 1.26 @zeitlerc [#1114](https://github.com/newrelic/nri-kubernetes/pull/1114)

### 🐞 Bug fixes
- Remove node-role.kubernetes.io/master as a control plane selector since it was removed in Kube 1.24 and now causes warnings in 1.31 @zzeitlerc [#1118](https://github.com/newrelic/nri-kubernetes/pull/1118)

### ⛓️ Dependencies
- Updated google.golang.org/protobuf to v1.35.1
- Updated golang.org/x/crypto to v0.28.0
- Updated kubernetes packages to v0.31.2

## v3.29.6 - 2024-10-07

### ⛓️ Dependencies
- Updated github.com/prometheus/common to v0.60.0 - [Changelog 🔗](https://github.com/prometheus/common/releases/tag/v0.60.0)
- Updated go to v1.23.2

## v3.29.5 - 2024-09-30

### ⛓️ Dependencies
- Updated golang.org/x/crypto to v0.27.0
- Updated go to v1.23.1
- Updated kubernetes packages to v0.31.1
- Updated github.com/prometheus/common to v0.59.1 - [Changelog 🔗](https://github.com/prometheus/common/releases/tag/v0.59.1)
- Updated alpine to v3.20.3

## v3.29.4 - 2024-08-12

### ⛓️ Dependencies
- Updated go to v1.22.5

## v3.29.3 - 2024-07-29

### ⛓️ Dependencies
- Updated alpine to v3.20.2
- Updated kubernetes packages to v0.30.3

## v3.29.2 - 2024-07-15

### ⛓️ Dependencies
- Updated golang.org/x/crypto to v0.25.0

## v3.29.1 - 2024-07-08

### ⛓️ Dependencies
- Updated github.com/prometheus/common to v0.55.0 - [Changelog 🔗](https://github.com/prometheus/common/releases/tag/v0.55.0)

## v3.29.0 - 2024-06-24

### 🚀 Enhancements
- Add 1.29 and 1.30 support and drop 1.25 and 1.24 @dbudziwojskiNR [#1062](https://github.com/newrelic/nri-kubernetes/pull/1062)

### ⛓️ Dependencies
- Updated kubernetes packages to v0.30.2
- Updated alpine to v3.20.1

## v3.28.9 - 2024-06-17

### 🐞 Bug fixes
- Fix expired certificated @dbudziwojskiNR [#1064](https://github.com/newrelic/nri-kubernetes/pull/1064)
- Fix StorageSample.DiskCapacity metric badly report for devices mounted after the kubelet pod started [#1066](https://github.com/newrelic/nri-kubernetes/pull/1066/files)

### ⛓️ Dependencies
- Updated google.golang.org/protobuf to v1.34.2
- Updated github.com/spf13/viper to v1.19.0 - [Changelog 🔗](https://github.com/spf13/viper/releases/tag/v1.19.0)
- Updated github.com/prometheus/common to v0.54.0 - [Changelog 🔗](https://github.com/prometheus/common/releases/tag/v0.54.0)
- Updated golang.org/x/crypto to v0.24.0
- Updated go to v1.22.4

## v3.28.8 - 2024-05-27

### ⛓️ Dependencies
- Updated kubernetes packages to v0.30.1
- Updated go to v1.22.3
- Updated alpine to v3.20.0

## v3.28.7 - 2024-05-20

### ⛓️ Dependencies
- Updated golang.org/x/crypto to v0.23.0

## v3.28.6 - 2024-05-13

### ⛓️ Dependencies
- Updated google.golang.org/protobuf to v1.34.1

## v3.28.5 - 2024-05-06

### ⛓️ Dependencies
- Updated google.golang.org/protobuf to v1.34.0

## v3.28.4 - 2024-04-29

### ⛓️ Dependencies
- Updated github.com/prometheus/common to v0.53.0 - [Changelog 🔗](https://github.com/prometheus/common/releases/tag/v0.53.0)

## v3.28.3 - 2024-04-22

### ⛓️ Dependencies
- Updated github.com/prometheus/common to v0.52.3 - [Changelog 🔗](https://github.com/prometheus/common/releases/tag/v0.52.3)

## v3.28.2 - 2024-04-15

### ⛓️ Dependencies
- Updated github.com/prometheus/client_model to v0.6.1 - [Changelog 🔗](https://github.com/prometheus/client_model/releases/tag/v0.6.1)
- Updated github.com/prometheus/common to v0.52.2 - [Changelog 🔗](https://github.com/prometheus/common/releases/tag/v0.52.2)
- Updated golang.org/x/crypto to v0.22.0

## v3.28.1 - 2024-04-01

### ⛓️ Dependencies
- Updated github.com/prometheus/common to v0.51.1 - [Changelog 🔗](https://github.com/prometheus/common/releases/tag/v0.51.1)

## v3.28.0 - 2024-03-25

### 🚀 Enhancements
- Update `e2e-resources` chart by @juanjjaramillo [#1018](https://github.com/newrelic/nri-kubernetes/pull/1018)

### ⛓️ Dependencies
- Updated kubernetes packages to v0.29.3

## v3.27.1 - 2024-03-18

### ⛓️ Dependencies
- Updated github.com/prometheus/common to v0.50.0 - [Changelog 🔗](https://github.com/prometheus/common/releases/tag/v0.50.0)

## v3.27.0 - 2024-03-11

### 🚀 Enhancements
- Automatically release E2E resources chart by @juanjjaramillo [#1013](https://github.com/newrelic/nri-kubernetes/pull/1013)

### 🐞 Bug fixes
- Give GitHub token permission to release chart by @juanjjaramillo [#1014](https://github.com/newrelic/nri-kubernetes/pull/1014)

### ⛓️ Dependencies
- Updated golang.org/x/crypto to v0.21.0
- Updated google.golang.org/protobuf to v1.33.0

## v3.26.1 - 2024-03-04

### ⛓️ Dependencies
- Updated kubernetes packages to v0.29.2
- Updated github.com/prometheus/client_model to v0.6.0 - [Changelog 🔗](https://github.com/prometheus/client_model/releases/tag/v0.6.0)
- Updated github.com/prometheus/common to v0.48.0 - [Changelog 🔗](https://github.com/prometheus/common/releases/tag/v0.48.0)

## v3.26.0 - 2024-02-26

### 🚀 Enhancements
- Add linux node selector @dbudziwojskiNR [#1000](https://github.com/newrelic/nri-kubernetes/pull/1000)

## v3.25.2 - 2024-02-19

### ⛓️ Dependencies
- Updated golang.org/x/crypto to v0.19.0
- Updated github.com/newrelic/infra-integrations-sdk to v3.8.2+incompatible

## v3.25.1 - 2024-02-12

### ⛓️ Dependencies
- Updated github.com/newrelic/infra-integrations-sdk to v3.8.0+incompatible

## v3.25.0 - 2024-02-05

### 🚀 Enhancements
- Add Codecov @dbudziwojskiNR [#980](https://github.com/newrelic/nri-kubernetes/pull/980)

## v3.24.2 - 2024-01-29

### 🐞 Bug fixes
- Update clusterrole.yaml by @akshaychopra5207 [#933](https://github.com/newrelic/nri-kubernetes/pull/933) and [#978](https://github.com/newrelic/nri-kubernetes/pull/978)

### ⛓️ Dependencies
- Updated kubernetes packages to v0.29.1
- Updated alpine to v3.19.1

## v3.24.1 - 2024-01-22

### ⛓️ Dependencies
- Updated github.com/prometheus/common to v0.46.0 - [Changelog 🔗](https://github.com/prometheus/common/releases/tag/v0.46.0)
- Updated go to v1.21.6

## v3.24.0 - 2024-01-08

### 🚀 Enhancements
- Add pod startup metrics by @w21froster [#964](https://github.com/newrelic/nri-kubernetes/pull/964)

## v3.23.3 - 2024-01-08

### ⛓️ Dependencies
- Updated golang.org/x/crypto to v0.18.0

## v3.23.2 - 2024-01-08

### ⛓️ Dependencies
- Updated kubernetes packages to v0.29.0


## v3.23.1 - 2023-12-25

### ⛓️ Dependencies
- Updated github.com/spf13/viper to v1.18.2 - [Changelog 🔗](https://github.com/spf13/viper/releases/tag/v1.18.2)
- Updated google.golang.org/protobuf to v1.32.0

## v3.23.0 - 2023-12-09

### 🚀 Enhancements
- Trigger release creation by @juanjjaramillo [#958](https://github.com/newrelic/nri-kubernetes/pull/958)

### ⛓️ Dependencies
- Updated alpine to v3.19.0
- Updated github.com/spf13/viper to v1.18.1 - [Changelog 🔗](https://github.com/spf13/viper/releases/tag/v1.18.1)
- Updated golang.org/x/crypto to v0.16.0
- Updated go to v1.21.5

## v3.22.0 - 2023-12-06

### 🚀 Enhancements
- Update reusable workflow dependency by @juanjjaramillo [#951](https://github.com/newrelic/nri-kubernetes/pull/951)

## v3.21.0 - 2023-11-20

### 🚀 Enhancements
- Improve E2E resources chart by @juanjjaramillo in [#946](https://github.com/newrelic/nri-kubernetes/pull/946)
- Update k8s.yaml by @juanjjaramillo in [#947](https://github.com/newrelic/nri-kubernetes/pull/947)
- Automate local E2E test runs by @juanjjaramillo in [#938](https://github.com/newrelic/nri-kubernetes/pull/938)
- Add PV, PVC dashboards tests by @dbudziwojskiNR in [#829](https://github.com/newrelic/nri-kubernetes/pull/829)
- Add statefulset dashboard tests by @dbudziwojskiNR in [#830](https://github.com/newrelic/nri-kubernetes/pull/830)
- Add deployment dashboard tests by @dbudziwojskiNR in [#832](https://github.com/newrelic/nri-kubernetes/pull/832)
- Add failed job dashboard tests by @dbudziwojskiNR in [#855](https://github.com/newrelic/nri-kubernetes/pull/855)

### ⛓️ Dependencies
- Updated kubernetes packages to v0.28.4

## v3.20.0 - 2023-11-13

### 🚀 Enhancements
- Update E2E resources by @juanjjaramillo in [#926](https://github.com/newrelic/nri-kubernetes/pull/926)
- Replace k8s v1.28.0-rc.1 with k8s 1.28.3 by @svetlanabrennan in [#936](https://github.com/newrelic/nri-kubernetes/pull/936)
- Add failed pod container pending e2e tests by @dbudziwojskiNR in [#849](https://github.com/newrelic/nri-kubernetes/pull/849)
- Add failed pod container creating e2e tests by @dbudziwojskiNR in [#848](https://github.com/newrelic/nri-kubernetes/pull/848)
- Add cronjob dashboard tests by @dbudziwojskiNR in [#827](https://github.com/newrelic/nri-kubernetes/pull/827)
- Add daemonset dashboard tests by @dbudziwojskiNR in [#828](https://github.com/newrelic/nri-kubernetes/pull/828)

### ⛓️ Dependencies
- Updated golang.org/x/crypto to v0.15.0

## v3.19.0 - 2023-11-06

### 🚀 Enhancements
- Add k8s v1.28.0-rc.1 support by @svetlanabrennan in [#919](https://github.com/newrelic/nri-kubernetes/pull/919)

## v3.18.4 - 2023-10-30

### 🐞 Bug fixes
- Fix `renovate` configuration by juanjjaramillo in [PR #921](https://github.com/newrelic/nri-kubernetes/pull/921)

## v3.18.3 - 2023-10-23

### ⛓️ Dependencies
- Updated kubernetes packages to v0.28.3
- Updated github.com/prometheus/common to v0.45.0 - [Changelog 🔗](https://github.com/prometheus/common/releases/tag/v0.45.0)

## v3.18.2 - 2023-10-16

### 🐞 Bug fixes
- Address CVE-2023-44487 and CVE-2023-39325 by juanjjaramillo in [PR #910](https://github.com/newrelic/nri-kubernetes/pull/910)

## v3.18.1 - 2023-10-12

### ⛓️ Dependencies
- Updated github.com/google/go-cmp to v0.6.0 - [Changelog 🔗](https://github.com/google/go-cmp/releases/tag/v0.6.0)
- Updated github.com/spf13/viper to v1.17.0 - [Changelog 🔗](https://github.com/spf13/viper/releases/tag/v1.17.0)

## v3.18.0 - 2023-10-06

### 🚀 Enhancements
- Enable automatic release [#900](https://github.com/newrelic/nri-kubernetes/pull/900)
- Bump appVersion to 3.17.0 and chart to 3.22.0 [#886](https://github.com/newrelic/nri-kubernetes/pull/886)

### ⛓️ Dependencies
- Upgraded alpine from 3.18.3 to 3.18.4
- Updated go to 1.21
- Updated golang.org/x/crypto to v0.14.0
- Updated github.com/prometheus/client_model to v0.5.0 - [Changelog 🔗](https://github.com/prometheus/client_model/releases/tag/v0.5.0)

## 3.17.0
### dependencies
* chore(deps): bump docker/setup-qemu-action from 2 to 3 by @dependabot in https://github.com/newrelic/nri-kubernetes/pull/881
* chore(deps): bump docker/login-action from 2 to 3 by @dependabot in https://github.com/newrelic/nri-kubernetes/pull/880
* chore(deps): bump manusa/actions-setup-minikube from 2.7.2 to 2.9.0 by @dependabot in https://github.com/newrelic/nri-kubernetes/pull/879
* chore(deps): bump docker/setup-buildx-action from 2 to 3 by @dependabot in https://github.com/newrelic/nri-kubernetes/pull/878
* chore(deps): update actions/checkout action to v4 by @renovate in https://github.com/newrelic/nri-kubernetes/pull/864
* fix(deps): update kubernetes packages to v0.28.2 by @renovate in https://github.com/newrelic/nri-kubernetes/pull/861
* chore(deps): update newrelic/infrastructure-bundle docker tag to v3.2.16 by @renovate in https://github.com/newrelic/nri-kubernetes/pull/859
* chore(deps): update newrelic/k8s-events-forwarder docker tag to v1.47.0 by @renovate in https://github.com/newrelic/nri-kubernetes/pull/860
* chore(deps): update module golang.org/x/crypto to v0.13.0 by @renovate in https://github.com/newrelic/nri-kubernetes/pull/866
* chore(deps): update aquasecurity/trivy-action action to v0.12.0 by @renovate in https://github.com/newrelic/nri-kubernetes/pull/862

### enhancement
- Update KSM version and chart, deprecate incompatible Kubernetes versions by @juanjjaramillo in [#867](https://github.com/newrelic/nri-kubernetes/pull/867)
- Update unit testing data by @juanjjaramillo in [#868](https://github.com/newrelic/nri-kubernetes/pull/868)
- Update Helm chart lint job by @juanjjaramillo in [#869](https://github.com/newrelic/nri-kubernetes/pull/869)
- Update cpuLimitCores metric not available log to debug level in [#870](https://github.com/newrelic/nri-kubernetes/pull/870)
- Updated KSM unit tests by @svetlanabrennan in [#876](https://github.com/newrelic/nri-kubernetes/pull/876)

### bugfix
- Use a KSM stable metric instead of an experimental one by @juanjjaramillo in [#872](https://github.com/newrelic/nri-kubernetes/pull/872)

**Full Changelog**: https://github.com/newrelic/nri-kubernetes/compare/v3.16.0...v3.17.0

## 3.16.0
## What's Changed
- Add changelog workflow by @svetlanabrennan in [#837](https://github.com/newrelic/nri-kubernetes/pull/837)
- Update changelog workflow @svetlanabrennan in [#843](https://github.com/newrelic/nri-kubernetes/pull/843)
- Add k8s 1.27 support by @csongnr in [#845](https://github.com/newrelic/nri-kubernetes/pull/845)

## New Contributors
* @davidgit made their first contribution in https://github.com/newrelic/nri-kubernetes/pull/826
* @nr-security-github made their first contribution in https://github.com/newrelic/nri-kubernetes/pull/846

**Full Changelog**: https://github.com/newrelic/nri-kubernetes/compare/v3.15.3...v3.15.4

## 3.15.3
## What's Changed
* bump app and chart version by @csongnr in https://github.com/newrelic/nri-kubernetes/pull/819
* NR-139168: Fix k8s.container.cpuCoresUtilization metric calculation by @sachin-shankar in https://github.com/newrelic/nri-kubernetes/pull/817

## New Contributors
* @sachin-shankar made their first contribution in https://github.com/newrelic/nri-kubernetes/pull/817

**Full Changelog**: https://github.com/newrelic/nri-kubernetes/compare/v3.15.2...v3.15.3

## 3.15.2
## What's Changed
* Bump Chart Versions by @xqi-nr in #810
* Update Changelog by @xqi-nr in #809
* chore(deps): Directly Use Prometheus Parser - remove prom2json dep by @isaacadeleke-nr in #799
* fix(parsing): Log an error instead of fully failing on partial parsing failure by @isaacadeleke-nr in #802
* fix(deps): update module google.golang.org/protobuf to v1.31.0 by @renovate in #811
* chore(deps): update newrelic/k8s-events-forwarder docker tag to v1.45.0 by @renovate in #814
* chore(deps): update newrelic/infrastructure-bundle docker tag to v3.2.11 by @renovate in #816
* fix(deps): update kubernetes packages to v0.27.4 by @renovate in #815
* chore(deps): update module golang.org/x/crypto to v0.11.0 by @renovate in #813
* chore(deps): update newrelic/infrastructure-bundle docker tag to v3.2.12 by @renovate in #818

## New Contributors
@isaacadeleke-nr made their first contribution in #799

**Full Changelog**: https://github.com/newrelic/nri-kubernetes/compare/v3.15.1...v3.15.2

## 3.15.1

## What's Changed
* update changelog by @csongnr in https://github.com/newrelic/nri-kubernetes/pull/804
* update chart version and reference latest docker image by @csongnr in https://github.com/newrelic/nri-kubernetes/pull/805
* chore(deps): update newrelic/k8s-events-forwarder docker tag to v1.43.1 by @renovate in https://github.com/newrelic/nri-kubernetes/pull/806
* chore(deps): update newrelic/infrastructure-bundle docker tag to v3.2.9 by @renovate in https://github.com/newrelic/nri-kubernetes/pull/807
* Upgrade Go Version to 1.20 by @xqi-nr in https://github.com/newrelic/nri-kubernetes/pull/808


**Full Changelog**: https://github.com/newrelic/nri-kubernetes/compare/v3.15.0...v3.15.1

## 3.15.0 

## What's Changed
* Update CHANGELOG.md by @juanjjaramillo in https://github.com/newrelic/nri-kubernetes/pull/783
* Bump versions by @juanjjaramillo in https://github.com/newrelic/nri-kubernetes/pull/784
* fix(deps): update module github.com/sirupsen/logrus to v1.9.3 by @renovate in https://github.com/newrelic/nri-kubernetes/pull/785
* chore(deps): update aquasecurity/trivy-action action to v0.11.0 by @renovate in https://github.com/newrelic/nri-kubernetes/pull/787
* chore(deps): update newrelic/k8s-events-forwarder docker tag to v1.42.5 by @renovate in https://github.com/newrelic/nri-kubernetes/pull/789
* chore(deps): update newrelic/infrastructure-bundle docker tag to v3.2.7 by @renovate in https://github.com/newrelic/nri-kubernetes/pull/788
* Automate generating static test data for all supported Kubernetes versions by @juanjjaramillo in https://github.com/newrelic/nri-kubernetes/pull/792
* Update E2E readme file by @juanjjaramillo in https://github.com/newrelic/nri-kubernetes/pull/801
* chore(deps): update aquasecurity/trivy-action action to v0.11.2 by @renovate in https://github.com/newrelic/nri-kubernetes/pull/794
* chore(deps): update module golang.org/x/crypto to v0.10.0 by @renovate in https://github.com/newrelic/nri-kubernetes/pull/795
* fix(deps): update kubernetes packages to v0.27.3 by @renovate in https://github.com/newrelic/nri-kubernetes/pull/797
* bump alpine from 3.18.0 to 3.18.2 by @csongnr in https://github.com/newrelic/nri-kubernetes/pull/803
* chore(deps): update newrelic/k8s-events-forwarder docker tag to v1.43.0 by @renovate in https://github.com/newrelic/nri-kubernetes/pull/800


**Full Changelog**: https://github.com/newrelic/nri-kubernetes/compare/v3.14.0...v3.15.0

## 3.14.0

## What's Changed

* Update chart and image versions by @juanjjaramillo in https://github.com/newrelic/nri-kubernetes/pull/769
* Update static test data by @juanjjaramillo in https://github.com/newrelic/nri-kubernetes/pull/776
* Update Prometheus dependencies by @juanjjaramillo in https://github.com/newrelic/nri-kubernetes/pull/775
* Increase the number of parallel E2E tests by @juanjjaramillo in https://github.com/newrelic/nri-kubernetes/pull/780
* Add demo mode for testing resources by @juanjjaramillo in https://github.com/newrelic/nri-kubernetes/pull/779
* Update `datagen.sh` documentation by @juanjjaramillo in https://github.com/newrelic/nri-kubernetes/pull/777
* chore(deps): update newrelic/k8s-events-forwarder docker tag to v1.42.3 by @renovate in https://github.com/newrelic/nri-kubernetes/pull/781
* chore(deps): update newrelic/infrastructure-bundle docker tag to v3.2.4 by @renovate in https://github.com/newrelic/nri-kubernetes/pull/782
* fix(deps): update module github.com/spf13/viper to v1.16.0 by @renovate in https://github.com/newrelic/nri-kubernetes/pull/773
* fix(deps): update module github.com/stretchr/testify to v1.8.4 by @renovate in https://github.com/newrelic/nri-kubernetes/pull/772

**Full Changelog**: https://github.com/newrelic/nri-kubernetes/compare/v3.13.0...v3.14.0

## 3.13.0

## What's Changed

* Bump chart by @htroisi in https://github.com/newrelic/nri-kubernetes/pull/750
* Update kubelet static testing exclusions. by @htroisi in https://github.com/newrelic/nri-kubernetes/pull/759
* Update `datagen.sh` by @juanjjaramillo in https://github.com/newrelic/nri-kubernetes/pull/762
* Silence log messages that mask testing errors by @juanjjaramillo in https://github.com/newrelic/nri-kubernetes/pull/763
* fix(deps): update module github.com/stretchr/testify to v1.8.3 by @renovate in https://github.com/newrelic/nri-kubernetes/pull/756
* chore(deps): update newrelic/k8s-events-forwarder docker tag to v1.42.1 by @renovate in https://github.com/newrelic/nri-kubernetes/pull/755
* chore(deps): update newrelic/infrastructure-bundle docker tag to v3.2.2 by @renovate in https://github.com/newrelic/nri-kubernetes/pull/751
* chore(deps): bump github.com/sirupsen/logrus from 1.9.0 to 1.9.2 by @juanjjaramillo in https://github.com/newrelic/nri-kubernetes/pull/765
* fix(deps): update kubernetes packages to v0.27.2 by @renovate in https://github.com/newrelic/nri-kubernetes/pull/740
* NEWRELIC-5968 Mount containerd socket by @DavSanchez in https://github.com/newrelic/nri-kubernetes/pull/734
* Integration tests for k8s 1.27 by @csongnr in https://github.com/newrelic/nri-kubernetes/pull/719
* chore(deps): update module golang.org/x/crypto to v0.9.0 by @renovate in https://github.com/newrelic/nri-kubernetes/pull/739

**Full Changelog**: https://github.com/newrelic/nri-kubernetes/compare/v3.12.0...v3.13.0

## 3.12.0

## What's Changed

* Bump app and chart version by @juanjjaramillo in https://github.com/newrelic/nri-kubernetes/pull/736
* Update renovatebot by @htroisi in https://github.com/newrelic/nri-kubernetes/pull/732
* Add more workload name fields to K8sContainerSample, K8sPodSample by @htroisi in https://github.com/newrelic/nri-kubernetes/pull/733
* chore(deps): update newrelic/k8s-events-forwarder docker tag to v1.41.0 by @renovate in https://github.com/newrelic/nri-kubernetes/pull/748
* chore(deps): update alpine docker tag to v3.18.0 by @renovate in https://github.com/newrelic/nri-kubernetes/pull/746
* Add PersistentVolume and PersistentVolumeClaim KSM metrics by @htroisi in https://github.com/newrelic/nri-kubernetes/pull/729

**Full Changelog**: https://github.com/newrelic/nri-kubernetes/compare/v3.11.0...v3.12.0

## 3.11.0

### Changed

* chore(deps): update newrelic/k8s-events-forwarder docker tag to v1.40.0 by @renovate in https://github.com/newrelic/nri-kubernetes/pull/712
* Bump app and chart version by @htroisi in https://github.com/newrelic/nri-kubernetes/pull/710
* chore(deps): update newrelic/infrastructure-bundle docker tag to v3.1.6 by @renovate in https://github.com/newrelic/nri-kubernetes/pull/716
* Improve Cronjob chart for testing by @juanjjaramillo in https://github.com/newrelic/nri-kubernetes/pull/715
* CronJob chart improvement by @juanjjaramillo in https://github.com/newrelic/nri-kubernetes/pull/718
* chore(deps): update newrelic/infrastructure-bundle docker tag to v3.1.7 by @renovate in https://github.com/newrelic/nri-kubernetes/pull/717
* Remove manual go cache since setup-go/v4 automatically caches by @htroisi in https://github.com/newrelic/nri-kubernetes/pull/713
* chore(deps): bump actions/github-script from 6.4.0 to 6.4.1 by @dependabot in https://github.com/newrelic/nri-kubernetes/pull/714
* Add spec for backoffLimit to help with testing cronjobs by @juanjjaramillo in https://github.com/newrelic/nri-kubernetes/pull/720
* Add KSM metrics promoted to stable category by @juanjjaramillo in https://github.com/newrelic/nri-kubernetes/pull/724
* Fix push_pr workflow by @htroisi in https://github.com/newrelic/nri-kubernetes/pull/726
* Improve testing for deployment object by @juanjjaramillo in https://github.com/newrelic/nri-kubernetes/pull/730
* Adding new attribute `ReplicaFailure` to deployment workload by @juanjjaramillo in https://github.com/newrelic/nri-kubernetes/pull/725
* chore(deps): bump aquasecurity/trivy-action from 0.9.2 to 0.10.0 by @htroisi in https://github.com/newrelic/nri-kubernetes/pull/727
* Fix Helm unittests by @htroisi in https://github.com/newrelic/nri-kubernetes/pull/728
* Update infrastructure-bundle to v3.1.8 and k8s-events-forwarder to v1.40.1 by @htroisi in https://github.com/newrelic/nri-kubernetes/pull/731

**Full Changelog**: https://github.com/newrelic/nri-kubernetes/compare/v3.10.0...v3.11.0

## 3.10.0

### Changed

* Add CronJob and Job kube-state-metrics collection
* Make ProbeTimeout and ProbeBackoff Configurable
* Updated dependencies

**Full Changelog**: https://github.com/newrelic/nri-kubernetes/compare/v3.9.0...v3.10.0

## 3.9.0

### Changed

* Updated dependencies
* Update Kubernetes image registry

**Full Changelog**: https://github.com/newrelic/nri-kubernetes/compare/v3.7.0...v3.9.0

## 3.7.0

### Changed

* Fix an issue where when the Kubelet becomes temporarily unavailable the agent fails: https://github.com/newrelic/nri-kubernetes/pull/633
* Update e2e testing chart templates
* Updated dependencies

**Full Changelog**: https://github.com/newrelic/nri-kubernetes/compare/v3.6.0...v3.7.0

## 3.6.0

### Added

* Add support for kube-state-metrics v2

### Changed

* Update static test data to use KSM v2
* Update kube-state-metrics version in e2e testing chart

**Full Changelog**: https://github.com/newrelic/nri-kubernetes/compare/v3.5.0...v3.6.0

## 3.5.0

### Changed

Updated go version and several dependencies

**Full Changelog**: https://github.com/newrelic/nri-kubernetes/compare/v3.4.1...v3.5.0

## 3.4.1

### Fix

In version above 1.21 having the apiServer flag `service-account-extend-token-expiration` set to false was causing the kubelet scraper pod to be restarted each time the token expired.
In AWS having environments due to its implementation caused a pod restart each 90days

### Changed

Updated several dependencies

**Full Changelog**: https://github.com/newrelic/nri-kubernetes/compare/v3.4.0...v3.4.1

## 3.4.0

### Added

* Add k8s v1.23 & v1.24 new metrics [[#485](https://github.com/newrelic/nri-kubernetes/pull/485), [#507](https://github.com/newrelic/nri-kubernetes/pull/507)]:
  * `apiserverCurrentInflightRequestsMutating`
  * `apiserverCurrentInflightRequestsReadOnly`
  * `containerOOMEventsDelta`
  * `nodeCollectorEvictionsDelta`
  * `schedulerPendingPodsActive`
  * `schedulerPendingPodsBackoff`
  * `schedulerPendingPodsUnschedulable`

**Full Changelog**: https://github.com/newrelic/nri-kubernetes/compare/v3.3.1...v3.4.0

## 3.3.1

### Added

* Add nrFiltered attribute to K8sNamespaceSamples when using namespace filtering https://github.com/newrelic/nri-kubernetes/pull/496

**Full Changelog**: https://github.com/newrelic/nri-kubernetes/compare/v3.3.0...v3.3.1

## 3.3.0

### Added

* Allow filter to only scrape selected namespaces in ksm and kubelet by @alvarocabanas and @marcsanmi in  https://github.com/newrelic/nri-kubernetes/pull/457, https://github.com/newrelic/nri-kubernetes/pull/476 and https://github.com/newrelic/nri-kubernetes/pull/487

### Changed

* Use Go version 1.18 in the pipelines @roobre https://github.com/newrelic/nri-kubernetes/pull/472

**Full Changelog**: https://github.com/newrelic/nri-kubernetes/compare/v3.2.1...v3.3.0

## 3.2.1

### Changed

* fix: round up CPU allocatable and capacity metrics by @gsanchezgavier in https://github.com/newrelic/nri-kubernetes/pull/412
* Dockerfile: use COPY instead of ADD by @roobre in https://github.com/newrelic/nri-kubernetes/pull/433
* chore(deps): bump alpine from 3.15.4 to 3.16.0 by @dependabot in https://github.com/newrelic/nri-kubernetes/pull/458

**Full Changelog**: https://github.com/newrelic/nri-kubernetes/compare/v3.2.0...v3.2.1

## 3.2.0

### Added

* Initial, internal-only implementation of mTLS-enabled sink by @roobre in https://github.com/newrelic/nri-kubernetes/pull/338
* `restartCount` metric for pods is now also available as `restartCountDelta` by @sigilioso in https://github.com/newrelic/nri-kubernetes/pull/382

### Fixed

* `isReady` metric is now correctly reported as `false` (rather than `NULL`) for pending pods by @paologallinaharbur in https://github.com/newrelic/nri-kubernetes/pull/404

### Dependencies

* chore(deps): bump github.com/google/go-cmp from 0.5.7 to 0.5.8 by @dependabot in https://github.com/newrelic/nri-kubernetes/pull/406
* chore(deps): bump alpine from 3.15.0 to 3.15.4 by @dependabot in https://github.com/newrelic/nri-kubernetes/pull/391
* chore(deps): bump github.com/newrelic/infra-integrations-sdk from 3.7.1+incompatible to 3.7.2+incompatible by @dependabot in https://github.com/newrelic/nri-kubernetes/pull/372
* chore(deps): bump github.com/sethgrid/pester from 1.1.0 to 1.2.0 by @dependabot in https://github.com/newrelic/nri-kubernetes/pull/358
* Update dependencies to solve security issues pointed by trivy by @kang-makes in https://github.com/newrelic/nri-kubernetes/pull/403

**Full Changelog**: https://github.com/newrelic/nri-kubernetes/compare/v3.1.0...v3.1.1

## 3.1.0

* chore(deps): bump aquasecurity/trivy-action from 0.2.1 to 0.2.2 by @dependabot in https://github.com/newrelic/nri-kubernetes/pull/355
* controlplane/authenticator: allow to use `kubernetes.io/tls` secrets by @roobre in https://github.com/newrelic/nri-kubernetes/pull/344
* config: document options by @roobre in https://github.com/newrelic/nri-kubernetes/pull/363

**Full Changelog**: https://github.com/newrelic/nri-kubernetes/compare/v3.0.0...v3.1.0

## 3.0.0

This new version makes significant changes to the number of components that are deployed to the cluster, and introduces many new configuration options to tune the behavior to your environment. We encourage you to take a look at what's changed in full detail [here](/docs/kubernetes-pixie/kubernetes-integration/get-started/changes-since-v3/).

### Breaking changes

<Callout variant="tip">
  The number and format of the metrics reported by version 3 of the integration have not changed with respect to earlier versions.
</Callout>

* The format of the `values.yml` file has changed to accommodate the newly added configuration options. Please take a look at our [migration guide](/docs/kubernetes-pixie/kubernetes-integration/get-started/changes-since-v3/#migration-guide) to see how to change your configuration.

### Changed

* Our solution is now deployed in three components:
  * A `DaemonSet` to monitor the Kubelet, deployed in all nodes of the cluster.
  * A second `DaemonSet` to monitor the control plane, deployed in master nodes only.
  * A `Deployment` to collect metrics from kube-state-metrics, deployed in the same node as the latter.
* We now offer better control for CPU and memory limits and requests, which can be now configured for the three components individually.
* Impact of discovery and collection operations on the API server has been greatly reduced, thanks to the use of kubernetes [informers](https://pkg.go.dev/k8s.io/client-go/informers).
* Logs messages have been greatly revamped to surface problems more clearly.

### Added

* Comprehensive configuration options have been added to provide fine-grain control to how the integration discovers and connects to metric providers. Remarkably:
  * Discovery options for control plane components have been improved. You can check the details on how discovery is configured [here](/docs/kubernetes-pixie/kubernetes-integration/advanced-configuration/configure-control-plane-monitoring).
  * It is now possible to collect metrics from control plane components running outside of the cluster.
  * Discovery options for KSM and the kubelet have also been added.
* The interval at which metrics are collected is now [configurable](/docs/kubernetes-pixie/kubernetes-integration/installation/install-kubernetes-integration-using-helm#scrape-interval).

## 2.9.0

### Added

* Moved default config.sample to [V4](https://docs.newrelic.com/docs/create-integrations/infrastructure-integrations-sdk/specifications/host-integrations-newer-configuration-format/), added a dependency for infra-agent version 1.20.0

Please notice that old [V3](https://docs.newrelic.com/docs/create-integrations/infrastructure-integrations-sdk/specifications/host-integrations-standard-configuration-format/) configuration format is deprecated, but still supported.

## 2.8.3

### Changed

* Updated agent and integrations to their latest version.

## 2.8.2

### Changed

* Updated agent and integrations to their latest version.

## 2.8.1

### Changed

* Node status and conditions are now fetched from the API Server rather than KSM, which fixes some inconsistencies in the samples. This does not change which data is reported, and should be an invisible change. (https://github.com/newrelic/nri-kubernetes/pull/194).
* Add a series of parameters which allow to configure a jitter to be applied to API Server response caching, which might help to spread the load on large clusters. (https://github.com/newrelic/nri-kubernetes/pull/185).

## 2.7.1

> Note: This is an out-of-order release which brings some hotfixes to the 2.7.x branch

### Changed

* Node status and conditions are now fetched from the API Server rather than KSM, which fixes some inconsistencies in the samples. This does not change which data is reported, and should be an invisible change.

## 2.8.0

### Added

* Kubernetes v1.22.0 Support

### Changed

* Upgrade infrastructure-bundle to 2.6.4 (#123)
  * See https://github.com/newrelic/infrastructure-bundle/releases/tag/2.6.4 for more details about the upgraded integrations in this release of the infrastructure-bundle

## 2.7.0

### Added

* Integration now reports node status and conditions, as `condition.{Name}` (e.g. `condition.Ready`, `condition.PIDPressure`).
* Added new KubeStateMetricsNamespace parameter to restrict discovery of KSM pod to a particular namespace.
  * This should help reduce load in the control plane for clusters with many pods and/or nodes.

## 2.6.1

### Fixed

* Integration version shown in the samples.

## 2.6.0

### Changed

* Upgrade infrastructure-bundle to 2.6.0 (#123)
  * See https://github.com/newrelic/infrastructure-bundle/releases/tag/2.6.0 for more details about the upgraded integrations in this release of the infrastructure-bundle

## 2.5.0

### Changed

* Bumped all dependencies and moved to /v2 in go.mod https://github.com/newrelic/nri-kubernetes/pull/111
* Improved e2e tests with more coverage and support for Helm3 and k8s 1.20-1.21 https://github.com/newrelic/nri-kubernetes/pull/110 https://github.com/newrelic/nri-kubernetes/pull/108
* Improved KSM discovery logic https://github.com/newrelic/nri-kubernetes/pull/104

## 2.4.0

### Added

* Support for multiarch docker images

## 2.3.1

### Fixed

* Correctly identifying k8s server version with characters (#81)

## 2.3.0

### Changed

* The base image of `newrelic/infrastructure-k8s` has been updated to `2.2.3`.
  More info regarding all the integrations upgraded can be found in the [release notes of the base image](https://github.com/newrelic/infrastructure-bundle/releases/tag/2.2.3).
* Changed scale of node `cpuRequestedCores` to cores from millis

### Added

* Added metrics pertaining to Horizontal Pod Autoscaler. More information about the collected metrics can be found in the [official documentation](https://docs.newrelic.com/docs/integrations/kubernetes-integration/understand-use-data/find-use-your-kubernetes-data)

### Fixed

* LoadBalancerIP was not being collected properly. It is now fetched from KSM metric `kube_service_status_load_balancer_ingress`

## 2.2.0

### Changed

* The base image of `newrelic/infrastructure-k8s` has been updated to `2.2.1`.
  This base image has fixed an issue where `nrjmx` was not properly running due to the bundled java version.
  More info regarding all the integration upgraded can be found in the [release notes of the base image](https://github.com/newrelic/infrastructure-bundle/releases/tag/2.2.1).

## 2.1.0

### Changed

* Added aggregate cpu and memory requests for nodes

## 2.0.0

### Changed

* The base image of `newrelic/infrastructure-k8s` has been updated to `2.0.0`.
  That base image is bundling the integration `nri-nginx` `3.0.2` that contains a breaking change.
  More info regarding all the integration upgraded can be found in the [release notes of the base image](https://github.com/newrelic/infrastructure-bundle/releases/tag/2.0.0).

## 1.26.9

### Changed

* Added release pipeline to Github Actions.

## 1.26.8

### Changed

* Upgraded Docker base image `newrelic/infrastructure-bundle` to v1.6.0.
  For more information on the release please see the [New Relic Infrastructure Bundle release notes](https://github.com/newrelic/infrastructure-bundle/releases/tag/1.6.0).

## 1.26.7

### Fixed

* When configuring API_SERVER_ENDPOINT_URL with https endpoint, the
  api-server component will use that that instead of the default.
  More info at issue #41

## 1.26.6

### Fixed

* When discovering kube-state-metrics behind a headless service, the
  DNS discovery will return an error. Before it would be considered
  successful and return "None" as endpoint.

## 1.26.5

### Fixed

* Container id's are correctly parsed when using system driver

## 1.26.4

### Added

* Added `restartCount` to containers in the `wanting` state
  * In case the container is in a crash loop the restart count would not be shown

## 1.26.3

### Added

* Added `restartCount` to containers in the `terminated` state
  * In case the container is in a crash loop the restart count would not be shown

## 1.26.2

### Changed

* Upgrade Docker image to use Tini entrypoint solving:
  * reaps orphaned zombie process attached to PID 1
  * correctly forwards signals to CMD process
  Read for more details: https://blog.phusion.nl/2015/01/20/docker-and-the-pid-1-zombie-reaping-problem/
* Upgraded Docker base image `newrelic/infrastructure-bundle` to v1.5.1.
  For more information on the release please see the [New Relic Infrastructure Bundle release notes](https://github.com/newrelic/infrastructure-bundle/releases/tag/1.5.1).

## 1.26.1

### Changed

* Upgraded Docker base image `newrelic/infrastructure-bundle` to v1.5.0.
  For more information on the release please see the [New Relic Infrastructure Bundle release notes](https://github.com/newrelic/infrastructure-bundle/releases/tag/1.5.0).

## 1.26.0

### Changed

* When querying the summary endpoint from Kubelet to get the Node or Pod
  network metrics, if the default network interface is not eth0 then summary
  endpoint for Kubelet doesn't return the metrics as we expect them. We rely on
  them being a direct member of the "network" object. See rxBytes, txBytes and
  rxErrors in the following example metrics:

```
"network": {
 "time": "2020-06-04T10:01:15Z",
 "name": "eth0",
 "rxBytes": 207909096,
 "rxErrors": 0,
 "txBytes": 8970981,
 "txErrors": 0,
 "interfaces": [
  {
   "name": "eth0",
   "rxBytes": 207909096,
   "rxErrors": 0,
   "txBytes": 8970981,
   "txErrors": 0
  },
  {
   "name": "ip6tnl0",
   "rxBytes": 0,
   "rxErrors": 0,
   "txBytes": 0,
   "txErrors": 0
  },
  {
   "name": "tunl0",
   "rxBytes": 0,
   "rxErrors": 0,
   "txBytes": 0,
   "txErrors": 0
  }
 ]
}
```

  This scenario only happens when the default interface is eth0. Kubernetes
  source code has it hardcoded that eth0 is the default. In the following
  example you can see that we only have network metrics inside the interfaces
  list, in this case there is no eth0 on the and the default interface is ens5:

```
"network": {
 "time": "2020-06-04T10:01:15Z",
 "name": "",
 "interfaces": [
  {
   "name": "ens5",
   "rxBytes": 207909096,
   "rxErrors": 42,
   "txBytes": 8970981,
   "txErrors": 24
  },
  {
   "name": "ip6tnl0",
   "rxBytes": 0,
   "rxErrors": 0,
   "txBytes": 0,
   "txErrors": 0
  },
  {
   "name": "tunl0",
   "rxBytes": 0,
   "rxErrors": 0,
   "txBytes": 0,
   "txErrors": 0
  }
 ]
```

  In cases like this, the integration will look for the default interface
  inside the interfaces list and use those values. The default interface name
  is retrieved from the network route file (default /proc/net/route).

  When running the unprivileged version of the integration we don't have access
  to the route file, the integration won't be able to get the default interface
  name and won't send network metrics for the unless there's a network
  interface called eth0.

  For Pods, this issue is mainly present when using hostNetwok since they
  shared the same network interfaces with the Node.

* Upgraded Docker base image `newrelic/infrastructure-bundle` to v1.4.2.
  For more information on the release please see the [New Relic Infrastructure Bundle release notes](https://github.com/newrelic/infrastructure-bundle/releases/tag/1.4.2).

## 1.25.0

### Added

* Support for Kubernetes versions 1.17.X

### Changed

* Upgraded Docker base image `newrelic/infrastructure-bundle` to v1.4.1.
  For more information on the release please see the [New Relic Infrastructure Bundle release notes](https://github.com/newrelic/infrastructure-bundle/releases/tag/1.4.1).

* The API server is queried by default on the Secure Port using the service account's bearer authentication.
  If the query on the Secure Port fails, it will fallback automatically to the non-secure one. This should preserve
  the same behavior as previous versions.

## 1.24.0

### Changed

* Upgraded Docker base image `newrelic/infrastructure-bundle` to v1.4.0.
   For more information on the release please see the [New Relic Infrastructure Bundle release notes](https://github.com/newrelic/infrastructure-bundle/releases/tag/1.4.0).

## 1.23.1

### Fixed

* Bug that swapped values of node allocatable resources with node capacity
  resources.

## 1.23.0

### Added

* Kubernetes 1.16 is now officially supported.
  * The minimum supported version of kube-state-metrics for this release is 1.9.5, according to the [KSM compatibility matrix](https://github.com/kubernetes/kube-state-metrics#compatibility-matrix)
* Added container throttling metrics to the K8sContainerSample:
  * `containerCpuCfsPeriodsDelta`: Delta change of elapsed enforcement period intervals.
  * `containerCpuCfsThrottledPeriodsDelta`: Delta change of throttled period intervals.
  * `containerCpuCfsThrottledSecondsDelta`:  Delta change of duration the container has been throttled.
  * `containerCpuCfsPeriodsTotal`: Number of elapsed enforcement period intervals.
  * `containerCpuCfsThrottledPeriodsTotal`: Number of throttled period intervals.
  * `containerCpuCfsThrottledSecondsTotal`: Total time duration the container has been throttled.
* Added container mmap byte usage metrics to the K8sContainerSample:
  * `containerMemoryMappedFileBytes`: Size of memory mapped files in bytes.

## 1.22.0

### Changed

* Upgraded Docker base image `newrelic/infrastructure-bundle` to v1.3.9.
   For more information on the release please see the [New Relic Infrastructure Bundle release notes](https://github.com/newrelic/infrastructure-bundle/releases/tag/1.3.9).

## 1.21.0

### Added

* Resources allocatable and capacity are retrieved from the apiserver and
   added to the `K8sNodeSample` as `capacity<ResourceName>` and
   `allocatable<ResourceName>`.
* The Kubernetes server version is retrieved from the apiserver and cached
   with the `APIServerCacheK8SVersionTTL` config option. The Kubernetes version
   is added to the `K8sClusterSample` as `clusterK8sVersion` and to inventory.
* Add support for static pods status for Kubernetes server versions 1.15 or
   newer.

### Changed

* Upgraded Docker base image `newrelic/infrastructure-bundle` to v1.3.8.
   For more information on the release please see the [New Relic Infrastructure Bundle release notes](https://github.com/newrelic/infrastructure-bundle/releases/tag/1.3.8).

## 1.20.0

### Changed

* Upgraded Docker base image `newrelic/infrastructure-bundle` to v1.3.5.
   For more information on the release please see the [New Relic Infrastructure Bundle release notes](https://github.com/newrelic/infrastructure-bundle/releases/tag/1.3.5).

## 1.19.0

### Added

* New label combination to discover the Kubernetes controller manager:
  * `app=controller-manager`
  * `controller-manager=true`

### Changed

* Upgraded Docker base image `newrelic/infrastructure-bundle` to v1.3.4.
   For more information on the release please see the [New Relic Infrastructure Bundle release notes](https://github.com/newrelic/infrastructure-bundle/releases/tag/1.3.4).

## 1.18.0

### Changed

* Upgraded Docker base image `newrelic/infrastructure-bundle` to v1.3.2.
   For more information on the release please see the [New Relic Infrastructure Bundle release notes](https://github.com/newrelic/infrastructure-bundle/releases/tag/1.3.2).

## 1.17.0

### Added

* Added the necessary files for building a windows image of the integration.
   The windows image needs to be manually created and it's still not in our
   CI/CD pipeline. We have the files for building it but we are not publishing
   it. The latest supported image for Windows, at the time of writing, is
   1.16.0.
* Upgraded Docker base image `newrelic/infrastructure-bundle` to v1.3.0.
   For more information on the release please see the [New Relic Infrastructure Bundle release notes](https://github.com/newrelic/infrastructure-bundle/releases/tag/1.3.0).

## 1.16.0

### Added

* Support for completely avoid querying Kube State Metrics. It's behind the `DISABLE_KUBE_STATE_METRICS` environment variable
   and its default value is `false`. Note that disabling this will imply in missing metrics that are collected from KSM
   and possibly missing features in the Kubernetes Cluster Explorer. Please, refer to our [official documentation on this
   configuration option](https://docs.newrelic.com/docs/integrations/kubernetes-integration/installation/kubernetes-installation-configuration#disable-kube-state-metrics) for more information.

## 1.15.0

### Added

* Support for querying Kube State Metrics instances behind [kube-rbac-proxy](https://github.com/brancz/kube-rbac-proxy).
   It **ONLY works when the label-based KSM discovery is enabled through the `KUBE_STATE_METRICS_POD_LABEL` environment variable**.
   2 new configuration environment variables are added:
  * KUBE_STATE_METRICS_SCHEME: defaults to `http`. Valid values are `http` and `https`.
  * KUBE_STATE_METRICS_PORT: defaults to `8080`. On a standard setup of **kube-rbac-proxy** this should be set to `8443`.
* OpenShift Control Plane components are now automatically discovered.
* Added 4 new environment variables to explicitly set the Control Plane components URLs:
  * SCHEDULER_ENDPOINT_URL
  * ETCD_ENDPOINT_URL
  * CONTROLLER_MANAGER_ENDPOINT_URL
  * API_SERVER_ENDPOINT_URL

### Fixed

* Fix a bug that was preventing `selector.<key>` type attributes to not be
  added to some of the `K8sServiceSample`.
* The integration now uses `newrelic/infrastructure-bundle` as the base image. The version used
   is `1.2.0`, for more information on the release please see the [New Relic Infrastructure Bundle release notes](https://github.com/newrelic/infrastructure-bundle/releases/tag/1.2.0).

## 1.13.2

### Changed

* The integration now uses the infrastructure agent v1.9.0-bundle. For more
   information refer to the [infrastructure agent release notes](https://docs.newrelic.com/docs/release-notes/infrastructure-release-notes/infrastructure-agent-release-notes/)
   between versions v1.8.32 and v1.9.0.

## 1.13.1

### Added

* Added daemonsetName field to the K8sDaemonsetSample

## 1.13.0

### Added

* Added samples for Statefulsets, Daemonsets, Endpoints and Services.
* API Server metrics can now be queried using the secure port. Configure the port using the `API_SERVER_SECURE_PORT` environment variable. The ClusterRole has been updated to allow this query to happen.
* The integration now uses the infrastructure agent v1.8.32-bundle. For more
   information refer to the [infrastructure agent release notes](https://docs.newrelic.com/docs/release-notes/infrastructure-release-notes/infrastructure-agent-release-notes/)
   between versions v1.8.23 and v1.8.32.

   The bundle container contains a subset of [On-host integrations](https://docs.newrelic.com/docs/integrations/new-relic-integrations/get-started/introduction-infrastructure-integrations) that are supported by New Relic.
   This also includes the ability to "Auto Discover" services running on Kubernetes in a similar way to our [Container auto-discovery](https://docs.newrelic.com/docs/integrations/host-integrations/installation/container-auto-discovery)
* The integration has been renamed from `nr-kubernetes` to `nri-kubernetes`.

## 1.12.0

### Changed

* Control Plane components can now also be discovered using the `tier` and `component` labels, besides `k8s-app`.
* The integration now uses the infrastructure agent v1.8.23. For more
   information refer to the [infrastructure agent release notes](https://docs.newrelic.com/docs/release-notes/infrastructure-release-notes/infrastructure-agent-release-notes/)
   between versions v1.5.75 and v1.8.23.

## 1.11.0

### Changed

* The old way of determining Leader/Follower status has been switched to a
   job based architecture. The old Leader/Follower was needed to detect which nri-kubernetes Pod
   should query Kube State Metrics (a.k.a. the Leader), but it was hard to add additional scrape targets (e.g. control plane).
   Important notice: The output logs have been changed. Before the integration logged whether
   it was Follower or a Leader, and this has been changed to show which jobs are executed.

   Following are 2 examples of logs that are being output by the integration before and after this update.

   Before, logs for leaders:

   ```
   Auto-discovered role: Leader
   ```

   After, equivalent example, now using jobs:

   ```
   Running job: kubelet
   Running job: kube state metrics
   ```

   Before, logs for followers:

   ```
   Auto-disovered role: Follower
   ```

   After, equivalent example, now using jobs:

   ```
   Running job: kubelet
   ```

   These 2 before & after examples are identical in the targets & information they scrape.

* The e2e test package has been updated to work with this refactor.

### Added

* Control Plane Monitoring: the integration will automatically detect if it's running on a master node using
   its Kubernetes pod's labels, which are retrieved from the API Server. If it finds itself running on a master
   node, these additional jobs will run:
  * ETCD
  * API Server
  * Controller Manager
  * Scheduler

   All jobs, except ETCD, will work out of the box with no further configuration needed.
   ETCD exposes its metrics using Mutual TLS, which can be configured as follows.

   First, create a secret containing the following fields:

   ```
   key: <private_key_data, PEM format>
   cert: <certificate_belonging_to_private_key, PEM format>
   cacert: <optional, the ETCD cacert, PEM format>
   insecureSkipVerify: <optional, bool 'true' or 'false', default: 'false'>
   ```

   Which can be created like this (expecting the files `key`, `cert` and `cacert` to be present):

   ```
   kubectl create secret generic etcd-server-tls --from-file=./key --from-file=./cert --from-file=./cacert
   ```

   Then, configure the integration to use this secret using these environment variables.

   ```
   ETCD_TLS_SECRET_NAME: etcd-server-tls
   ETCD_TLS_SECRET_NAMESPACE: default
   ```

   If everything is configured properly the integration should start collecting ETCD metrics.
* A new command, called kubernetes-static has been added, which enables the
   integration to be run locally on your machine, without deploying it to k8s.
   It uses a static set of exports from kubelet & KSM.
* A new way to query a specific Kube State Metrics (KSM) pod  when running multiple redundant pods: by Label Selector.
   If you want to target a certain KSM instance, you can now use the `KUBE_STATE_METRICS_POD_LABEL` environment variable.
   If this variable has been set (and KUBE_STATE_METRICS_URL is unset) the integration will find the KSM pod by this variable.

   For example:

      ```shell script
      # Label a specific KSM pod. Always set the value to the string "true".
      kubectl label pod kube-state-metrics please-use-this-ksm-pod=true
      ```

   Configure `nri-kubernetes` to use this KSM pod:

   ```yaml
    env:
    - name: KUBE_STATE_METRICS_POD_LABEL
      value: please-use-this-ksm-pod
    ```

## 1.10.2

### Added

* The integration now uses the infrastructure agent v1.5.75. For more
  information refer to the [infrastructure agent release notes](https://docs.newrelic.com/docs/release-notes/infrastructure-release-notes/infrastructure-agent-release-notes/)
  between versions v1.5.31 and v1.5.75.

## 1.10.1

### Changed

* Rollback agent version to v1.5.31 because there is an issue with nodes
  reporting inventory using the node ip as entity key, this causes the nodes to
  be indexed as clusters.

## 1.10.0

### Added

* Node labes are added to the `K8sNodeSample`. They are retrieved from the k8s
  api and cached.

* The integration now uses the infrastructure agent v1.5.51. For more
  information refer to the [infrastructure agent release notes](https://docs.newrelic.com/docs/release-notes/infrastructure-release-notes/infrastructure-agent-release-notes/)
  between versions v1.5.31 and v1.5.51.

## 1.9.5

### Changed

* The integration now uses the Infrastructu Agent v1.5.31. The biggest changes were major improvements to logging and
  to the StorageSampler. For more information refer to the [infrastructure agent release notes](https://docs.newrelic.com/docs/release-notes/infrastructure-release-notes/infrastructure-agent-release-notes/) between versions v1.3.18 and v1.5.31.

## 1.9.4

### Fixed

* No code changes have been made. This fixes a regression at Docker image level related to https://github.com/moby/moby/issues/35443.

## 1.9.3

### Added

* Support for discovering KSMs when running with the label `app.kubernetes.io/name`.

## 1.9.2

### Fixed

* No code changes has been made. The fix is at docker image level. We got affected by https://github.com/moby/moby/issues/35443.

## 1.9.1

### Fixed

* The unprivileged integration runs always as `nri-agent` user. Fixes https://github.com/kubernetes/kubernetes/issues/78308.
* Infrastructure agent is now behaving in secure-forwarder mode.
* Autodiscovery cache directory permissions got changed from 644 to 744 in order to let the nri-agent user write inside.

## 1.9.0

### Changed

* The integraion now uses the infrastructure agent v1.3.18 instead of 1.1.14. Refer to the
  [infrastructure agent release notes](https://docs.newrelic.com/docs/release-notes/infrastructure-release-notes/infrastructure-agent-release-notes/new-relic-infrastructure-agent-1318)
  for more information about all the changes from this upgrade.

## 1.8.0

### Added

* The integration reports the name of the cluster as Infrastructure inventory.

* The integration reports a new event type `K8sClusterSample`. At this moment,
  these events contain only the cluster name as an attribute.

## 1.7.0

### Added

* Support for kube-state-metrics v1.5.

* Pod's status reason and status message are now sent in the `K8sPodSample` as `reason` and `message` fields.
* Container's `memory_working_set_bytes` is now sent in the `K8sContainerSample` as `workingSetBytes`.

### Changed

* Always request metrics from kube-state-metrics in the text format. In kube-state-metrics v1.5 this is the default
regardless of the format requested.

## 1.6.0

### Added

* `namespaceName` metric attribute was added to all the samples where `namespace` attribute is present.

### Deprecated

* `namespace` metric attribute will be removed soon. Please use `namespaceName` from now on.

## 1.5.0

### Changed

* Due to an issue in Kubelet, we stopped reporting the Status of static pods. See https://github.com/kubernetes/kubernetes/issues/61717.

## 1.4.0

### Changed

* Update base image in the dockerfile to use latest newrelic/infrastructure
  version: 0.0.62 (Infrastructure agent v1.1.14, released at: 2018-12-20)

## 1.3.1

### Added

* Add clusterName custom attribute to manifest file. This helps users correlate
  Kubernetes integration data with Infrastructure agent data.

### Changed

* `KUBE_STATE_METRICS_URL` environment variable can be specified containing only host & port
  or it can be the complete URL including also the `/metrics` path (ex:
  `http://my-service.my-ns.svc.cluster.local:8080/metrics`).

### Fixed

* Fix how the usage percentage is calculated for container filesystem metrics.

* Fix how the usage percentage is calculated for volumes.

## 1.3.0

### Added

* Add metrics for volumes (persistent and non-persistent volumes).

* Add container filesystem metrics.

## 1.2.0

### Added

* Add `reason` metric for terminated containers

## 1.1.0

### Added

* Support for specifying the K8s API Host and Port by setting the `KUBERNETES_SERVICE_HOST` and `KUBERNETES_SERVICE_PORT` env vars.

### Changed

* Improve readability of log messages, when verbose mode is enabled.

### Fixed

* Kubernetes API url discovery failed sometimes giving errors like "error trying to connect to...". Now this should be fixed.

## 1.0.0

### Changed

* The agent tag installed within the integration docker image is now fixed to 0.0.24.

## 1.0.0-beta2.4

### Added

* Add `hostNetwork: true` option and the required dns policy to daemonset file. This is a requirement for the Infrastructure Agent to report the proper hostname in New Relic.

### Changed

* Update newrelic-infra.yaml to force our objects to be deployed in `default` namespace.

* Add NoExecute toleration ensuring that our pod is being deployed when the NoExecute node taint is set.

### Fixed

* Add missing metric: `podsMaxUnavailable` for deployment

* Fix some of the metrics for pods in pending status
  * Adding missing metrics: `startTime`, `isReady`
  * Unifying `isScheduled` and `isReady` to be reported as `1` and `0` for `true` and `false` respectively.
* Fix pod metrics (`status` and `isReady`): non-scheduled or pending pods were not reported correctly.

## 1.0.0-beta2.3

### Added

* Add configurable flag for kube-state-metrics endpoint (only HTTP).

* Add additional label `app` for discovering kube-state-metrics endpoint.

### Changed

* Kubelet discovery process fetches now the nodeName directly from the spec using downward API.

## 1.0.0-beta2.2

### Fixed

* Fix bug in error handling where recoverable errors made the integration to panic.

## 1.0.0-beta2.1

### Added

* Allow direct connection to cAdvisor by specifying the port.

### Fixed

* Call to CAdvisor was failing when Kubelet was secure.

## 1.0.0-beta2.0

### Added

* nodes/metrics resource was added to the newrelic cluster role.

### Changed

* CAdvisor call is now bypassing Kubelet endpoint talking then directly to CAdvisor port

## 1.0.0-beta1.0

Initial public beta release.

## 1.0.0-alpha5.1

### Changed

* TransformFunc now handles errors.

* Add checks for missing data coming from kube-state-metrics.
* Boolean values have changed from `"true"` and `"false"` to `1` and `0` respectively from the following metrics:
  1. isReady and isScheduled for pods.
  2. isReady for containers.
* Update metrics
  1. `errorCountPerSecond` to `errorsPerSecond` for pods and nodes.
  2. `usageCoreSeconds` to `cpuUsedCoreMilliseconds` for nodes.
  3. `memoryMajorPageFaults` to `memoryMajorPageFaultsPerSecond` for nodes.

### Fixed

* Calculate properly RATE metrics.

## 1.0.0-alpha5

### Added

* TypeGenerator for entities.

* Caching discovered endpoints on disk.
* Implementation of Time-To-Live (TTL) cache expiry functionality.
* Added the concept of Leader and Follower roles.
  * Leader represents the node where Kube State Metrics is installed (so only 1 by cluster).
  * Follower represents any other node.
* Both Follower and Leader call kubelet /pods endpoint in order to get metrics that were previously fetched from KSM.
* Fetch metrics from KSM about pods with status "Pending".
* Prometheus TextToProtoHandleFunc as http.HandlerFunc.
  Useful for serving a Prometheus payload in protobuf format from a plain text reader.
* Both Follower and Leader call kubelet /metrics/cadvisor endpoint in order to fill some missing metrics coming from Kubelet.

### Changed

* Rename `endpoints` package to `client` package.

* Moved a bunch of functions related to `Prometheus` from `ksm` package to `prometheus` one.
* Renamed the recently moved `Prometheus` functions. Removed **Prometheus** word as it is considered redundant.
* Containers objects reported as their own entities (not as part of pod entities).
* NewRelic infra Daemonset updateStrategy set to RollingUpdate in newrelic-infra.yaml.
* Prometheus CounterValue type changed from uint to float64.
* Change our daemonset file to deploy the integration in "default" namespace.
* Prometheus queries now require to use an operator.
* Prometheus Do method now requires a metrics endpoint.

### Removed

* Follower does not call KSM endpoints anymore.

* Config package with default unknown namespace value
* Removed legacy Kubernetes spec files.

### Fixed

* Replace `log.Fatal()` by `log.Panic()` in order to call all defer statements.

* Skip missing data from /stats/summary endpoint, instead of reporting them as zero values.
* Entities not reported in case of problem with setting their name or type.

## 1.0.0-alpha4

### Added

* Adding node metrics. Data is fetched from Kubelet and kube-state-metrics.

* Adding toleration for the "NoSchedule" taint, so the integration is deployed on all nodes.
* Adding new autodiscovery flow with authentication and authorization mechanisms.

### Removed

* Custom arguments for kubelet and kube-state-metrics endpoints.

### Fixed

* Integration stops on KSM or Kubelet connection error, instead of continuing.

## 1.0.0-alpha3

### Changed

* `updatedAt` metric was renamed to `podsUpdated`.

* `cpuUsedCores` has been divided by 10^9, to show actual cores instead of nanocores.
* Update configurable timeout flag using it to connect to kubelet and kube-state-metrics.

### Fixed

* Fix debug log level when verbose. Some parts of the code didn't log debug information.

## 1.0.0-alpha2

### Added

* Metrics for unscheduled Pods.

### Fixed

* Fix format of inherited labels. Remove unnecessary prefix `label_` included by kube-state-metrics.

* Fix labels inheritance. Labels weren't propagating between "entities" correctly.

## 1.0.0-alpha

### Added

* Initial version reporting metrics about Namespaces, Deployments, ReplicaSets,
  Pods and Containers. This data is fetched from two different sources: Kubelet
  and kube-state-metrics.<|MERGE_RESOLUTION|>--- conflicted
+++ resolved
@@ -7,10 +7,9 @@
 
 ## Unreleased
 
-<<<<<<< HEAD
 ### dependency
 - Update linters @dbudziwojskiNR [#1166](https://github.com/newrelic/nri-kubernetes/pull/1166)
-=======
+
 ### enhancements
 - Updated `lastTerminatedTimestamp` to use `time.Time` instead of `int64` for better time handling @sadafarshad [#1203](https://github.com/newrelic/nri-kubernetes/pull/1203)
 
@@ -53,7 +52,6 @@
 
 ### ⛓️ Dependencies
 - Updated alpine to v3.21.3
->>>>>>> 08affe38
 
 ## v3.33.2 - 2025-02-10
 

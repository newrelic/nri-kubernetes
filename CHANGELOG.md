--- conflicted
+++ resolved
@@ -6,10 +6,9 @@
 and this project adheres to [Semantic Versioning](http://semver.org/).
 
 ## Unreleased
-<<<<<<< HEAD
 - 
 ### enhancement
-=======
+- Update e2e-resources to able to run in demo mode on OpenShift @TmNguyen12 [#1133](https://github.com/newrelic/nri-kubernetes/pull/1133)
 
 ## v3.31.0 - 2024-11-11
 
@@ -24,9 +23,7 @@
 ## v3.30.0 - 2024-10-28
 
 ### 🚀 Enhancements
->>>>>>> be7bf786
 - Add 1.31 support and drop 1.26 @zeitlerc [#1114](https://github.com/newrelic/nri-kubernetes/pull/1114)
-- Update e2e-resources to able to run in demo mode on OpenShift @TmNguyen12 [#1133](https://github.com/newrelic/nri-kubernetes/pull/1133)
 
 ### 🐞 Bug fixes
 - Remove node-role.kubernetes.io/master as a control plane selector since it was removed in Kube 1.24 and now causes warnings in 1.31 @zzeitlerc [#1118](https://github.com/newrelic/nri-kubernetes/pull/1118)

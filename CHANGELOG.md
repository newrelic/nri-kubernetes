# Changelog

All notable changes to this project will be documented in this file.

The format is based on [Keep a Changelog](http://keepachangelog.com/)
and this project adheres to [Semantic Versioning](http://semver.org/).

## Unreleased

<<<<<<< HEAD
### enhancement
- Add Windows Helm templates and unit tests for kubelet support @TmNguyen12 [#1176](https://github.com/newrelic/nri-kubernetes/pull/1176)
- Add options for Windows server 2019 and Windows server 2022 deployments in E2E-resources @TmNguyen12 [#1149](https://github.com/newrelic/nri-kubernetes/pull/1149)
=======
## v3.38.0 - 2025-04-14

### 🚀 Enhancements
- Updated `lastTerminatedTimestamp` to use `time.Time` instead of `int64` for better time handling @sadafarshad [#1203](https://github.com/newrelic/nri-kubernetes/pull/1203)

### ⛓️ Dependencies
- Updated kubernetes packages to v0.32.3
- Updated go to v1.24.2
- Updated golang.org/x/crypto to v0.37.0

## v3.37.0 - 2025-04-07

### 🚀 Enhancements
- Add options for Windows server 2019 and Windows server 2022 deployments in E2E-resources @TmNguyen12 [#1149]
- Converted `lastTerminatedTimestamp` to `int64` Unix timestamp @sadafarshad [#1198](https://github.com/newrelic/nri-kubernetes/pull/1198)
>>>>>>> 9e415772

## v3.36.0 - 2025-03-31

### 🚀 Enhancements
- Added support for last terminated exit code in metrics @danielstokes [#1173](https://github.com/newrelic/nri-kubernetes/pull/1173)

### ⛓️ Dependencies
- Updated google.golang.org/protobuf to v1.36.6
- Updated github.com/prometheus/common to v0.63.0 - [Changelog 🔗](https://github.com/prometheus/common/releases/tag/v0.63.0)
- Updated github.com/spf13/viper to v1.20.1 - [Changelog 🔗](https://github.com/spf13/viper/releases/tag/v1.20.1)

## v3.35.1 - 2025-03-24

### ⛓️ Dependencies
- Updated github.com/spf13/viper to v1.20.0 - [Changelog 🔗](https://github.com/spf13/viper/releases/tag/v1.20.0)
- Updated go to v1.24.1
- Updated golang.org/x/crypto to v0.36.0
- Updated github.com/google/go-cmp to v0.7.0 - [Changelog 🔗](https://github.com/google/go-cmp/releases/tag/v0.7.0)

## v3.35.0 - 2025-03-17

### 🚀 Enhancements
- Add v1.32 support and drop support for v1.27 @kpattaswamy [#1178](https://github.com/newrelic/nri-kubernetes/pull/1178)

## v3.34.0 - 2025-03-10

### 🚀 Enhancements
- Add options for Windows server 2019 and Windows server 2022 deployments in E2E-resources @TmNguyen12 [#1149](https://github.com/newrelic/nri-kubernetes/pull/1149)
- Add new Github Action to build and push Windows server 2019 & 2022 images for infrastructure-agent and nri-kubernetes @TmNguyen12 @kondracek-nr [#1175](https://github.com/newrelic/nri-kubernetes/pull/1175)

## v3.33.3 - 2025-02-17

### ⛓️ Dependencies
- Updated alpine to v3.21.3

## v3.33.2 - 2025-02-10

### ⛓️ Dependencies
- Updated google.golang.org/protobuf to v1.36.5

## v3.33.1 - 2025-01-27

### ⛓️ Dependencies
- Updated newrelic/k8s-events-forwarder to v1.60.1
- Updated google.golang.org/protobuf to v1.36.4

## v3.33.0 - 2025-01-20

### 🚀 Enhancements
- Add K8s Integration version to Inventory @TmNguyen12 [#1153](https://github.com/newrelic/nri-kubernetes/pull/1153)

### ⛓️ Dependencies
- Updated google.golang.org/protobuf to v1.36.3
- Updated golang.org/x/crypto to v0.32.0
- Updated kubernetes packages to v0.32.1
- Updated go to v1.23.5
- Updated github.com/prometheus/common to v0.62.0 - [Changelog 🔗](https://github.com/prometheus/common/releases/tag/v0.62.0)

## v3.32.4 - 2025-01-13

### ⛓️ Dependencies
- Updated alpine to v3.21.2
- Updated google.golang.org/protobuf to v1.36.2

## v3.32.3 - 2024-12-30

### ⛓️ Dependencies
- Updated google.golang.org/protobuf to v1.36.1

## v3.32.2 - 2024-12-23

### ⛓️ Dependencies
- Updated google.golang.org/protobuf to v1.36.0
- Updated kubernetes packages to v0.32.0
- Updated go to v1.23.4
- Updated golang.org/x/crypto to v0.31.0
- Updated github.com/prometheus/common to v0.61.0 - [Changelog 🔗](https://github.com/prometheus/common/releases/tag/v0.61.0)

## v3.32.1 - 2024-12-09

### ⛓️ Dependencies
- Updated alpine to v3.21.0

## v3.32.0 - 2024-11-18

### 🚀 Enhancements
- Update e2e-resources to able to run in demo mode on OpenShift @TmNguyen12 [#1133](https://github.com/newrelic/nri-kubernetes/pull/1133)

### ⛓️ Dependencies
- Updated golang.org/x/crypto to v0.29.0
- Updated go to v1.23.3
- Updated google.golang.org/protobuf to v1.35.2

## v3.31.0 - 2024-11-11

### 🚀 Enhancements
- Allow separation of resource settings on KSM and forwarder @jddcarreira [#1130](https://github.com/newrelic/nri-kubernetes/pull/1130)

## v3.30.1 - 2024-11-04

### ⛓️ Dependencies
- Updated github.com/prometheus/common to v0.60.1 - [Changelog 🔗](https://github.com/prometheus/common/releases/tag/v0.60.1)

## v3.30.0 - 2024-10-28

### 🚀 Enhancements
- Add 1.31 support and drop 1.26 @zeitlerc [#1114](https://github.com/newrelic/nri-kubernetes/pull/1114)

### 🐞 Bug fixes
- Remove node-role.kubernetes.io/master as a control plane selector since it was removed in Kube 1.24 and now causes warnings in 1.31 @zzeitlerc [#1118](https://github.com/newrelic/nri-kubernetes/pull/1118)

### ⛓️ Dependencies
- Updated google.golang.org/protobuf to v1.35.1
- Updated golang.org/x/crypto to v0.28.0
- Updated kubernetes packages to v0.31.2

## v3.29.6 - 2024-10-07

### ⛓️ Dependencies
- Updated github.com/prometheus/common to v0.60.0 - [Changelog 🔗](https://github.com/prometheus/common/releases/tag/v0.60.0)
- Updated go to v1.23.2

## v3.29.5 - 2024-09-30

### ⛓️ Dependencies
- Updated golang.org/x/crypto to v0.27.0
- Updated go to v1.23.1
- Updated kubernetes packages to v0.31.1
- Updated github.com/prometheus/common to v0.59.1 - [Changelog 🔗](https://github.com/prometheus/common/releases/tag/v0.59.1)
- Updated alpine to v3.20.3

## v3.29.4 - 2024-08-12

### ⛓️ Dependencies
- Updated go to v1.22.5

## v3.29.3 - 2024-07-29

### ⛓️ Dependencies
- Updated alpine to v3.20.2
- Updated kubernetes packages to v0.30.3

## v3.29.2 - 2024-07-15

### ⛓️ Dependencies
- Updated golang.org/x/crypto to v0.25.0

## v3.29.1 - 2024-07-08

### ⛓️ Dependencies
- Updated github.com/prometheus/common to v0.55.0 - [Changelog 🔗](https://github.com/prometheus/common/releases/tag/v0.55.0)

## v3.29.0 - 2024-06-24

### 🚀 Enhancements
- Add 1.29 and 1.30 support and drop 1.25 and 1.24 @dbudziwojskiNR [#1062](https://github.com/newrelic/nri-kubernetes/pull/1062)

### ⛓️ Dependencies
- Updated kubernetes packages to v0.30.2
- Updated alpine to v3.20.1

## v3.28.9 - 2024-06-17

### 🐞 Bug fixes
- Fix expired certificated @dbudziwojskiNR [#1064](https://github.com/newrelic/nri-kubernetes/pull/1064)
- Fix StorageSample.DiskCapacity metric badly report for devices mounted after the kubelet pod started [#1066](https://github.com/newrelic/nri-kubernetes/pull/1066/files)

### ⛓️ Dependencies
- Updated google.golang.org/protobuf to v1.34.2
- Updated github.com/spf13/viper to v1.19.0 - [Changelog 🔗](https://github.com/spf13/viper/releases/tag/v1.19.0)
- Updated github.com/prometheus/common to v0.54.0 - [Changelog 🔗](https://github.com/prometheus/common/releases/tag/v0.54.0)
- Updated golang.org/x/crypto to v0.24.0
- Updated go to v1.22.4

## v3.28.8 - 2024-05-27

### ⛓️ Dependencies
- Updated kubernetes packages to v0.30.1
- Updated go to v1.22.3
- Updated alpine to v3.20.0

## v3.28.7 - 2024-05-20

### ⛓️ Dependencies
- Updated golang.org/x/crypto to v0.23.0

## v3.28.6 - 2024-05-13

### ⛓️ Dependencies
- Updated google.golang.org/protobuf to v1.34.1

## v3.28.5 - 2024-05-06

### ⛓️ Dependencies
- Updated google.golang.org/protobuf to v1.34.0

## v3.28.4 - 2024-04-29

### ⛓️ Dependencies
- Updated github.com/prometheus/common to v0.53.0 - [Changelog 🔗](https://github.com/prometheus/common/releases/tag/v0.53.0)

## v3.28.3 - 2024-04-22

### ⛓️ Dependencies
- Updated github.com/prometheus/common to v0.52.3 - [Changelog 🔗](https://github.com/prometheus/common/releases/tag/v0.52.3)

## v3.28.2 - 2024-04-15

### ⛓️ Dependencies
- Updated github.com/prometheus/client_model to v0.6.1 - [Changelog 🔗](https://github.com/prometheus/client_model/releases/tag/v0.6.1)
- Updated github.com/prometheus/common to v0.52.2 - [Changelog 🔗](https://github.com/prometheus/common/releases/tag/v0.52.2)
- Updated golang.org/x/crypto to v0.22.0

## v3.28.1 - 2024-04-01

### ⛓️ Dependencies
- Updated github.com/prometheus/common to v0.51.1 - [Changelog 🔗](https://github.com/prometheus/common/releases/tag/v0.51.1)

## v3.28.0 - 2024-03-25

### 🚀 Enhancements
- Update `e2e-resources` chart by @juanjjaramillo [#1018](https://github.com/newrelic/nri-kubernetes/pull/1018)

### ⛓️ Dependencies
- Updated kubernetes packages to v0.29.3

## v3.27.1 - 2024-03-18

### ⛓️ Dependencies
- Updated github.com/prometheus/common to v0.50.0 - [Changelog 🔗](https://github.com/prometheus/common/releases/tag/v0.50.0)

## v3.27.0 - 2024-03-11

### 🚀 Enhancements
- Automatically release E2E resources chart by @juanjjaramillo [#1013](https://github.com/newrelic/nri-kubernetes/pull/1013)

### 🐞 Bug fixes
- Give GitHub token permission to release chart by @juanjjaramillo [#1014](https://github.com/newrelic/nri-kubernetes/pull/1014)

### ⛓️ Dependencies
- Updated golang.org/x/crypto to v0.21.0
- Updated google.golang.org/protobuf to v1.33.0

## v3.26.1 - 2024-03-04

### ⛓️ Dependencies
- Updated kubernetes packages to v0.29.2
- Updated github.com/prometheus/client_model to v0.6.0 - [Changelog 🔗](https://github.com/prometheus/client_model/releases/tag/v0.6.0)
- Updated github.com/prometheus/common to v0.48.0 - [Changelog 🔗](https://github.com/prometheus/common/releases/tag/v0.48.0)

## v3.26.0 - 2024-02-26

### 🚀 Enhancements
- Add linux node selector @dbudziwojskiNR [#1000](https://github.com/newrelic/nri-kubernetes/pull/1000)

## v3.25.2 - 2024-02-19

### ⛓️ Dependencies
- Updated golang.org/x/crypto to v0.19.0
- Updated github.com/newrelic/infra-integrations-sdk to v3.8.2+incompatible

## v3.25.1 - 2024-02-12

### ⛓️ Dependencies
- Updated github.com/newrelic/infra-integrations-sdk to v3.8.0+incompatible

## v3.25.0 - 2024-02-05

### 🚀 Enhancements
- Add Codecov @dbudziwojskiNR [#980](https://github.com/newrelic/nri-kubernetes/pull/980)

## v3.24.2 - 2024-01-29

### 🐞 Bug fixes
- Update clusterrole.yaml by @akshaychopra5207 [#933](https://github.com/newrelic/nri-kubernetes/pull/933) and [#978](https://github.com/newrelic/nri-kubernetes/pull/978)

### ⛓️ Dependencies
- Updated kubernetes packages to v0.29.1
- Updated alpine to v3.19.1

## v3.24.1 - 2024-01-22

### ⛓️ Dependencies
- Updated github.com/prometheus/common to v0.46.0 - [Changelog 🔗](https://github.com/prometheus/common/releases/tag/v0.46.0)
- Updated go to v1.21.6

## v3.24.0 - 2024-01-08

### 🚀 Enhancements
- Add pod startup metrics by @w21froster [#964](https://github.com/newrelic/nri-kubernetes/pull/964)

## v3.23.3 - 2024-01-08

### ⛓️ Dependencies
- Updated golang.org/x/crypto to v0.18.0

## v3.23.2 - 2024-01-08

### ⛓️ Dependencies
- Updated kubernetes packages to v0.29.0


## v3.23.1 - 2023-12-25

### ⛓️ Dependencies
- Updated github.com/spf13/viper to v1.18.2 - [Changelog 🔗](https://github.com/spf13/viper/releases/tag/v1.18.2)
- Updated google.golang.org/protobuf to v1.32.0

## v3.23.0 - 2023-12-09

### 🚀 Enhancements
- Trigger release creation by @juanjjaramillo [#958](https://github.com/newrelic/nri-kubernetes/pull/958)

### ⛓️ Dependencies
- Updated alpine to v3.19.0
- Updated github.com/spf13/viper to v1.18.1 - [Changelog 🔗](https://github.com/spf13/viper/releases/tag/v1.18.1)
- Updated golang.org/x/crypto to v0.16.0
- Updated go to v1.21.5

## v3.22.0 - 2023-12-06

### 🚀 Enhancements
- Update reusable workflow dependency by @juanjjaramillo [#951](https://github.com/newrelic/nri-kubernetes/pull/951)

## v3.21.0 - 2023-11-20

### 🚀 Enhancements
- Improve E2E resources chart by @juanjjaramillo in [#946](https://github.com/newrelic/nri-kubernetes/pull/946)
- Update k8s.yaml by @juanjjaramillo in [#947](https://github.com/newrelic/nri-kubernetes/pull/947)
- Automate local E2E test runs by @juanjjaramillo in [#938](https://github.com/newrelic/nri-kubernetes/pull/938)
- Add PV, PVC dashboards tests by @dbudziwojskiNR in [#829](https://github.com/newrelic/nri-kubernetes/pull/829)
- Add statefulset dashboard tests by @dbudziwojskiNR in [#830](https://github.com/newrelic/nri-kubernetes/pull/830)
- Add deployment dashboard tests by @dbudziwojskiNR in [#832](https://github.com/newrelic/nri-kubernetes/pull/832)
- Add failed job dashboard tests by @dbudziwojskiNR in [#855](https://github.com/newrelic/nri-kubernetes/pull/855)

### ⛓️ Dependencies
- Updated kubernetes packages to v0.28.4

## v3.20.0 - 2023-11-13

### 🚀 Enhancements
- Update E2E resources by @juanjjaramillo in [#926](https://github.com/newrelic/nri-kubernetes/pull/926)
- Replace k8s v1.28.0-rc.1 with k8s 1.28.3 by @svetlanabrennan in [#936](https://github.com/newrelic/nri-kubernetes/pull/936)
- Add failed pod container pending e2e tests by @dbudziwojskiNR in [#849](https://github.com/newrelic/nri-kubernetes/pull/849)
- Add failed pod container creating e2e tests by @dbudziwojskiNR in [#848](https://github.com/newrelic/nri-kubernetes/pull/848)
- Add cronjob dashboard tests by @dbudziwojskiNR in [#827](https://github.com/newrelic/nri-kubernetes/pull/827)
- Add daemonset dashboard tests by @dbudziwojskiNR in [#828](https://github.com/newrelic/nri-kubernetes/pull/828)

### ⛓️ Dependencies
- Updated golang.org/x/crypto to v0.15.0

## v3.19.0 - 2023-11-06

### 🚀 Enhancements
- Add k8s v1.28.0-rc.1 support by @svetlanabrennan in [#919](https://github.com/newrelic/nri-kubernetes/pull/919)

## v3.18.4 - 2023-10-30

### 🐞 Bug fixes
- Fix `renovate` configuration by juanjjaramillo in [PR #921](https://github.com/newrelic/nri-kubernetes/pull/921)

## v3.18.3 - 2023-10-23

### ⛓️ Dependencies
- Updated kubernetes packages to v0.28.3
- Updated github.com/prometheus/common to v0.45.0 - [Changelog 🔗](https://github.com/prometheus/common/releases/tag/v0.45.0)

## v3.18.2 - 2023-10-16

### 🐞 Bug fixes
- Address CVE-2023-44487 and CVE-2023-39325 by juanjjaramillo in [PR #910](https://github.com/newrelic/nri-kubernetes/pull/910)

## v3.18.1 - 2023-10-12

### ⛓️ Dependencies
- Updated github.com/google/go-cmp to v0.6.0 - [Changelog 🔗](https://github.com/google/go-cmp/releases/tag/v0.6.0)
- Updated github.com/spf13/viper to v1.17.0 - [Changelog 🔗](https://github.com/spf13/viper/releases/tag/v1.17.0)

## v3.18.0 - 2023-10-06

### 🚀 Enhancements
- Enable automatic release [#900](https://github.com/newrelic/nri-kubernetes/pull/900)
- Bump appVersion to 3.17.0 and chart to 3.22.0 [#886](https://github.com/newrelic/nri-kubernetes/pull/886)

### ⛓️ Dependencies
- Upgraded alpine from 3.18.3 to 3.18.4
- Updated go to 1.21
- Updated golang.org/x/crypto to v0.14.0
- Updated github.com/prometheus/client_model to v0.5.0 - [Changelog 🔗](https://github.com/prometheus/client_model/releases/tag/v0.5.0)

## 3.17.0
### dependencies
* chore(deps): bump docker/setup-qemu-action from 2 to 3 by @dependabot in https://github.com/newrelic/nri-kubernetes/pull/881
* chore(deps): bump docker/login-action from 2 to 3 by @dependabot in https://github.com/newrelic/nri-kubernetes/pull/880
* chore(deps): bump manusa/actions-setup-minikube from 2.7.2 to 2.9.0 by @dependabot in https://github.com/newrelic/nri-kubernetes/pull/879
* chore(deps): bump docker/setup-buildx-action from 2 to 3 by @dependabot in https://github.com/newrelic/nri-kubernetes/pull/878
* chore(deps): update actions/checkout action to v4 by @renovate in https://github.com/newrelic/nri-kubernetes/pull/864
* fix(deps): update kubernetes packages to v0.28.2 by @renovate in https://github.com/newrelic/nri-kubernetes/pull/861
* chore(deps): update newrelic/infrastructure-bundle docker tag to v3.2.16 by @renovate in https://github.com/newrelic/nri-kubernetes/pull/859
* chore(deps): update newrelic/k8s-events-forwarder docker tag to v1.47.0 by @renovate in https://github.com/newrelic/nri-kubernetes/pull/860
* chore(deps): update module golang.org/x/crypto to v0.13.0 by @renovate in https://github.com/newrelic/nri-kubernetes/pull/866
* chore(deps): update aquasecurity/trivy-action action to v0.12.0 by @renovate in https://github.com/newrelic/nri-kubernetes/pull/862

### enhancement
- Update KSM version and chart, deprecate incompatible Kubernetes versions by @juanjjaramillo in [#867](https://github.com/newrelic/nri-kubernetes/pull/867)
- Update unit testing data by @juanjjaramillo in [#868](https://github.com/newrelic/nri-kubernetes/pull/868)
- Update Helm chart lint job by @juanjjaramillo in [#869](https://github.com/newrelic/nri-kubernetes/pull/869)
- Update cpuLimitCores metric not available log to debug level in [#870](https://github.com/newrelic/nri-kubernetes/pull/870)
- Updated KSM unit tests by @svetlanabrennan in [#876](https://github.com/newrelic/nri-kubernetes/pull/876)

### bugfix
- Use a KSM stable metric instead of an experimental one by @juanjjaramillo in [#872](https://github.com/newrelic/nri-kubernetes/pull/872)

**Full Changelog**: https://github.com/newrelic/nri-kubernetes/compare/v3.16.0...v3.17.0

## 3.16.0
## What's Changed
- Add changelog workflow by @svetlanabrennan in [#837](https://github.com/newrelic/nri-kubernetes/pull/837)
- Update changelog workflow @svetlanabrennan in [#843](https://github.com/newrelic/nri-kubernetes/pull/843)
- Add k8s 1.27 support by @csongnr in [#845](https://github.com/newrelic/nri-kubernetes/pull/845)

## New Contributors
* @davidgit made their first contribution in https://github.com/newrelic/nri-kubernetes/pull/826
* @nr-security-github made their first contribution in https://github.com/newrelic/nri-kubernetes/pull/846

**Full Changelog**: https://github.com/newrelic/nri-kubernetes/compare/v3.15.3...v3.15.4

## 3.15.3
## What's Changed
* bump app and chart version by @csongnr in https://github.com/newrelic/nri-kubernetes/pull/819
* NR-139168: Fix k8s.container.cpuCoresUtilization metric calculation by @sachin-shankar in https://github.com/newrelic/nri-kubernetes/pull/817

## New Contributors
* @sachin-shankar made their first contribution in https://github.com/newrelic/nri-kubernetes/pull/817

**Full Changelog**: https://github.com/newrelic/nri-kubernetes/compare/v3.15.2...v3.15.3

## 3.15.2
## What's Changed
* Bump Chart Versions by @xqi-nr in #810
* Update Changelog by @xqi-nr in #809
* chore(deps): Directly Use Prometheus Parser - remove prom2json dep by @isaacadeleke-nr in #799
* fix(parsing): Log an error instead of fully failing on partial parsing failure by @isaacadeleke-nr in #802
* fix(deps): update module google.golang.org/protobuf to v1.31.0 by @renovate in #811
* chore(deps): update newrelic/k8s-events-forwarder docker tag to v1.45.0 by @renovate in #814
* chore(deps): update newrelic/infrastructure-bundle docker tag to v3.2.11 by @renovate in #816
* fix(deps): update kubernetes packages to v0.27.4 by @renovate in #815
* chore(deps): update module golang.org/x/crypto to v0.11.0 by @renovate in #813
* chore(deps): update newrelic/infrastructure-bundle docker tag to v3.2.12 by @renovate in #818

## New Contributors
@isaacadeleke-nr made their first contribution in #799

**Full Changelog**: https://github.com/newrelic/nri-kubernetes/compare/v3.15.1...v3.15.2

## 3.15.1

## What's Changed
* update changelog by @csongnr in https://github.com/newrelic/nri-kubernetes/pull/804
* update chart version and reference latest docker image by @csongnr in https://github.com/newrelic/nri-kubernetes/pull/805
* chore(deps): update newrelic/k8s-events-forwarder docker tag to v1.43.1 by @renovate in https://github.com/newrelic/nri-kubernetes/pull/806
* chore(deps): update newrelic/infrastructure-bundle docker tag to v3.2.9 by @renovate in https://github.com/newrelic/nri-kubernetes/pull/807
* Upgrade Go Version to 1.20 by @xqi-nr in https://github.com/newrelic/nri-kubernetes/pull/808


**Full Changelog**: https://github.com/newrelic/nri-kubernetes/compare/v3.15.0...v3.15.1

## 3.15.0 

## What's Changed
* Update CHANGELOG.md by @juanjjaramillo in https://github.com/newrelic/nri-kubernetes/pull/783
* Bump versions by @juanjjaramillo in https://github.com/newrelic/nri-kubernetes/pull/784
* fix(deps): update module github.com/sirupsen/logrus to v1.9.3 by @renovate in https://github.com/newrelic/nri-kubernetes/pull/785
* chore(deps): update aquasecurity/trivy-action action to v0.11.0 by @renovate in https://github.com/newrelic/nri-kubernetes/pull/787
* chore(deps): update newrelic/k8s-events-forwarder docker tag to v1.42.5 by @renovate in https://github.com/newrelic/nri-kubernetes/pull/789
* chore(deps): update newrelic/infrastructure-bundle docker tag to v3.2.7 by @renovate in https://github.com/newrelic/nri-kubernetes/pull/788
* Automate generating static test data for all supported Kubernetes versions by @juanjjaramillo in https://github.com/newrelic/nri-kubernetes/pull/792
* Update E2E readme file by @juanjjaramillo in https://github.com/newrelic/nri-kubernetes/pull/801
* chore(deps): update aquasecurity/trivy-action action to v0.11.2 by @renovate in https://github.com/newrelic/nri-kubernetes/pull/794
* chore(deps): update module golang.org/x/crypto to v0.10.0 by @renovate in https://github.com/newrelic/nri-kubernetes/pull/795
* fix(deps): update kubernetes packages to v0.27.3 by @renovate in https://github.com/newrelic/nri-kubernetes/pull/797
* bump alpine from 3.18.0 to 3.18.2 by @csongnr in https://github.com/newrelic/nri-kubernetes/pull/803
* chore(deps): update newrelic/k8s-events-forwarder docker tag to v1.43.0 by @renovate in https://github.com/newrelic/nri-kubernetes/pull/800


**Full Changelog**: https://github.com/newrelic/nri-kubernetes/compare/v3.14.0...v3.15.0

## 3.14.0

## What's Changed

* Update chart and image versions by @juanjjaramillo in https://github.com/newrelic/nri-kubernetes/pull/769
* Update static test data by @juanjjaramillo in https://github.com/newrelic/nri-kubernetes/pull/776
* Update Prometheus dependencies by @juanjjaramillo in https://github.com/newrelic/nri-kubernetes/pull/775
* Increase the number of parallel E2E tests by @juanjjaramillo in https://github.com/newrelic/nri-kubernetes/pull/780
* Add demo mode for testing resources by @juanjjaramillo in https://github.com/newrelic/nri-kubernetes/pull/779
* Update `datagen.sh` documentation by @juanjjaramillo in https://github.com/newrelic/nri-kubernetes/pull/777
* chore(deps): update newrelic/k8s-events-forwarder docker tag to v1.42.3 by @renovate in https://github.com/newrelic/nri-kubernetes/pull/781
* chore(deps): update newrelic/infrastructure-bundle docker tag to v3.2.4 by @renovate in https://github.com/newrelic/nri-kubernetes/pull/782
* fix(deps): update module github.com/spf13/viper to v1.16.0 by @renovate in https://github.com/newrelic/nri-kubernetes/pull/773
* fix(deps): update module github.com/stretchr/testify to v1.8.4 by @renovate in https://github.com/newrelic/nri-kubernetes/pull/772

**Full Changelog**: https://github.com/newrelic/nri-kubernetes/compare/v3.13.0...v3.14.0

## 3.13.0

## What's Changed

* Bump chart by @htroisi in https://github.com/newrelic/nri-kubernetes/pull/750
* Update kubelet static testing exclusions. by @htroisi in https://github.com/newrelic/nri-kubernetes/pull/759
* Update `datagen.sh` by @juanjjaramillo in https://github.com/newrelic/nri-kubernetes/pull/762
* Silence log messages that mask testing errors by @juanjjaramillo in https://github.com/newrelic/nri-kubernetes/pull/763
* fix(deps): update module github.com/stretchr/testify to v1.8.3 by @renovate in https://github.com/newrelic/nri-kubernetes/pull/756
* chore(deps): update newrelic/k8s-events-forwarder docker tag to v1.42.1 by @renovate in https://github.com/newrelic/nri-kubernetes/pull/755
* chore(deps): update newrelic/infrastructure-bundle docker tag to v3.2.2 by @renovate in https://github.com/newrelic/nri-kubernetes/pull/751
* chore(deps): bump github.com/sirupsen/logrus from 1.9.0 to 1.9.2 by @juanjjaramillo in https://github.com/newrelic/nri-kubernetes/pull/765
* fix(deps): update kubernetes packages to v0.27.2 by @renovate in https://github.com/newrelic/nri-kubernetes/pull/740
* NEWRELIC-5968 Mount containerd socket by @DavSanchez in https://github.com/newrelic/nri-kubernetes/pull/734
* Integration tests for k8s 1.27 by @csongnr in https://github.com/newrelic/nri-kubernetes/pull/719
* chore(deps): update module golang.org/x/crypto to v0.9.0 by @renovate in https://github.com/newrelic/nri-kubernetes/pull/739

**Full Changelog**: https://github.com/newrelic/nri-kubernetes/compare/v3.12.0...v3.13.0

## 3.12.0

## What's Changed

* Bump app and chart version by @juanjjaramillo in https://github.com/newrelic/nri-kubernetes/pull/736
* Update renovatebot by @htroisi in https://github.com/newrelic/nri-kubernetes/pull/732
* Add more workload name fields to K8sContainerSample, K8sPodSample by @htroisi in https://github.com/newrelic/nri-kubernetes/pull/733
* chore(deps): update newrelic/k8s-events-forwarder docker tag to v1.41.0 by @renovate in https://github.com/newrelic/nri-kubernetes/pull/748
* chore(deps): update alpine docker tag to v3.18.0 by @renovate in https://github.com/newrelic/nri-kubernetes/pull/746
* Add PersistentVolume and PersistentVolumeClaim KSM metrics by @htroisi in https://github.com/newrelic/nri-kubernetes/pull/729

**Full Changelog**: https://github.com/newrelic/nri-kubernetes/compare/v3.11.0...v3.12.0

## 3.11.0

### Changed

* chore(deps): update newrelic/k8s-events-forwarder docker tag to v1.40.0 by @renovate in https://github.com/newrelic/nri-kubernetes/pull/712
* Bump app and chart version by @htroisi in https://github.com/newrelic/nri-kubernetes/pull/710
* chore(deps): update newrelic/infrastructure-bundle docker tag to v3.1.6 by @renovate in https://github.com/newrelic/nri-kubernetes/pull/716
* Improve Cronjob chart for testing by @juanjjaramillo in https://github.com/newrelic/nri-kubernetes/pull/715
* CronJob chart improvement by @juanjjaramillo in https://github.com/newrelic/nri-kubernetes/pull/718
* chore(deps): update newrelic/infrastructure-bundle docker tag to v3.1.7 by @renovate in https://github.com/newrelic/nri-kubernetes/pull/717
* Remove manual go cache since setup-go/v4 automatically caches by @htroisi in https://github.com/newrelic/nri-kubernetes/pull/713
* chore(deps): bump actions/github-script from 6.4.0 to 6.4.1 by @dependabot in https://github.com/newrelic/nri-kubernetes/pull/714
* Add spec for backoffLimit to help with testing cronjobs by @juanjjaramillo in https://github.com/newrelic/nri-kubernetes/pull/720
* Add KSM metrics promoted to stable category by @juanjjaramillo in https://github.com/newrelic/nri-kubernetes/pull/724
* Fix push_pr workflow by @htroisi in https://github.com/newrelic/nri-kubernetes/pull/726
* Improve testing for deployment object by @juanjjaramillo in https://github.com/newrelic/nri-kubernetes/pull/730
* Adding new attribute `ReplicaFailure` to deployment workload by @juanjjaramillo in https://github.com/newrelic/nri-kubernetes/pull/725
* chore(deps): bump aquasecurity/trivy-action from 0.9.2 to 0.10.0 by @htroisi in https://github.com/newrelic/nri-kubernetes/pull/727
* Fix Helm unittests by @htroisi in https://github.com/newrelic/nri-kubernetes/pull/728
* Update infrastructure-bundle to v3.1.8 and k8s-events-forwarder to v1.40.1 by @htroisi in https://github.com/newrelic/nri-kubernetes/pull/731

**Full Changelog**: https://github.com/newrelic/nri-kubernetes/compare/v3.10.0...v3.11.0

## 3.10.0

### Changed

* Add CronJob and Job kube-state-metrics collection
* Make ProbeTimeout and ProbeBackoff Configurable
* Updated dependencies

**Full Changelog**: https://github.com/newrelic/nri-kubernetes/compare/v3.9.0...v3.10.0

## 3.9.0

### Changed

* Updated dependencies
* Update Kubernetes image registry

**Full Changelog**: https://github.com/newrelic/nri-kubernetes/compare/v3.7.0...v3.9.0

## 3.7.0

### Changed

* Fix an issue where when the Kubelet becomes temporarily unavailable the agent fails: https://github.com/newrelic/nri-kubernetes/pull/633
* Update e2e testing chart templates
* Updated dependencies

**Full Changelog**: https://github.com/newrelic/nri-kubernetes/compare/v3.6.0...v3.7.0

## 3.6.0

### Added

* Add support for kube-state-metrics v2

### Changed

* Update static test data to use KSM v2
* Update kube-state-metrics version in e2e testing chart

**Full Changelog**: https://github.com/newrelic/nri-kubernetes/compare/v3.5.0...v3.6.0

## 3.5.0

### Changed

Updated go version and several dependencies

**Full Changelog**: https://github.com/newrelic/nri-kubernetes/compare/v3.4.1...v3.5.0

## 3.4.1

### Fix

In version above 1.21 having the apiServer flag `service-account-extend-token-expiration` set to false was causing the kubelet scraper pod to be restarted each time the token expired.
In AWS having environments due to its implementation caused a pod restart each 90days

### Changed

Updated several dependencies

**Full Changelog**: https://github.com/newrelic/nri-kubernetes/compare/v3.4.0...v3.4.1

## 3.4.0

### Added

* Add k8s v1.23 & v1.24 new metrics [[#485](https://github.com/newrelic/nri-kubernetes/pull/485), [#507](https://github.com/newrelic/nri-kubernetes/pull/507)]:
  * `apiserverCurrentInflightRequestsMutating`
  * `apiserverCurrentInflightRequestsReadOnly`
  * `containerOOMEventsDelta`
  * `nodeCollectorEvictionsDelta`
  * `schedulerPendingPodsActive`
  * `schedulerPendingPodsBackoff`
  * `schedulerPendingPodsUnschedulable`

**Full Changelog**: https://github.com/newrelic/nri-kubernetes/compare/v3.3.1...v3.4.0

## 3.3.1

### Added

* Add nrFiltered attribute to K8sNamespaceSamples when using namespace filtering https://github.com/newrelic/nri-kubernetes/pull/496

**Full Changelog**: https://github.com/newrelic/nri-kubernetes/compare/v3.3.0...v3.3.1

## 3.3.0

### Added

* Allow filter to only scrape selected namespaces in ksm and kubelet by @alvarocabanas and @marcsanmi in  https://github.com/newrelic/nri-kubernetes/pull/457, https://github.com/newrelic/nri-kubernetes/pull/476 and https://github.com/newrelic/nri-kubernetes/pull/487

### Changed

* Use Go version 1.18 in the pipelines @roobre https://github.com/newrelic/nri-kubernetes/pull/472

**Full Changelog**: https://github.com/newrelic/nri-kubernetes/compare/v3.2.1...v3.3.0

## 3.2.1

### Changed

* fix: round up CPU allocatable and capacity metrics by @gsanchezgavier in https://github.com/newrelic/nri-kubernetes/pull/412
* Dockerfile: use COPY instead of ADD by @roobre in https://github.com/newrelic/nri-kubernetes/pull/433
* chore(deps): bump alpine from 3.15.4 to 3.16.0 by @dependabot in https://github.com/newrelic/nri-kubernetes/pull/458

**Full Changelog**: https://github.com/newrelic/nri-kubernetes/compare/v3.2.0...v3.2.1

## 3.2.0

### Added

* Initial, internal-only implementation of mTLS-enabled sink by @roobre in https://github.com/newrelic/nri-kubernetes/pull/338
* `restartCount` metric for pods is now also available as `restartCountDelta` by @sigilioso in https://github.com/newrelic/nri-kubernetes/pull/382

### Fixed

* `isReady` metric is now correctly reported as `false` (rather than `NULL`) for pending pods by @paologallinaharbur in https://github.com/newrelic/nri-kubernetes/pull/404

### Dependencies

* chore(deps): bump github.com/google/go-cmp from 0.5.7 to 0.5.8 by @dependabot in https://github.com/newrelic/nri-kubernetes/pull/406
* chore(deps): bump alpine from 3.15.0 to 3.15.4 by @dependabot in https://github.com/newrelic/nri-kubernetes/pull/391
* chore(deps): bump github.com/newrelic/infra-integrations-sdk from 3.7.1+incompatible to 3.7.2+incompatible by @dependabot in https://github.com/newrelic/nri-kubernetes/pull/372
* chore(deps): bump github.com/sethgrid/pester from 1.1.0 to 1.2.0 by @dependabot in https://github.com/newrelic/nri-kubernetes/pull/358
* Update dependencies to solve security issues pointed by trivy by @kang-makes in https://github.com/newrelic/nri-kubernetes/pull/403

**Full Changelog**: https://github.com/newrelic/nri-kubernetes/compare/v3.1.0...v3.1.1

## 3.1.0

* chore(deps): bump aquasecurity/trivy-action from 0.2.1 to 0.2.2 by @dependabot in https://github.com/newrelic/nri-kubernetes/pull/355
* controlplane/authenticator: allow to use `kubernetes.io/tls` secrets by @roobre in https://github.com/newrelic/nri-kubernetes/pull/344
* config: document options by @roobre in https://github.com/newrelic/nri-kubernetes/pull/363

**Full Changelog**: https://github.com/newrelic/nri-kubernetes/compare/v3.0.0...v3.1.0

## 3.0.0

This new version makes significant changes to the number of components that are deployed to the cluster, and introduces many new configuration options to tune the behavior to your environment. We encourage you to take a look at what's changed in full detail [here](/docs/kubernetes-pixie/kubernetes-integration/get-started/changes-since-v3/).

### Breaking changes

<Callout variant="tip">
  The number and format of the metrics reported by version 3 of the integration have not changed with respect to earlier versions.
</Callout>

* The format of the `values.yml` file has changed to accommodate the newly added configuration options. Please take a look at our [migration guide](/docs/kubernetes-pixie/kubernetes-integration/get-started/changes-since-v3/#migration-guide) to see how to change your configuration.

### Changed

* Our solution is now deployed in three components:
  * A `DaemonSet` to monitor the Kubelet, deployed in all nodes of the cluster.
  * A second `DaemonSet` to monitor the control plane, deployed in master nodes only.
  * A `Deployment` to collect metrics from kube-state-metrics, deployed in the same node as the latter.
* We now offer better control for CPU and memory limits and requests, which can be now configured for the three components individually.
* Impact of discovery and collection operations on the API server has been greatly reduced, thanks to the use of kubernetes [informers](https://pkg.go.dev/k8s.io/client-go/informers).
* Logs messages have been greatly revamped to surface problems more clearly.

### Added

* Comprehensive configuration options have been added to provide fine-grain control to how the integration discovers and connects to metric providers. Remarkably:
  * Discovery options for control plane components have been improved. You can check the details on how discovery is configured [here](/docs/kubernetes-pixie/kubernetes-integration/advanced-configuration/configure-control-plane-monitoring).
  * It is now possible to collect metrics from control plane components running outside of the cluster.
  * Discovery options for KSM and the kubelet have also been added.
* The interval at which metrics are collected is now [configurable](/docs/kubernetes-pixie/kubernetes-integration/installation/install-kubernetes-integration-using-helm#scrape-interval).

## 2.9.0

### Added

* Moved default config.sample to [V4](https://docs.newrelic.com/docs/create-integrations/infrastructure-integrations-sdk/specifications/host-integrations-newer-configuration-format/), added a dependency for infra-agent version 1.20.0

Please notice that old [V3](https://docs.newrelic.com/docs/create-integrations/infrastructure-integrations-sdk/specifications/host-integrations-standard-configuration-format/) configuration format is deprecated, but still supported.

## 2.8.3

### Changed

* Updated agent and integrations to their latest version.

## 2.8.2

### Changed

* Updated agent and integrations to their latest version.

## 2.8.1

### Changed

* Node status and conditions are now fetched from the API Server rather than KSM, which fixes some inconsistencies in the samples. This does not change which data is reported, and should be an invisible change. (https://github.com/newrelic/nri-kubernetes/pull/194).
* Add a series of parameters which allow to configure a jitter to be applied to API Server response caching, which might help to spread the load on large clusters. (https://github.com/newrelic/nri-kubernetes/pull/185).

## 2.7.1

> Note: This is an out-of-order release which brings some hotfixes to the 2.7.x branch

### Changed

* Node status and conditions are now fetched from the API Server rather than KSM, which fixes some inconsistencies in the samples. This does not change which data is reported, and should be an invisible change.

## 2.8.0

### Added

* Kubernetes v1.22.0 Support

### Changed

* Upgrade infrastructure-bundle to 2.6.4 (#123)
  * See https://github.com/newrelic/infrastructure-bundle/releases/tag/2.6.4 for more details about the upgraded integrations in this release of the infrastructure-bundle

## 2.7.0

### Added

* Integration now reports node status and conditions, as `condition.{Name}` (e.g. `condition.Ready`, `condition.PIDPressure`).
* Added new KubeStateMetricsNamespace parameter to restrict discovery of KSM pod to a particular namespace.
  * This should help reduce load in the control plane for clusters with many pods and/or nodes.

## 2.6.1

### Fixed

* Integration version shown in the samples.

## 2.6.0

### Changed

* Upgrade infrastructure-bundle to 2.6.0 (#123)
  * See https://github.com/newrelic/infrastructure-bundle/releases/tag/2.6.0 for more details about the upgraded integrations in this release of the infrastructure-bundle

## 2.5.0

### Changed

* Bumped all dependencies and moved to /v2 in go.mod https://github.com/newrelic/nri-kubernetes/pull/111
* Improved e2e tests with more coverage and support for Helm3 and k8s 1.20-1.21 https://github.com/newrelic/nri-kubernetes/pull/110 https://github.com/newrelic/nri-kubernetes/pull/108
* Improved KSM discovery logic https://github.com/newrelic/nri-kubernetes/pull/104

## 2.4.0

### Added

* Support for multiarch docker images

## 2.3.1

### Fixed

* Correctly identifying k8s server version with characters (#81)

## 2.3.0

### Changed

* The base image of `newrelic/infrastructure-k8s` has been updated to `2.2.3`.
  More info regarding all the integrations upgraded can be found in the [release notes of the base image](https://github.com/newrelic/infrastructure-bundle/releases/tag/2.2.3).
* Changed scale of node `cpuRequestedCores` to cores from millis

### Added

* Added metrics pertaining to Horizontal Pod Autoscaler. More information about the collected metrics can be found in the [official documentation](https://docs.newrelic.com/docs/integrations/kubernetes-integration/understand-use-data/find-use-your-kubernetes-data)

### Fixed

* LoadBalancerIP was not being collected properly. It is now fetched from KSM metric `kube_service_status_load_balancer_ingress`

## 2.2.0

### Changed

* The base image of `newrelic/infrastructure-k8s` has been updated to `2.2.1`.
  This base image has fixed an issue where `nrjmx` was not properly running due to the bundled java version.
  More info regarding all the integration upgraded can be found in the [release notes of the base image](https://github.com/newrelic/infrastructure-bundle/releases/tag/2.2.1).

## 2.1.0

### Changed

* Added aggregate cpu and memory requests for nodes

## 2.0.0

### Changed

* The base image of `newrelic/infrastructure-k8s` has been updated to `2.0.0`.
  That base image is bundling the integration `nri-nginx` `3.0.2` that contains a breaking change.
  More info regarding all the integration upgraded can be found in the [release notes of the base image](https://github.com/newrelic/infrastructure-bundle/releases/tag/2.0.0).

## 1.26.9

### Changed

* Added release pipeline to Github Actions.

## 1.26.8

### Changed

* Upgraded Docker base image `newrelic/infrastructure-bundle` to v1.6.0.
  For more information on the release please see the [New Relic Infrastructure Bundle release notes](https://github.com/newrelic/infrastructure-bundle/releases/tag/1.6.0).

## 1.26.7

### Fixed

* When configuring API_SERVER_ENDPOINT_URL with https endpoint, the
  api-server component will use that that instead of the default.
  More info at issue #41

## 1.26.6

### Fixed

* When discovering kube-state-metrics behind a headless service, the
  DNS discovery will return an error. Before it would be considered
  successful and return "None" as endpoint.

## 1.26.5

### Fixed

* Container id's are correctly parsed when using system driver

## 1.26.4

### Added

* Added `restartCount` to containers in the `wanting` state
  * In case the container is in a crash loop the restart count would not be shown

## 1.26.3

### Added

* Added `restartCount` to containers in the `terminated` state
  * In case the container is in a crash loop the restart count would not be shown

## 1.26.2

### Changed

* Upgrade Docker image to use Tini entrypoint solving:
  * reaps orphaned zombie process attached to PID 1
  * correctly forwards signals to CMD process
  Read for more details: https://blog.phusion.nl/2015/01/20/docker-and-the-pid-1-zombie-reaping-problem/
* Upgraded Docker base image `newrelic/infrastructure-bundle` to v1.5.1.
  For more information on the release please see the [New Relic Infrastructure Bundle release notes](https://github.com/newrelic/infrastructure-bundle/releases/tag/1.5.1).

## 1.26.1

### Changed

* Upgraded Docker base image `newrelic/infrastructure-bundle` to v1.5.0.
  For more information on the release please see the [New Relic Infrastructure Bundle release notes](https://github.com/newrelic/infrastructure-bundle/releases/tag/1.5.0).

## 1.26.0

### Changed

* When querying the summary endpoint from Kubelet to get the Node or Pod
  network metrics, if the default network interface is not eth0 then summary
  endpoint for Kubelet doesn't return the metrics as we expect them. We rely on
  them being a direct member of the "network" object. See rxBytes, txBytes and
  rxErrors in the following example metrics:

```
"network": {
 "time": "2020-06-04T10:01:15Z",
 "name": "eth0",
 "rxBytes": 207909096,
 "rxErrors": 0,
 "txBytes": 8970981,
 "txErrors": 0,
 "interfaces": [
  {
   "name": "eth0",
   "rxBytes": 207909096,
   "rxErrors": 0,
   "txBytes": 8970981,
   "txErrors": 0
  },
  {
   "name": "ip6tnl0",
   "rxBytes": 0,
   "rxErrors": 0,
   "txBytes": 0,
   "txErrors": 0
  },
  {
   "name": "tunl0",
   "rxBytes": 0,
   "rxErrors": 0,
   "txBytes": 0,
   "txErrors": 0
  }
 ]
}
```

  This scenario only happens when the default interface is eth0. Kubernetes
  source code has it hardcoded that eth0 is the default. In the following
  example you can see that we only have network metrics inside the interfaces
  list, in this case there is no eth0 on the and the default interface is ens5:

```
"network": {
 "time": "2020-06-04T10:01:15Z",
 "name": "",
 "interfaces": [
  {
   "name": "ens5",
   "rxBytes": 207909096,
   "rxErrors": 42,
   "txBytes": 8970981,
   "txErrors": 24
  },
  {
   "name": "ip6tnl0",
   "rxBytes": 0,
   "rxErrors": 0,
   "txBytes": 0,
   "txErrors": 0
  },
  {
   "name": "tunl0",
   "rxBytes": 0,
   "rxErrors": 0,
   "txBytes": 0,
   "txErrors": 0
  }
 ]
```

  In cases like this, the integration will look for the default interface
  inside the interfaces list and use those values. The default interface name
  is retrieved from the network route file (default /proc/net/route).

  When running the unprivileged version of the integration we don't have access
  to the route file, the integration won't be able to get the default interface
  name and won't send network metrics for the unless there's a network
  interface called eth0.

  For Pods, this issue is mainly present when using hostNetwok since they
  shared the same network interfaces with the Node.

* Upgraded Docker base image `newrelic/infrastructure-bundle` to v1.4.2.
  For more information on the release please see the [New Relic Infrastructure Bundle release notes](https://github.com/newrelic/infrastructure-bundle/releases/tag/1.4.2).

## 1.25.0

### Added

* Support for Kubernetes versions 1.17.X

### Changed

* Upgraded Docker base image `newrelic/infrastructure-bundle` to v1.4.1.
  For more information on the release please see the [New Relic Infrastructure Bundle release notes](https://github.com/newrelic/infrastructure-bundle/releases/tag/1.4.1).

* The API server is queried by default on the Secure Port using the service account's bearer authentication.
  If the query on the Secure Port fails, it will fallback automatically to the non-secure one. This should preserve
  the same behavior as previous versions.

## 1.24.0

### Changed

* Upgraded Docker base image `newrelic/infrastructure-bundle` to v1.4.0.
   For more information on the release please see the [New Relic Infrastructure Bundle release notes](https://github.com/newrelic/infrastructure-bundle/releases/tag/1.4.0).

## 1.23.1

### Fixed

* Bug that swapped values of node allocatable resources with node capacity
  resources.

## 1.23.0

### Added

* Kubernetes 1.16 is now officially supported.
  * The minimum supported version of kube-state-metrics for this release is 1.9.5, according to the [KSM compatibility matrix](https://github.com/kubernetes/kube-state-metrics#compatibility-matrix)
* Added container throttling metrics to the K8sContainerSample:
  * `containerCpuCfsPeriodsDelta`: Delta change of elapsed enforcement period intervals.
  * `containerCpuCfsThrottledPeriodsDelta`: Delta change of throttled period intervals.
  * `containerCpuCfsThrottledSecondsDelta`:  Delta change of duration the container has been throttled.
  * `containerCpuCfsPeriodsTotal`: Number of elapsed enforcement period intervals.
  * `containerCpuCfsThrottledPeriodsTotal`: Number of throttled period intervals.
  * `containerCpuCfsThrottledSecondsTotal`: Total time duration the container has been throttled.
* Added container mmap byte usage metrics to the K8sContainerSample:
  * `containerMemoryMappedFileBytes`: Size of memory mapped files in bytes.

## 1.22.0

### Changed

* Upgraded Docker base image `newrelic/infrastructure-bundle` to v1.3.9.
   For more information on the release please see the [New Relic Infrastructure Bundle release notes](https://github.com/newrelic/infrastructure-bundle/releases/tag/1.3.9).

## 1.21.0

### Added

* Resources allocatable and capacity are retrieved from the apiserver and
   added to the `K8sNodeSample` as `capacity<ResourceName>` and
   `allocatable<ResourceName>`.
* The Kubernetes server version is retrieved from the apiserver and cached
   with the `APIServerCacheK8SVersionTTL` config option. The Kubernetes version
   is added to the `K8sClusterSample` as `clusterK8sVersion` and to inventory.
* Add support for static pods status for Kubernetes server versions 1.15 or
   newer.

### Changed

* Upgraded Docker base image `newrelic/infrastructure-bundle` to v1.3.8.
   For more information on the release please see the [New Relic Infrastructure Bundle release notes](https://github.com/newrelic/infrastructure-bundle/releases/tag/1.3.8).

## 1.20.0

### Changed

* Upgraded Docker base image `newrelic/infrastructure-bundle` to v1.3.5.
   For more information on the release please see the [New Relic Infrastructure Bundle release notes](https://github.com/newrelic/infrastructure-bundle/releases/tag/1.3.5).

## 1.19.0

### Added

* New label combination to discover the Kubernetes controller manager:
  * `app=controller-manager`
  * `controller-manager=true`

### Changed

* Upgraded Docker base image `newrelic/infrastructure-bundle` to v1.3.4.
   For more information on the release please see the [New Relic Infrastructure Bundle release notes](https://github.com/newrelic/infrastructure-bundle/releases/tag/1.3.4).

## 1.18.0

### Changed

* Upgraded Docker base image `newrelic/infrastructure-bundle` to v1.3.2.
   For more information on the release please see the [New Relic Infrastructure Bundle release notes](https://github.com/newrelic/infrastructure-bundle/releases/tag/1.3.2).

## 1.17.0

### Added

* Added the necessary files for building a windows image of the integration.
   The windows image needs to be manually created and it's still not in our
   CI/CD pipeline. We have the files for building it but we are not publishing
   it. The latest supported image for Windows, at the time of writing, is
   1.16.0.
* Upgraded Docker base image `newrelic/infrastructure-bundle` to v1.3.0.
   For more information on the release please see the [New Relic Infrastructure Bundle release notes](https://github.com/newrelic/infrastructure-bundle/releases/tag/1.3.0).

## 1.16.0

### Added

* Support for completely avoid querying Kube State Metrics. It's behind the `DISABLE_KUBE_STATE_METRICS` environment variable
   and its default value is `false`. Note that disabling this will imply in missing metrics that are collected from KSM
   and possibly missing features in the Kubernetes Cluster Explorer. Please, refer to our [official documentation on this
   configuration option](https://docs.newrelic.com/docs/integrations/kubernetes-integration/installation/kubernetes-installation-configuration#disable-kube-state-metrics) for more information.

## 1.15.0

### Added

* Support for querying Kube State Metrics instances behind [kube-rbac-proxy](https://github.com/brancz/kube-rbac-proxy).
   It **ONLY works when the label-based KSM discovery is enabled through the `KUBE_STATE_METRICS_POD_LABEL` environment variable**.
   2 new configuration environment variables are added:
  * KUBE_STATE_METRICS_SCHEME: defaults to `http`. Valid values are `http` and `https`.
  * KUBE_STATE_METRICS_PORT: defaults to `8080`. On a standard setup of **kube-rbac-proxy** this should be set to `8443`.
* OpenShift Control Plane components are now automatically discovered.
* Added 4 new environment variables to explicitly set the Control Plane components URLs:
  * SCHEDULER_ENDPOINT_URL
  * ETCD_ENDPOINT_URL
  * CONTROLLER_MANAGER_ENDPOINT_URL
  * API_SERVER_ENDPOINT_URL

### Fixed

* Fix a bug that was preventing `selector.<key>` type attributes to not be
  added to some of the `K8sServiceSample`.
* The integration now uses `newrelic/infrastructure-bundle` as the base image. The version used
   is `1.2.0`, for more information on the release please see the [New Relic Infrastructure Bundle release notes](https://github.com/newrelic/infrastructure-bundle/releases/tag/1.2.0).

## 1.13.2

### Changed

* The integration now uses the infrastructure agent v1.9.0-bundle. For more
   information refer to the [infrastructure agent release notes](https://docs.newrelic.com/docs/release-notes/infrastructure-release-notes/infrastructure-agent-release-notes/)
   between versions v1.8.32 and v1.9.0.

## 1.13.1

### Added

* Added daemonsetName field to the K8sDaemonsetSample

## 1.13.0

### Added

* Added samples for Statefulsets, Daemonsets, Endpoints and Services.
* API Server metrics can now be queried using the secure port. Configure the port using the `API_SERVER_SECURE_PORT` environment variable. The ClusterRole has been updated to allow this query to happen.
* The integration now uses the infrastructure agent v1.8.32-bundle. For more
   information refer to the [infrastructure agent release notes](https://docs.newrelic.com/docs/release-notes/infrastructure-release-notes/infrastructure-agent-release-notes/)
   between versions v1.8.23 and v1.8.32.

   The bundle container contains a subset of [On-host integrations](https://docs.newrelic.com/docs/integrations/new-relic-integrations/get-started/introduction-infrastructure-integrations) that are supported by New Relic.
   This also includes the ability to "Auto Discover" services running on Kubernetes in a similar way to our [Container auto-discovery](https://docs.newrelic.com/docs/integrations/host-integrations/installation/container-auto-discovery)
* The integration has been renamed from `nr-kubernetes` to `nri-kubernetes`.

## 1.12.0

### Changed

* Control Plane components can now also be discovered using the `tier` and `component` labels, besides `k8s-app`.
* The integration now uses the infrastructure agent v1.8.23. For more
   information refer to the [infrastructure agent release notes](https://docs.newrelic.com/docs/release-notes/infrastructure-release-notes/infrastructure-agent-release-notes/)
   between versions v1.5.75 and v1.8.23.

## 1.11.0

### Changed

* The old way of determining Leader/Follower status has been switched to a
   job based architecture. The old Leader/Follower was needed to detect which nri-kubernetes Pod
   should query Kube State Metrics (a.k.a. the Leader), but it was hard to add additional scrape targets (e.g. control plane).
   Important notice: The output logs have been changed. Before the integration logged whether
   it was Follower or a Leader, and this has been changed to show which jobs are executed.

   Following are 2 examples of logs that are being output by the integration before and after this update.

   Before, logs for leaders:

   ```
   Auto-discovered role: Leader
   ```

   After, equivalent example, now using jobs:

   ```
   Running job: kubelet
   Running job: kube state metrics
   ```

   Before, logs for followers:

   ```
   Auto-disovered role: Follower
   ```

   After, equivalent example, now using jobs:

   ```
   Running job: kubelet
   ```

   These 2 before & after examples are identical in the targets & information they scrape.

* The e2e test package has been updated to work with this refactor.

### Added

* Control Plane Monitoring: the integration will automatically detect if it's running on a master node using
   its Kubernetes pod's labels, which are retrieved from the API Server. If it finds itself running on a master
   node, these additional jobs will run:
  * ETCD
  * API Server
  * Controller Manager
  * Scheduler

   All jobs, except ETCD, will work out of the box with no further configuration needed.
   ETCD exposes its metrics using Mutual TLS, which can be configured as follows.

   First, create a secret containing the following fields:

   ```
   key: <private_key_data, PEM format>
   cert: <certificate_belonging_to_private_key, PEM format>
   cacert: <optional, the ETCD cacert, PEM format>
   insecureSkipVerify: <optional, bool 'true' or 'false', default: 'false'>
   ```

   Which can be created like this (expecting the files `key`, `cert` and `cacert` to be present):

   ```
   kubectl create secret generic etcd-server-tls --from-file=./key --from-file=./cert --from-file=./cacert
   ```

   Then, configure the integration to use this secret using these environment variables.

   ```
   ETCD_TLS_SECRET_NAME: etcd-server-tls
   ETCD_TLS_SECRET_NAMESPACE: default
   ```

   If everything is configured properly the integration should start collecting ETCD metrics.
* A new command, called kubernetes-static has been added, which enables the
   integration to be run locally on your machine, without deploying it to k8s.
   It uses a static set of exports from kubelet & KSM.
* A new way to query a specific Kube State Metrics (KSM) pod  when running multiple redundant pods: by Label Selector.
   If you want to target a certain KSM instance, you can now use the `KUBE_STATE_METRICS_POD_LABEL` environment variable.
   If this variable has been set (and KUBE_STATE_METRICS_URL is unset) the integration will find the KSM pod by this variable.

   For example:

      ```shell script
      # Label a specific KSM pod. Always set the value to the string "true".
      kubectl label pod kube-state-metrics please-use-this-ksm-pod=true
      ```

   Configure `nri-kubernetes` to use this KSM pod:

   ```yaml
    env:
    - name: KUBE_STATE_METRICS_POD_LABEL
      value: please-use-this-ksm-pod
    ```

## 1.10.2

### Added

* The integration now uses the infrastructure agent v1.5.75. For more
  information refer to the [infrastructure agent release notes](https://docs.newrelic.com/docs/release-notes/infrastructure-release-notes/infrastructure-agent-release-notes/)
  between versions v1.5.31 and v1.5.75.

## 1.10.1

### Changed

* Rollback agent version to v1.5.31 because there is an issue with nodes
  reporting inventory using the node ip as entity key, this causes the nodes to
  be indexed as clusters.

## 1.10.0

### Added

* Node labes are added to the `K8sNodeSample`. They are retrieved from the k8s
  api and cached.

* The integration now uses the infrastructure agent v1.5.51. For more
  information refer to the [infrastructure agent release notes](https://docs.newrelic.com/docs/release-notes/infrastructure-release-notes/infrastructure-agent-release-notes/)
  between versions v1.5.31 and v1.5.51.

## 1.9.5

### Changed

* The integration now uses the Infrastructu Agent v1.5.31. The biggest changes were major improvements to logging and
  to the StorageSampler. For more information refer to the [infrastructure agent release notes](https://docs.newrelic.com/docs/release-notes/infrastructure-release-notes/infrastructure-agent-release-notes/) between versions v1.3.18 and v1.5.31.

## 1.9.4

### Fixed

* No code changes have been made. This fixes a regression at Docker image level related to https://github.com/moby/moby/issues/35443.

## 1.9.3

### Added

* Support for discovering KSMs when running with the label `app.kubernetes.io/name`.

## 1.9.2

### Fixed

* No code changes has been made. The fix is at docker image level. We got affected by https://github.com/moby/moby/issues/35443.

## 1.9.1

### Fixed

* The unprivileged integration runs always as `nri-agent` user. Fixes https://github.com/kubernetes/kubernetes/issues/78308.
* Infrastructure agent is now behaving in secure-forwarder mode.
* Autodiscovery cache directory permissions got changed from 644 to 744 in order to let the nri-agent user write inside.

## 1.9.0

### Changed

* The integraion now uses the infrastructure agent v1.3.18 instead of 1.1.14. Refer to the
  [infrastructure agent release notes](https://docs.newrelic.com/docs/release-notes/infrastructure-release-notes/infrastructure-agent-release-notes/new-relic-infrastructure-agent-1318)
  for more information about all the changes from this upgrade.

## 1.8.0

### Added

* The integration reports the name of the cluster as Infrastructure inventory.

* The integration reports a new event type `K8sClusterSample`. At this moment,
  these events contain only the cluster name as an attribute.

## 1.7.0

### Added

* Support for kube-state-metrics v1.5.

* Pod's status reason and status message are now sent in the `K8sPodSample` as `reason` and `message` fields.
* Container's `memory_working_set_bytes` is now sent in the `K8sContainerSample` as `workingSetBytes`.

### Changed

* Always request metrics from kube-state-metrics in the text format. In kube-state-metrics v1.5 this is the default
regardless of the format requested.

## 1.6.0

### Added

* `namespaceName` metric attribute was added to all the samples where `namespace` attribute is present.

### Deprecated

* `namespace` metric attribute will be removed soon. Please use `namespaceName` from now on.

## 1.5.0

### Changed

* Due to an issue in Kubelet, we stopped reporting the Status of static pods. See https://github.com/kubernetes/kubernetes/issues/61717.

## 1.4.0

### Changed

* Update base image in the dockerfile to use latest newrelic/infrastructure
  version: 0.0.62 (Infrastructure agent v1.1.14, released at: 2018-12-20)

## 1.3.1

### Added

* Add clusterName custom attribute to manifest file. This helps users correlate
  Kubernetes integration data with Infrastructure agent data.

### Changed

* `KUBE_STATE_METRICS_URL` environment variable can be specified containing only host & port
  or it can be the complete URL including also the `/metrics` path (ex:
  `http://my-service.my-ns.svc.cluster.local:8080/metrics`).

### Fixed

* Fix how the usage percentage is calculated for container filesystem metrics.

* Fix how the usage percentage is calculated for volumes.

## 1.3.0

### Added

* Add metrics for volumes (persistent and non-persistent volumes).

* Add container filesystem metrics.

## 1.2.0

### Added

* Add `reason` metric for terminated containers

## 1.1.0

### Added

* Support for specifying the K8s API Host and Port by setting the `KUBERNETES_SERVICE_HOST` and `KUBERNETES_SERVICE_PORT` env vars.

### Changed

* Improve readability of log messages, when verbose mode is enabled.

### Fixed

* Kubernetes API url discovery failed sometimes giving errors like "error trying to connect to...". Now this should be fixed.

## 1.0.0

### Changed

* The agent tag installed within the integration docker image is now fixed to 0.0.24.

## 1.0.0-beta2.4

### Added

* Add `hostNetwork: true` option and the required dns policy to daemonset file. This is a requirement for the Infrastructure Agent to report the proper hostname in New Relic.

### Changed

* Update newrelic-infra.yaml to force our objects to be deployed in `default` namespace.

* Add NoExecute toleration ensuring that our pod is being deployed when the NoExecute node taint is set.

### Fixed

* Add missing metric: `podsMaxUnavailable` for deployment

* Fix some of the metrics for pods in pending status
  * Adding missing metrics: `startTime`, `isReady`
  * Unifying `isScheduled` and `isReady` to be reported as `1` and `0` for `true` and `false` respectively.
* Fix pod metrics (`status` and `isReady`): non-scheduled or pending pods were not reported correctly.

## 1.0.0-beta2.3

### Added

* Add configurable flag for kube-state-metrics endpoint (only HTTP).

* Add additional label `app` for discovering kube-state-metrics endpoint.

### Changed

* Kubelet discovery process fetches now the nodeName directly from the spec using downward API.

## 1.0.0-beta2.2

### Fixed

* Fix bug in error handling where recoverable errors made the integration to panic.

## 1.0.0-beta2.1

### Added

* Allow direct connection to cAdvisor by specifying the port.

### Fixed

* Call to CAdvisor was failing when Kubelet was secure.

## 1.0.0-beta2.0

### Added

* nodes/metrics resource was added to the newrelic cluster role.

### Changed

* CAdvisor call is now bypassing Kubelet endpoint talking then directly to CAdvisor port

## 1.0.0-beta1.0

Initial public beta release.

## 1.0.0-alpha5.1

### Changed

* TransformFunc now handles errors.

* Add checks for missing data coming from kube-state-metrics.
* Boolean values have changed from `"true"` and `"false"` to `1` and `0` respectively from the following metrics:
  1. isReady and isScheduled for pods.
  2. isReady for containers.
* Update metrics
  1. `errorCountPerSecond` to `errorsPerSecond` for pods and nodes.
  2. `usageCoreSeconds` to `cpuUsedCoreMilliseconds` for nodes.
  3. `memoryMajorPageFaults` to `memoryMajorPageFaultsPerSecond` for nodes.

### Fixed

* Calculate properly RATE metrics.

## 1.0.0-alpha5

### Added

* TypeGenerator for entities.

* Caching discovered endpoints on disk.
* Implementation of Time-To-Live (TTL) cache expiry functionality.
* Added the concept of Leader and Follower roles.
  * Leader represents the node where Kube State Metrics is installed (so only 1 by cluster).
  * Follower represents any other node.
* Both Follower and Leader call kubelet /pods endpoint in order to get metrics that were previously fetched from KSM.
* Fetch metrics from KSM about pods with status "Pending".
* Prometheus TextToProtoHandleFunc as http.HandlerFunc.
  Useful for serving a Prometheus payload in protobuf format from a plain text reader.
* Both Follower and Leader call kubelet /metrics/cadvisor endpoint in order to fill some missing metrics coming from Kubelet.

### Changed

* Rename `endpoints` package to `client` package.

* Moved a bunch of functions related to `Prometheus` from `ksm` package to `prometheus` one.
* Renamed the recently moved `Prometheus` functions. Removed **Prometheus** word as it is considered redundant.
* Containers objects reported as their own entities (not as part of pod entities).
* NewRelic infra Daemonset updateStrategy set to RollingUpdate in newrelic-infra.yaml.
* Prometheus CounterValue type changed from uint to float64.
* Change our daemonset file to deploy the integration in "default" namespace.
* Prometheus queries now require to use an operator.
* Prometheus Do method now requires a metrics endpoint.

### Removed

* Follower does not call KSM endpoints anymore.

* Config package with default unknown namespace value
* Removed legacy Kubernetes spec files.

### Fixed

* Replace `log.Fatal()` by `log.Panic()` in order to call all defer statements.

* Skip missing data from /stats/summary endpoint, instead of reporting them as zero values.
* Entities not reported in case of problem with setting their name or type.

## 1.0.0-alpha4

### Added

* Adding node metrics. Data is fetched from Kubelet and kube-state-metrics.

* Adding toleration for the "NoSchedule" taint, so the integration is deployed on all nodes.
* Adding new autodiscovery flow with authentication and authorization mechanisms.

### Removed

* Custom arguments for kubelet and kube-state-metrics endpoints.

### Fixed

* Integration stops on KSM or Kubelet connection error, instead of continuing.

## 1.0.0-alpha3

### Changed

* `updatedAt` metric was renamed to `podsUpdated`.

* `cpuUsedCores` has been divided by 10^9, to show actual cores instead of nanocores.
* Update configurable timeout flag using it to connect to kubelet and kube-state-metrics.

### Fixed

* Fix debug log level when verbose. Some parts of the code didn't log debug information.

## 1.0.0-alpha2

### Added

* Metrics for unscheduled Pods.

### Fixed

* Fix format of inherited labels. Remove unnecessary prefix `label_` included by kube-state-metrics.

* Fix labels inheritance. Labels weren't propagating between "entities" correctly.

## 1.0.0-alpha

### Added

* Initial version reporting metrics about Namespaces, Deployments, ReplicaSets,
  Pods and Containers. This data is fetched from two different sources: Kubelet
  and kube-state-metrics.<|MERGE_RESOLUTION|>--- conflicted
+++ resolved
@@ -7,11 +7,10 @@
 
 ## Unreleased
 
-<<<<<<< HEAD
 ### enhancement
 - Add Windows Helm templates and unit tests for kubelet support @TmNguyen12 [#1176](https://github.com/newrelic/nri-kubernetes/pull/1176)
 - Add options for Windows server 2019 and Windows server 2022 deployments in E2E-resources @TmNguyen12 [#1149](https://github.com/newrelic/nri-kubernetes/pull/1149)
-=======
+
 ## v3.38.0 - 2025-04-14
 
 ### 🚀 Enhancements
@@ -27,7 +26,6 @@
 ### 🚀 Enhancements
 - Add options for Windows server 2019 and Windows server 2022 deployments in E2E-resources @TmNguyen12 [#1149]
 - Converted `lastTerminatedTimestamp` to `int64` Unix timestamp @sadafarshad [#1198](https://github.com/newrelic/nri-kubernetes/pull/1198)
->>>>>>> 9e415772
 
 ## v3.36.0 - 2025-03-31
 

# Changelog

All notable changes to this project will be documented in this file.

The format is based on [Keep a Changelog](http://keepachangelog.com/)
and this project adheres to [Semantic Versioning](http://semver.org/).

## Unreleased

<<<<<<< HEAD
### enhancement
- Add PV, PVC dashboards tests in [#829](https://github.com/newrelic/nri-kubernetes/pull/829)
=======
## v3.20.0 - 2023-11-13

### 🚀 Enhancements
>>>>>>> 8bf46bf5
- Update E2E resources by @juanjjaramillo in [#926](https://github.com/newrelic/nri-kubernetes/pull/926)
- Replace k8s v1.28.0-rc.1 with k8s 1.28.3 by @svetlanabrennan in [#936](https://github.com/newrelic/nri-kubernetes/pull/936)
- Add failed pod container pending e2e tests in [#849](https://github.com/newrelic/nri-kubernetes/pull/849)
- Add failed pod container creating e2e tests in [#848](https://github.com/newrelic/nri-kubernetes/pull/848)
- Add cronjob dashboard tests in [#827](https://github.com/newrelic/nri-kubernetes/pull/827)
- Add daemonset dashboard tests in [#828](https://github.com/newrelic/nri-kubernetes/pull/828)

### ⛓️ Dependencies
- Updated golang.org/x/crypto to v0.15.0

## v3.19.0 - 2023-11-06

### 🚀 Enhancements
- Add k8s v1.28.0-rc.1 support by @svetlanabrennan in [#919](https://github.com/newrelic/nri-kubernetes/pull/919)

## v3.18.4 - 2023-10-30

### 🐞 Bug fixes
- Fix `renovate` configuration by juanjjaramillo in [PR #921](https://github.com/newrelic/nri-kubernetes/pull/921)

## v3.18.3 - 2023-10-23

### ⛓️ Dependencies
- Updated kubernetes packages to v0.28.3
- Updated github.com/prometheus/common to v0.45.0 - [Changelog 🔗](https://github.com/prometheus/common/releases/tag/v0.45.0)

## v3.18.2 - 2023-10-16

### 🐞 Bug fixes
- Address CVE-2023-44487 and CVE-2023-39325 by juanjjaramillo in [PR #910](https://github.com/newrelic/nri-kubernetes/pull/910)

## v3.18.1 - 2023-10-12

### ⛓️ Dependencies
- Updated github.com/google/go-cmp to v0.6.0 - [Changelog 🔗](https://github.com/google/go-cmp/releases/tag/v0.6.0)
- Updated github.com/spf13/viper to v1.17.0 - [Changelog 🔗](https://github.com/spf13/viper/releases/tag/v1.17.0)

## v3.18.0 - 2023-10-06

### 🚀 Enhancements
- Enable automatic release [#900](https://github.com/newrelic/nri-kubernetes/pull/900)
- Bump appVersion to 3.17.0 and chart to 3.22.0 [#886](https://github.com/newrelic/nri-kubernetes/pull/886)

### ⛓️ Dependencies
- Upgraded alpine from 3.18.3 to 3.18.4
- Updated go to 1.21
- Updated golang.org/x/crypto to v0.14.0
- Updated github.com/prometheus/client_model to v0.5.0 - [Changelog 🔗](https://github.com/prometheus/client_model/releases/tag/v0.5.0)

## 3.17.0
### dependencies
* chore(deps): bump docker/setup-qemu-action from 2 to 3 by @dependabot in https://github.com/newrelic/nri-kubernetes/pull/881
* chore(deps): bump docker/login-action from 2 to 3 by @dependabot in https://github.com/newrelic/nri-kubernetes/pull/880
* chore(deps): bump manusa/actions-setup-minikube from 2.7.2 to 2.9.0 by @dependabot in https://github.com/newrelic/nri-kubernetes/pull/879
* chore(deps): bump docker/setup-buildx-action from 2 to 3 by @dependabot in https://github.com/newrelic/nri-kubernetes/pull/878
* chore(deps): update actions/checkout action to v4 by @renovate in https://github.com/newrelic/nri-kubernetes/pull/864
* fix(deps): update kubernetes packages to v0.28.2 by @renovate in https://github.com/newrelic/nri-kubernetes/pull/861
* chore(deps): update newrelic/infrastructure-bundle docker tag to v3.2.16 by @renovate in https://github.com/newrelic/nri-kubernetes/pull/859
* chore(deps): update newrelic/k8s-events-forwarder docker tag to v1.47.0 by @renovate in https://github.com/newrelic/nri-kubernetes/pull/860
* chore(deps): update module golang.org/x/crypto to v0.13.0 by @renovate in https://github.com/newrelic/nri-kubernetes/pull/866
* chore(deps): update aquasecurity/trivy-action action to v0.12.0 by @renovate in https://github.com/newrelic/nri-kubernetes/pull/862

### enhancement
- Update KSM version and chart, deprecate incompatible Kubernetes versions by @juanjjaramillo in [#867](https://github.com/newrelic/nri-kubernetes/pull/867)
- Update unit testing data by @juanjjaramillo in [#868](https://github.com/newrelic/nri-kubernetes/pull/868)
- Update Helm chart lint job by @juanjjaramillo in [#869](https://github.com/newrelic/nri-kubernetes/pull/869)
- Update cpuLimitCores metric not available log to debug level in [#870](https://github.com/newrelic/nri-kubernetes/pull/870)
- Updated KSM unit tests by @svetlanabrennan in [#876](https://github.com/newrelic/nri-kubernetes/pull/876)

### bugfix
- Use a KSM stable metric instead of an experimental one by @juanjjaramillo in [#872](https://github.com/newrelic/nri-kubernetes/pull/872)

**Full Changelog**: https://github.com/newrelic/nri-kubernetes/compare/v3.16.0...v3.17.0

## 3.16.0
## What's Changed
- Add changelog workflow by @svetlanabrennan in [#837](https://github.com/newrelic/nri-kubernetes/pull/837)
- Update changelog workflow @svetlanabrennan in [#843](https://github.com/newrelic/nri-kubernetes/pull/843)
- Add k8s 1.27 support by @csongnr in [#845](https://github.com/newrelic/nri-kubernetes/pull/845)

## New Contributors
* @davidgit made their first contribution in https://github.com/newrelic/nri-kubernetes/pull/826
* @nr-security-github made their first contribution in https://github.com/newrelic/nri-kubernetes/pull/846

**Full Changelog**: https://github.com/newrelic/nri-kubernetes/compare/v3.15.3...v3.15.4

## 3.15.3
## What's Changed
* bump app and chart version by @csongnr in https://github.com/newrelic/nri-kubernetes/pull/819
* NR-139168: Fix k8s.container.cpuCoresUtilization metric calculation by @sachin-shankar in https://github.com/newrelic/nri-kubernetes/pull/817

## New Contributors
* @sachin-shankar made their first contribution in https://github.com/newrelic/nri-kubernetes/pull/817

**Full Changelog**: https://github.com/newrelic/nri-kubernetes/compare/v3.15.2...v3.15.3

## 3.15.2
## What's Changed
* Bump Chart Versions by @xqi-nr in #810
* Update Changelog by @xqi-nr in #809
* chore(deps): Directly Use Prometheus Parser - remove prom2json dep by @isaacadeleke-nr in #799
* fix(parsing): Log an error instead of fully failing on partial parsing failure by @isaacadeleke-nr in #802
* fix(deps): update module google.golang.org/protobuf to v1.31.0 by @renovate in #811
* chore(deps): update newrelic/k8s-events-forwarder docker tag to v1.45.0 by @renovate in #814
* chore(deps): update newrelic/infrastructure-bundle docker tag to v3.2.11 by @renovate in #816
* fix(deps): update kubernetes packages to v0.27.4 by @renovate in #815
* chore(deps): update module golang.org/x/crypto to v0.11.0 by @renovate in #813
* chore(deps): update newrelic/infrastructure-bundle docker tag to v3.2.12 by @renovate in #818

## New Contributors
@isaacadeleke-nr made their first contribution in #799

**Full Changelog**: https://github.com/newrelic/nri-kubernetes/compare/v3.15.1...v3.15.2

## 3.15.1

## What's Changed
* update changelog by @csongnr in https://github.com/newrelic/nri-kubernetes/pull/804
* update chart version and reference latest docker image by @csongnr in https://github.com/newrelic/nri-kubernetes/pull/805
* chore(deps): update newrelic/k8s-events-forwarder docker tag to v1.43.1 by @renovate in https://github.com/newrelic/nri-kubernetes/pull/806
* chore(deps): update newrelic/infrastructure-bundle docker tag to v3.2.9 by @renovate in https://github.com/newrelic/nri-kubernetes/pull/807
* Upgrade Go Version to 1.20 by @xqi-nr in https://github.com/newrelic/nri-kubernetes/pull/808


**Full Changelog**: https://github.com/newrelic/nri-kubernetes/compare/v3.15.0...v3.15.1

## 3.15.0 

## What's Changed
* Update CHANGELOG.md by @juanjjaramillo in https://github.com/newrelic/nri-kubernetes/pull/783
* Bump versions by @juanjjaramillo in https://github.com/newrelic/nri-kubernetes/pull/784
* fix(deps): update module github.com/sirupsen/logrus to v1.9.3 by @renovate in https://github.com/newrelic/nri-kubernetes/pull/785
* chore(deps): update aquasecurity/trivy-action action to v0.11.0 by @renovate in https://github.com/newrelic/nri-kubernetes/pull/787
* chore(deps): update newrelic/k8s-events-forwarder docker tag to v1.42.5 by @renovate in https://github.com/newrelic/nri-kubernetes/pull/789
* chore(deps): update newrelic/infrastructure-bundle docker tag to v3.2.7 by @renovate in https://github.com/newrelic/nri-kubernetes/pull/788
* Automate generating static test data for all supported Kubernetes versions by @juanjjaramillo in https://github.com/newrelic/nri-kubernetes/pull/792
* Update E2E readme file by @juanjjaramillo in https://github.com/newrelic/nri-kubernetes/pull/801
* chore(deps): update aquasecurity/trivy-action action to v0.11.2 by @renovate in https://github.com/newrelic/nri-kubernetes/pull/794
* chore(deps): update module golang.org/x/crypto to v0.10.0 by @renovate in https://github.com/newrelic/nri-kubernetes/pull/795
* fix(deps): update kubernetes packages to v0.27.3 by @renovate in https://github.com/newrelic/nri-kubernetes/pull/797
* bump alpine from 3.18.0 to 3.18.2 by @csongnr in https://github.com/newrelic/nri-kubernetes/pull/803
* chore(deps): update newrelic/k8s-events-forwarder docker tag to v1.43.0 by @renovate in https://github.com/newrelic/nri-kubernetes/pull/800


**Full Changelog**: https://github.com/newrelic/nri-kubernetes/compare/v3.14.0...v3.15.0

## 3.14.0

## What's Changed

* Update chart and image versions by @juanjjaramillo in https://github.com/newrelic/nri-kubernetes/pull/769
* Update static test data by @juanjjaramillo in https://github.com/newrelic/nri-kubernetes/pull/776
* Update Prometheus dependencies by @juanjjaramillo in https://github.com/newrelic/nri-kubernetes/pull/775
* Increase the number of parallel E2E tests by @juanjjaramillo in https://github.com/newrelic/nri-kubernetes/pull/780
* Add demo mode for testing resources by @juanjjaramillo in https://github.com/newrelic/nri-kubernetes/pull/779
* Update `datagen.sh` documentation by @juanjjaramillo in https://github.com/newrelic/nri-kubernetes/pull/777
* chore(deps): update newrelic/k8s-events-forwarder docker tag to v1.42.3 by @renovate in https://github.com/newrelic/nri-kubernetes/pull/781
* chore(deps): update newrelic/infrastructure-bundle docker tag to v3.2.4 by @renovate in https://github.com/newrelic/nri-kubernetes/pull/782
* fix(deps): update module github.com/spf13/viper to v1.16.0 by @renovate in https://github.com/newrelic/nri-kubernetes/pull/773
* fix(deps): update module github.com/stretchr/testify to v1.8.4 by @renovate in https://github.com/newrelic/nri-kubernetes/pull/772

**Full Changelog**: https://github.com/newrelic/nri-kubernetes/compare/v3.13.0...v3.14.0

## 3.13.0

## What's Changed

* Bump chart by @htroisi in https://github.com/newrelic/nri-kubernetes/pull/750
* Update kubelet static testing exclusions. by @htroisi in https://github.com/newrelic/nri-kubernetes/pull/759
* Update `datagen.sh` by @juanjjaramillo in https://github.com/newrelic/nri-kubernetes/pull/762
* Silence log messages that mask testing errors by @juanjjaramillo in https://github.com/newrelic/nri-kubernetes/pull/763
* fix(deps): update module github.com/stretchr/testify to v1.8.3 by @renovate in https://github.com/newrelic/nri-kubernetes/pull/756
* chore(deps): update newrelic/k8s-events-forwarder docker tag to v1.42.1 by @renovate in https://github.com/newrelic/nri-kubernetes/pull/755
* chore(deps): update newrelic/infrastructure-bundle docker tag to v3.2.2 by @renovate in https://github.com/newrelic/nri-kubernetes/pull/751
* chore(deps): bump github.com/sirupsen/logrus from 1.9.0 to 1.9.2 by @juanjjaramillo in https://github.com/newrelic/nri-kubernetes/pull/765
* fix(deps): update kubernetes packages to v0.27.2 by @renovate in https://github.com/newrelic/nri-kubernetes/pull/740
* NEWRELIC-5968 Mount containerd socket by @DavSanchez in https://github.com/newrelic/nri-kubernetes/pull/734
* Integration tests for k8s 1.27 by @csongnr in https://github.com/newrelic/nri-kubernetes/pull/719
* chore(deps): update module golang.org/x/crypto to v0.9.0 by @renovate in https://github.com/newrelic/nri-kubernetes/pull/739

**Full Changelog**: https://github.com/newrelic/nri-kubernetes/compare/v3.12.0...v3.13.0

## 3.12.0

## What's Changed

* Bump app and chart version by @juanjjaramillo in https://github.com/newrelic/nri-kubernetes/pull/736
* Update renovatebot by @htroisi in https://github.com/newrelic/nri-kubernetes/pull/732
* Add more workload name fields to K8sContainerSample, K8sPodSample by @htroisi in https://github.com/newrelic/nri-kubernetes/pull/733
* chore(deps): update newrelic/k8s-events-forwarder docker tag to v1.41.0 by @renovate in https://github.com/newrelic/nri-kubernetes/pull/748
* chore(deps): update alpine docker tag to v3.18.0 by @renovate in https://github.com/newrelic/nri-kubernetes/pull/746
* Add PersistentVolume and PersistentVolumeClaim KSM metrics by @htroisi in https://github.com/newrelic/nri-kubernetes/pull/729

**Full Changelog**: https://github.com/newrelic/nri-kubernetes/compare/v3.11.0...v3.12.0

## 3.11.0

### Changed

* chore(deps): update newrelic/k8s-events-forwarder docker tag to v1.40.0 by @renovate in https://github.com/newrelic/nri-kubernetes/pull/712
* Bump app and chart version by @htroisi in https://github.com/newrelic/nri-kubernetes/pull/710
* chore(deps): update newrelic/infrastructure-bundle docker tag to v3.1.6 by @renovate in https://github.com/newrelic/nri-kubernetes/pull/716
* Improve Cronjob chart for testing by @juanjjaramillo in https://github.com/newrelic/nri-kubernetes/pull/715
* CronJob chart improvement by @juanjjaramillo in https://github.com/newrelic/nri-kubernetes/pull/718
* chore(deps): update newrelic/infrastructure-bundle docker tag to v3.1.7 by @renovate in https://github.com/newrelic/nri-kubernetes/pull/717
* Remove manual go cache since setup-go/v4 automatically caches by @htroisi in https://github.com/newrelic/nri-kubernetes/pull/713
* chore(deps): bump actions/github-script from 6.4.0 to 6.4.1 by @dependabot in https://github.com/newrelic/nri-kubernetes/pull/714
* Add spec for backoffLimit to help with testing cronjobs by @juanjjaramillo in https://github.com/newrelic/nri-kubernetes/pull/720
* Add KSM metrics promoted to stable category by @juanjjaramillo in https://github.com/newrelic/nri-kubernetes/pull/724
* Fix push_pr workflow by @htroisi in https://github.com/newrelic/nri-kubernetes/pull/726
* Improve testing for deployment object by @juanjjaramillo in https://github.com/newrelic/nri-kubernetes/pull/730
* Adding new attribute `ReplicaFailure` to deployment workload by @juanjjaramillo in https://github.com/newrelic/nri-kubernetes/pull/725
* chore(deps): bump aquasecurity/trivy-action from 0.9.2 to 0.10.0 by @htroisi in https://github.com/newrelic/nri-kubernetes/pull/727
* Fix Helm unittests by @htroisi in https://github.com/newrelic/nri-kubernetes/pull/728
* Update infrastructure-bundle to v3.1.8 and k8s-events-forwarder to v1.40.1 by @htroisi in https://github.com/newrelic/nri-kubernetes/pull/731

**Full Changelog**: https://github.com/newrelic/nri-kubernetes/compare/v3.10.0...v3.11.0

## 3.10.0

### Changed

* Add CronJob and Job kube-state-metrics collection
* Make ProbeTimeout and ProbeBackoff Configurable
* Updated dependencies

**Full Changelog**: https://github.com/newrelic/nri-kubernetes/compare/v3.9.0...v3.10.0

## 3.9.0

### Changed

* Updated dependencies
* Update Kubernetes image registry

**Full Changelog**: https://github.com/newrelic/nri-kubernetes/compare/v3.7.0...v3.9.0

## 3.7.0

### Changed

* Fix an issue where when the Kubelet becomes temporarily unavailable the agent fails: https://github.com/newrelic/nri-kubernetes/pull/633
* Update e2e testing chart templates
* Updated dependencies

**Full Changelog**: https://github.com/newrelic/nri-kubernetes/compare/v3.6.0...v3.7.0

## 3.6.0

### Added

* Add support for kube-state-metrics v2

### Changed

* Update static test data to use KSM v2
* Update kube-state-metrics version in e2e testing chart

**Full Changelog**: https://github.com/newrelic/nri-kubernetes/compare/v3.5.0...v3.6.0

## 3.5.0

### Changed

Updated go version and several dependencies

**Full Changelog**: https://github.com/newrelic/nri-kubernetes/compare/v3.4.1...v3.5.0

## 3.4.1

### Fix

In version above 1.21 having the apiServer flag `service-account-extend-token-expiration` set to false was causing the kubelet scraper pod to be restarted each time the token expired.
In AWS having environments due to its implementation caused a pod restart each 90days

### Changed

Updated several dependencies

**Full Changelog**: https://github.com/newrelic/nri-kubernetes/compare/v3.4.0...v3.4.1

## 3.4.0

### Added

* Add k8s v1.23 & v1.24 new metrics [[#485](https://github.com/newrelic/nri-kubernetes/pull/485), [#507](https://github.com/newrelic/nri-kubernetes/pull/507)]:
  * `apiserverCurrentInflightRequestsMutating`
  * `apiserverCurrentInflightRequestsReadOnly`
  * `containerOOMEventsDelta`
  * `nodeCollectorEvictionsDelta`
  * `schedulerPendingPodsActive`
  * `schedulerPendingPodsBackoff`
  * `schedulerPendingPodsUnschedulable`

**Full Changelog**: https://github.com/newrelic/nri-kubernetes/compare/v3.3.1...v3.4.0

## 3.3.1

### Added

* Add nrFiltered attribute to K8sNamespaceSamples when using namespace filtering https://github.com/newrelic/nri-kubernetes/pull/496

**Full Changelog**: https://github.com/newrelic/nri-kubernetes/compare/v3.3.0...v3.3.1

## 3.3.0

### Added

* Allow filter to only scrape selected namespaces in ksm and kubelet by @alvarocabanas and @marcsanmi in  https://github.com/newrelic/nri-kubernetes/pull/457, https://github.com/newrelic/nri-kubernetes/pull/476 and https://github.com/newrelic/nri-kubernetes/pull/487

### Changed

* Use Go version 1.18 in the pipelines @roobre https://github.com/newrelic/nri-kubernetes/pull/472

**Full Changelog**: https://github.com/newrelic/nri-kubernetes/compare/v3.2.1...v3.3.0

## 3.2.1

### Changed

* fix: round up CPU allocatable and capacity metrics by @gsanchezgavier in https://github.com/newrelic/nri-kubernetes/pull/412
* Dockerfile: use COPY instead of ADD by @roobre in https://github.com/newrelic/nri-kubernetes/pull/433
* chore(deps): bump alpine from 3.15.4 to 3.16.0 by @dependabot in https://github.com/newrelic/nri-kubernetes/pull/458

**Full Changelog**: https://github.com/newrelic/nri-kubernetes/compare/v3.2.0...v3.2.1

## 3.2.0

### Added

* Initial, internal-only implementation of mTLS-enabled sink by @roobre in https://github.com/newrelic/nri-kubernetes/pull/338
* `restartCount` metric for pods is now also available as `restartCountDelta` by @sigilioso in https://github.com/newrelic/nri-kubernetes/pull/382

### Fixed

* `isReady` metric is now correctly reported as `false` (rather than `NULL`) for pending pods by @paologallinaharbur in https://github.com/newrelic/nri-kubernetes/pull/404

### Dependencies

* chore(deps): bump github.com/google/go-cmp from 0.5.7 to 0.5.8 by @dependabot in https://github.com/newrelic/nri-kubernetes/pull/406
* chore(deps): bump alpine from 3.15.0 to 3.15.4 by @dependabot in https://github.com/newrelic/nri-kubernetes/pull/391
* chore(deps): bump github.com/newrelic/infra-integrations-sdk from 3.7.1+incompatible to 3.7.2+incompatible by @dependabot in https://github.com/newrelic/nri-kubernetes/pull/372
* chore(deps): bump github.com/sethgrid/pester from 1.1.0 to 1.2.0 by @dependabot in https://github.com/newrelic/nri-kubernetes/pull/358
* Update dependencies to solve security issues pointed by trivy by @kang-makes in https://github.com/newrelic/nri-kubernetes/pull/403

**Full Changelog**: https://github.com/newrelic/nri-kubernetes/compare/v3.1.0...v3.1.1

## 3.1.0

* chore(deps): bump aquasecurity/trivy-action from 0.2.1 to 0.2.2 by @dependabot in https://github.com/newrelic/nri-kubernetes/pull/355
* controlplane/authenticator: allow to use `kubernetes.io/tls` secrets by @roobre in https://github.com/newrelic/nri-kubernetes/pull/344
* config: document options by @roobre in https://github.com/newrelic/nri-kubernetes/pull/363

**Full Changelog**: https://github.com/newrelic/nri-kubernetes/compare/v3.0.0...v3.1.0

## 3.0.0

This new version makes significant changes to the number of components that are deployed to the cluster, and introduces many new configuration options to tune the behavior to your environment. We encourage you to take a look at what's changed in full detail [here](/docs/kubernetes-pixie/kubernetes-integration/get-started/changes-since-v3/).

### Breaking changes

<Callout variant="tip">
  The number and format of the metrics reported by version 3 of the integration have not changed with respect to earlier versions.
</Callout>

* The format of the `values.yml` file has changed to accommodate the newly added configuration options. Please take a look at our [migration guide](/docs/kubernetes-pixie/kubernetes-integration/get-started/changes-since-v3/#migration-guide) to see how to change your configuration.

### Changed

* Our solution is now deployed in three components:
  * A `DaemonSet` to monitor the Kubelet, deployed in all nodes of the cluster.
  * A second `DaemonSet` to monitor the control plane, deployed in master nodes only.
  * A `Deployment` to collect metrics from kube-state-metrics, deployed in the same node as the latter.
* We now offer better control for CPU and memory limits and requests, which can be now configured for the three components individually.
* Impact of discovery and collection operations on the API server has been greatly reduced, thanks to the use of kubernetes [informers](https://pkg.go.dev/k8s.io/client-go/informers).
* Logs messages have been greatly revamped to surface problems more clearly.

### Added

* Comprehensive configuration options have been added to provide fine-grain control to how the integration discovers and connects to metric providers. Remarkably:
  * Discovery options for control plane components have been improved. You can check the details on how discovery is configured [here](/docs/kubernetes-pixie/kubernetes-integration/advanced-configuration/configure-control-plane-monitoring).
  * It is now possible to collect metrics from control plane components running outside of the cluster.
  * Discovery options for KSM and the kubelet have also been added.
* The interval at which metrics are collected is now [configurable](/docs/kubernetes-pixie/kubernetes-integration/installation/install-kubernetes-integration-using-helm#scrape-interval).

## 2.9.0

### Added

* Moved default config.sample to [V4](https://docs.newrelic.com/docs/create-integrations/infrastructure-integrations-sdk/specifications/host-integrations-newer-configuration-format/), added a dependency for infra-agent version 1.20.0

Please notice that old [V3](https://docs.newrelic.com/docs/create-integrations/infrastructure-integrations-sdk/specifications/host-integrations-standard-configuration-format/) configuration format is deprecated, but still supported.

## 2.8.3

### Changed

* Updated agent and integrations to their latest version.

## 2.8.2

### Changed

* Updated agent and integrations to their latest version.

## 2.8.1

### Changed

* Node status and conditions are now fetched from the API Server rather than KSM, which fixes some inconsistencies in the samples. This does not change which data is reported, and should be an invisible change. (https://github.com/newrelic/nri-kubernetes/pull/194).
* Add a series of parameters which allow to configure a jitter to be applied to API Server response caching, which might help to spread the load on large clusters. (https://github.com/newrelic/nri-kubernetes/pull/185).

## 2.7.1

> Note: This is an out-of-order release which brings some hotfixes to the 2.7.x branch

### Changed

* Node status and conditions are now fetched from the API Server rather than KSM, which fixes some inconsistencies in the samples. This does not change which data is reported, and should be an invisible change.

## 2.8.0

### Added

* Kubernetes v1.22.0 Support

### Changed

* Upgrade infrastructure-bundle to 2.6.4 (#123)
  * See https://github.com/newrelic/infrastructure-bundle/releases/tag/2.6.4 for more details about the upgraded integrations in this release of the infrastructure-bundle

## 2.7.0

### Added

* Integration now reports node status and conditions, as `condition.{Name}` (e.g. `condition.Ready`, `condition.PIDPressure`).
* Added new KubeStateMetricsNamespace parameter to restrict discovery of KSM pod to a particular namespace.
  * This should help reduce load in the control plane for clusters with many pods and/or nodes.

## 2.6.1

### Fixed

* Integration version shown in the samples.

## 2.6.0

### Changed

* Upgrade infrastructure-bundle to 2.6.0 (#123)
  * See https://github.com/newrelic/infrastructure-bundle/releases/tag/2.6.0 for more details about the upgraded integrations in this release of the infrastructure-bundle

## 2.5.0

### Changed

* Bumped all dependencies and moved to /v2 in go.mod https://github.com/newrelic/nri-kubernetes/pull/111
* Improved e2e tests with more coverage and support for Helm3 and k8s 1.20-1.21 https://github.com/newrelic/nri-kubernetes/pull/110 https://github.com/newrelic/nri-kubernetes/pull/108
* Improved KSM discovery logic https://github.com/newrelic/nri-kubernetes/pull/104

## 2.4.0

### Added

* Support for multiarch docker images

## 2.3.1

### Fixed

* Correctly identifying k8s server version with characters (#81)

## 2.3.0

### Changed

* The base image of `newrelic/infrastructure-k8s` has been updated to `2.2.3`.
  More info regarding all the integrations upgraded can be found in the [release notes of the base image](https://github.com/newrelic/infrastructure-bundle/releases/tag/2.2.3).
* Changed scale of node `cpuRequestedCores` to cores from millis

### Added

* Added metrics pertaining to Horizontal Pod Autoscaler. More information about the collected metrics can be found in the [official documentation](https://docs.newrelic.com/docs/integrations/kubernetes-integration/understand-use-data/find-use-your-kubernetes-data)

### Fixed

* LoadBalancerIP was not being collected properly. It is now fetched from KSM metric `kube_service_status_load_balancer_ingress`

## 2.2.0

### Changed

* The base image of `newrelic/infrastructure-k8s` has been updated to `2.2.1`.
  This base image has fixed an issue where `nrjmx` was not properly running due to the bundled java version.
  More info regarding all the integration upgraded can be found in the [release notes of the base image](https://github.com/newrelic/infrastructure-bundle/releases/tag/2.2.1).

## 2.1.0

### Changed

* Added aggregate cpu and memory requests for nodes

## 2.0.0

### Changed

* The base image of `newrelic/infrastructure-k8s` has been updated to `2.0.0`.
  That base image is bundling the integration `nri-nginx` `3.0.2` that contains a breaking change.
  More info regarding all the integration upgraded can be found in the [release notes of the base image](https://github.com/newrelic/infrastructure-bundle/releases/tag/2.0.0).

## 1.26.9

### Changed

* Added release pipeline to Github Actions.

## 1.26.8

### Changed

* Upgraded Docker base image `newrelic/infrastructure-bundle` to v1.6.0.
  For more information on the release please see the [New Relic Infrastructure Bundle release notes](https://github.com/newrelic/infrastructure-bundle/releases/tag/1.6.0).

## 1.26.7

### Fixed

* When configuring API_SERVER_ENDPOINT_URL with https endpoint, the
  api-server component will use that that instead of the default.
  More info at issue #41

## 1.26.6

### Fixed

* When discovering kube-state-metrics behind a headless service, the
  DNS discovery will return an error. Before it would be considered
  successful and return "None" as endpoint.

## 1.26.5

### Fixed

* Container id's are correctly parsed when using system driver

## 1.26.4

### Added

* Added `restartCount` to containers in the `wanting` state
  * In case the container is in a crash loop the restart count would not be shown

## 1.26.3

### Added

* Added `restartCount` to containers in the `terminated` state
  * In case the container is in a crash loop the restart count would not be shown

## 1.26.2

### Changed

* Upgrade Docker image to use Tini entrypoint solving:
  * reaps orphaned zombie process attached to PID 1
  * correctly forwards signals to CMD process
  Read for more details: https://blog.phusion.nl/2015/01/20/docker-and-the-pid-1-zombie-reaping-problem/
* Upgraded Docker base image `newrelic/infrastructure-bundle` to v1.5.1.
  For more information on the release please see the [New Relic Infrastructure Bundle release notes](https://github.com/newrelic/infrastructure-bundle/releases/tag/1.5.1).

## 1.26.1

### Changed

* Upgraded Docker base image `newrelic/infrastructure-bundle` to v1.5.0.
  For more information on the release please see the [New Relic Infrastructure Bundle release notes](https://github.com/newrelic/infrastructure-bundle/releases/tag/1.5.0).

## 1.26.0

### Changed

* When querying the summary endpoint from Kubelet to get the Node or Pod
  network metrics, if the default network interface is not eth0 then summary
  endpoint for Kubelet doesn't return the metrics as we expect them. We rely on
  them being a direct member of the "network" object. See rxBytes, txBytes and
  rxErrors in the following example metrics:

```
"network": {
 "time": "2020-06-04T10:01:15Z",
 "name": "eth0",
 "rxBytes": 207909096,
 "rxErrors": 0,
 "txBytes": 8970981,
 "txErrors": 0,
 "interfaces": [
  {
   "name": "eth0",
   "rxBytes": 207909096,
   "rxErrors": 0,
   "txBytes": 8970981,
   "txErrors": 0
  },
  {
   "name": "ip6tnl0",
   "rxBytes": 0,
   "rxErrors": 0,
   "txBytes": 0,
   "txErrors": 0
  },
  {
   "name": "tunl0",
   "rxBytes": 0,
   "rxErrors": 0,
   "txBytes": 0,
   "txErrors": 0
  }
 ]
}
```

  This scenario only happens when the default interface is eth0. Kubernetes
  source code has it hardcoded that eth0 is the default. In the following
  example you can see that we only have network metrics inside the interfaces
  list, in this case there is no eth0 on the and the default interface is ens5:

```
"network": {
 "time": "2020-06-04T10:01:15Z",
 "name": "",
 "interfaces": [
  {
   "name": "ens5",
   "rxBytes": 207909096,
   "rxErrors": 42,
   "txBytes": 8970981,
   "txErrors": 24
  },
  {
   "name": "ip6tnl0",
   "rxBytes": 0,
   "rxErrors": 0,
   "txBytes": 0,
   "txErrors": 0
  },
  {
   "name": "tunl0",
   "rxBytes": 0,
   "rxErrors": 0,
   "txBytes": 0,
   "txErrors": 0
  }
 ]
```

  In cases like this, the integration will look for the default interface
  inside the interfaces list and use those values. The default interface name
  is retrieved from the network route file (default /proc/net/route).

  When running the unprivileged version of the integration we don't have access
  to the route file, the integration won't be able to get the default interface
  name and won't send network metrics for the unless there's a network
  interface called eth0.

  For Pods, this issue is mainly present when using hostNetwok since they
  shared the same network interfaces with the Node.

* Upgraded Docker base image `newrelic/infrastructure-bundle` to v1.4.2.
  For more information on the release please see the [New Relic Infrastructure Bundle release notes](https://github.com/newrelic/infrastructure-bundle/releases/tag/1.4.2).

## 1.25.0

### Added

* Support for Kubernetes versions 1.17.X

### Changed

* Upgraded Docker base image `newrelic/infrastructure-bundle` to v1.4.1.
  For more information on the release please see the [New Relic Infrastructure Bundle release notes](https://github.com/newrelic/infrastructure-bundle/releases/tag/1.4.1).

* The API server is queried by default on the Secure Port using the service account's bearer authentication.
  If the query on the Secure Port fails, it will fallback automatically to the non-secure one. This should preserve
  the same behavior as previous versions.

## 1.24.0

### Changed

* Upgraded Docker base image `newrelic/infrastructure-bundle` to v1.4.0.
   For more information on the release please see the [New Relic Infrastructure Bundle release notes](https://github.com/newrelic/infrastructure-bundle/releases/tag/1.4.0).

## 1.23.1

### Fixed

* Bug that swapped values of node allocatable resources with node capacity
  resources.

## 1.23.0

### Added

* Kubernetes 1.16 is now officially supported.
  * The minimum supported version of kube-state-metrics for this release is 1.9.5, according to the [KSM compatibility matrix](https://github.com/kubernetes/kube-state-metrics#compatibility-matrix)
* Added container throttling metrics to the K8sContainerSample:
  * `containerCpuCfsPeriodsDelta`: Delta change of elapsed enforcement period intervals.
  * `containerCpuCfsThrottledPeriodsDelta`: Delta change of throttled period intervals.
  * `containerCpuCfsThrottledSecondsDelta`:  Delta change of duration the container has been throttled.
  * `containerCpuCfsPeriodsTotal`: Number of elapsed enforcement period intervals.
  * `containerCpuCfsThrottledPeriodsTotal`: Number of throttled period intervals.
  * `containerCpuCfsThrottledSecondsTotal`: Total time duration the container has been throttled.
* Added container mmap byte usage metrics to the K8sContainerSample:
  * `containerMemoryMappedFileBytes`: Size of memory mapped files in bytes.

## 1.22.0

### Changed

* Upgraded Docker base image `newrelic/infrastructure-bundle` to v1.3.9.
   For more information on the release please see the [New Relic Infrastructure Bundle release notes](https://github.com/newrelic/infrastructure-bundle/releases/tag/1.3.9).

## 1.21.0

### Added

* Resources allocatable and capacity are retrieved from the apiserver and
   added to the `K8sNodeSample` as `capacity<ResourceName>` and
   `allocatable<ResourceName>`.
* The Kubernetes server version is retrieved from the apiserver and cached
   with the `APIServerCacheK8SVersionTTL` config option. The Kubernetes version
   is added to the `K8sClusterSample` as `clusterK8sVersion` and to inventory.
* Add support for static pods status for Kubernetes server versions 1.15 or
   newer.

### Changed

* Upgraded Docker base image `newrelic/infrastructure-bundle` to v1.3.8.
   For more information on the release please see the [New Relic Infrastructure Bundle release notes](https://github.com/newrelic/infrastructure-bundle/releases/tag/1.3.8).

## 1.20.0

### Changed

* Upgraded Docker base image `newrelic/infrastructure-bundle` to v1.3.5.
   For more information on the release please see the [New Relic Infrastructure Bundle release notes](https://github.com/newrelic/infrastructure-bundle/releases/tag/1.3.5).

## 1.19.0

### Added

* New label combination to discover the Kubernetes controller manager:
  * `app=controller-manager`
  * `controller-manager=true`

### Changed

* Upgraded Docker base image `newrelic/infrastructure-bundle` to v1.3.4.
   For more information on the release please see the [New Relic Infrastructure Bundle release notes](https://github.com/newrelic/infrastructure-bundle/releases/tag/1.3.4).

## 1.18.0

### Changed

* Upgraded Docker base image `newrelic/infrastructure-bundle` to v1.3.2.
   For more information on the release please see the [New Relic Infrastructure Bundle release notes](https://github.com/newrelic/infrastructure-bundle/releases/tag/1.3.2).

## 1.17.0

### Added

* Added the necessary files for building a windows image of the integration.
   The windows image needs to be manually created and it's still not in our
   CI/CD pipeline. We have the files for building it but we are not publishing
   it. The latest supported image for Windows, at the time of writing, is
   1.16.0.
* Upgraded Docker base image `newrelic/infrastructure-bundle` to v1.3.0.
   For more information on the release please see the [New Relic Infrastructure Bundle release notes](https://github.com/newrelic/infrastructure-bundle/releases/tag/1.3.0).

## 1.16.0

### Added

* Support for completely avoid querying Kube State Metrics. It's behind the `DISABLE_KUBE_STATE_METRICS` environment variable
   and its default value is `false`. Note that disabling this will imply in missing metrics that are collected from KSM
   and possibly missing features in the Kubernetes Cluster Explorer. Please, refer to our [official documentation on this
   configuration option](https://docs.newrelic.com/docs/integrations/kubernetes-integration/installation/kubernetes-installation-configuration#disable-kube-state-metrics) for more information.

## 1.15.0

### Added

* Support for querying Kube State Metrics instances behind [kube-rbac-proxy](https://github.com/brancz/kube-rbac-proxy).
   It **ONLY works when the label-based KSM discovery is enabled through the `KUBE_STATE_METRICS_POD_LABEL` environment variable**.
   2 new configuration environment variables are added:
  * KUBE_STATE_METRICS_SCHEME: defaults to `http`. Valid values are `http` and `https`.
  * KUBE_STATE_METRICS_PORT: defaults to `8080`. On a standard setup of **kube-rbac-proxy** this should be set to `8443`.
* OpenShift Control Plane components are now automatically discovered.
* Added 4 new environment variables to explicitly set the Control Plane components URLs:
  * SCHEDULER_ENDPOINT_URL
  * ETCD_ENDPOINT_URL
  * CONTROLLER_MANAGER_ENDPOINT_URL
  * API_SERVER_ENDPOINT_URL

### Fixed

* Fix a bug that was preventing `selector.<key>` type attributes to not be
  added to some of the `K8sServiceSample`.
* The integration now uses `newrelic/infrastructure-bundle` as the base image. The version used
   is `1.2.0`, for more information on the release please see the [New Relic Infrastructure Bundle release notes](https://github.com/newrelic/infrastructure-bundle/releases/tag/1.2.0).

## 1.13.2

### Changed

* The integration now uses the infrastructure agent v1.9.0-bundle. For more
   information refer to the [infrastructure agent release notes](https://docs.newrelic.com/docs/release-notes/infrastructure-release-notes/infrastructure-agent-release-notes/)
   between versions v1.8.32 and v1.9.0.

## 1.13.1

### Added

* Added daemonsetName field to the K8sDaemonsetSample

## 1.13.0

### Added

* Added samples for Statefulsets, Daemonsets, Endpoints and Services.
* API Server metrics can now be queried using the secure port. Configure the port using the `API_SERVER_SECURE_PORT` environment variable. The ClusterRole has been updated to allow this query to happen.
* The integration now uses the infrastructure agent v1.8.32-bundle. For more
   information refer to the [infrastructure agent release notes](https://docs.newrelic.com/docs/release-notes/infrastructure-release-notes/infrastructure-agent-release-notes/)
   between versions v1.8.23 and v1.8.32.

   The bundle container contains a subset of [On-host integrations](https://docs.newrelic.com/docs/integrations/new-relic-integrations/get-started/introduction-infrastructure-integrations) that are supported by New Relic.
   This also includes the ability to "Auto Discover" services running on Kubernetes in a similar way to our [Container auto-discovery](https://docs.newrelic.com/docs/integrations/host-integrations/installation/container-auto-discovery)
* The integration has been renamed from `nr-kubernetes` to `nri-kubernetes`.

## 1.12.0

### Changed

* Control Plane components can now also be discovered using the `tier` and `component` labels, besides `k8s-app`.
* The integration now uses the infrastructure agent v1.8.23. For more
   information refer to the [infrastructure agent release notes](https://docs.newrelic.com/docs/release-notes/infrastructure-release-notes/infrastructure-agent-release-notes/)
   between versions v1.5.75 and v1.8.23.

## 1.11.0

### Changed

* The old way of determining Leader/Follower status has been switched to a
   job based architecture. The old Leader/Follower was needed to detect which nri-kubernetes Pod
   should query Kube State Metrics (a.k.a. the Leader), but it was hard to add additional scrape targets (e.g. control plane).
   Important notice: The output logs have been changed. Before the integration logged whether
   it was Follower or a Leader, and this has been changed to show which jobs are executed.

   Following are 2 examples of logs that are being output by the integration before and after this update.

   Before, logs for leaders:

   ```
   Auto-discovered role: Leader
   ```

   After, equivalent example, now using jobs:

   ```
   Running job: kubelet
   Running job: kube state metrics
   ```

   Before, logs for followers:

   ```
   Auto-disovered role: Follower
   ```

   After, equivalent example, now using jobs:

   ```
   Running job: kubelet
   ```

   These 2 before & after examples are identical in the targets & information they scrape.

* The e2e test package has been updated to work with this refactor.

### Added

* Control Plane Monitoring: the integration will automatically detect if it's running on a master node using
   its Kubernetes pod's labels, which are retrieved from the API Server. If it finds itself running on a master
   node, these additional jobs will run:
  * ETCD
  * API Server
  * Controller Manager
  * Scheduler

   All jobs, except ETCD, will work out of the box with no further configuration needed.
   ETCD exposes its metrics using Mutual TLS, which can be configured as follows.

   First, create a secret containing the following fields:

   ```
   key: <private_key_data, PEM format>
   cert: <certificate_belonging_to_private_key, PEM format>
   cacert: <optional, the ETCD cacert, PEM format>
   insecureSkipVerify: <optional, bool 'true' or 'false', default: 'false'>
   ```

   Which can be created like this (expecting the files `key`, `cert` and `cacert` to be present):

   ```
   kubectl create secret generic etcd-server-tls --from-file=./key --from-file=./cert --from-file=./cacert
   ```

   Then, configure the integration to use this secret using these environment variables.

   ```
   ETCD_TLS_SECRET_NAME: etcd-server-tls
   ETCD_TLS_SECRET_NAMESPACE: default
   ```

   If everything is configured properly the integration should start collecting ETCD metrics.
* A new command, called kubernetes-static has been added, which enables the
   integration to be run locally on your machine, without deploying it to k8s.
   It uses a static set of exports from kubelet & KSM.
* A new way to query a specific Kube State Metrics (KSM) pod  when running multiple redundant pods: by Label Selector.
   If you want to target a certain KSM instance, you can now use the `KUBE_STATE_METRICS_POD_LABEL` environment variable.
   If this variable has been set (and KUBE_STATE_METRICS_URL is unset) the integration will find the KSM pod by this variable.

   For example:

      ```shell script
      # Label a specific KSM pod. Always set the value to the string "true".
      kubectl label pod kube-state-metrics please-use-this-ksm-pod=true
      ```

   Configure `nri-kubernetes` to use this KSM pod:

   ```yaml
    env:
    - name: KUBE_STATE_METRICS_POD_LABEL
      value: please-use-this-ksm-pod
    ```

## 1.10.2

### Added

* The integration now uses the infrastructure agent v1.5.75. For more
  information refer to the [infrastructure agent release notes](https://docs.newrelic.com/docs/release-notes/infrastructure-release-notes/infrastructure-agent-release-notes/)
  between versions v1.5.31 and v1.5.75.

## 1.10.1

### Changed

* Rollback agent version to v1.5.31 because there is an issue with nodes
  reporting inventory using the node ip as entity key, this causes the nodes to
  be indexed as clusters.

## 1.10.0

### Added

* Node labes are added to the `K8sNodeSample`. They are retrieved from the k8s
  api and cached.

* The integration now uses the infrastructure agent v1.5.51. For more
  information refer to the [infrastructure agent release notes](https://docs.newrelic.com/docs/release-notes/infrastructure-release-notes/infrastructure-agent-release-notes/)
  between versions v1.5.31 and v1.5.51.

## 1.9.5

### Changed

* The integration now uses the Infrastructu Agent v1.5.31. The biggest changes were major improvements to logging and
  to the StorageSampler. For more information refer to the [infrastructure agent release notes](https://docs.newrelic.com/docs/release-notes/infrastructure-release-notes/infrastructure-agent-release-notes/) between versions v1.3.18 and v1.5.31.

## 1.9.4

### Fixed

* No code changes have been made. This fixes a regression at Docker image level related to https://github.com/moby/moby/issues/35443.

## 1.9.3

### Added

* Support for discovering KSMs when running with the label `app.kubernetes.io/name`.

## 1.9.2

### Fixed

* No code changes has been made. The fix is at docker image level. We got affected by https://github.com/moby/moby/issues/35443.

## 1.9.1

### Fixed

* The unprivileged integration runs always as `nri-agent` user. Fixes https://github.com/kubernetes/kubernetes/issues/78308.
* Infrastructure agent is now behaving in secure-forwarder mode.
* Autodiscovery cache directory permissions got changed from 644 to 744 in order to let the nri-agent user write inside.

## 1.9.0

### Changed

* The integraion now uses the infrastructure agent v1.3.18 instead of 1.1.14. Refer to the
  [infrastructure agent release notes](https://docs.newrelic.com/docs/release-notes/infrastructure-release-notes/infrastructure-agent-release-notes/new-relic-infrastructure-agent-1318)
  for more information about all the changes from this upgrade.

## 1.8.0

### Added

* The integration reports the name of the cluster as Infrastructure inventory.

* The integration reports a new event type `K8sClusterSample`. At this moment,
  these events contain only the cluster name as an attribute.

## 1.7.0

### Added

* Support for kube-state-metrics v1.5.

* Pod's status reason and status message are now sent in the `K8sPodSample` as `reason` and `message` fields.
* Container's `memory_working_set_bytes` is now sent in the `K8sContainerSample` as `workingSetBytes`.

### Changed

* Always request metrics from kube-state-metrics in the text format. In kube-state-metrics v1.5 this is the default
regardless of the format requested.

## 1.6.0

### Added

* `namespaceName` metric attribute was added to all the samples where `namespace` attribute is present.

### Deprecated

* `namespace` metric attribute will be removed soon. Please use `namespaceName` from now on.

## 1.5.0

### Changed

* Due to an issue in Kubelet, we stopped reporting the Status of static pods. See https://github.com/kubernetes/kubernetes/issues/61717.

## 1.4.0

### Changed

* Update base image in the dockerfile to use latest newrelic/infrastructure
  version: 0.0.62 (Infrastructure agent v1.1.14, released at: 2018-12-20)

## 1.3.1

### Added

* Add clusterName custom attribute to manifest file. This helps users correlate
  Kubernetes integration data with Infrastructure agent data.

### Changed

* `KUBE_STATE_METRICS_URL` environment variable can be specified containing only host & port
  or it can be the complete URL including also the `/metrics` path (ex:
  `http://my-service.my-ns.svc.cluster.local:8080/metrics`).

### Fixed

* Fix how the usage percentage is calculated for container filesystem metrics.

* Fix how the usage percentage is calculated for volumes.

## 1.3.0

### Added

* Add metrics for volumes (persistent and non-persistent volumes).

* Add container filesystem metrics.

## 1.2.0

### Added

* Add `reason` metric for terminated containers

## 1.1.0

### Added

* Support for specifying the K8s API Host and Port by setting the `KUBERNETES_SERVICE_HOST` and `KUBERNETES_SERVICE_PORT` env vars.

### Changed

* Improve readability of log messages, when verbose mode is enabled.

### Fixed

* Kubernetes API url discovery failed sometimes giving errors like "error trying to connect to...". Now this should be fixed.

## 1.0.0

### Changed

* The agent tag installed within the integration docker image is now fixed to 0.0.24.

## 1.0.0-beta2.4

### Added

* Add `hostNetwork: true` option and the required dns policy to daemonset file. This is a requirement for the Infrastructure Agent to report the proper hostname in New Relic.

### Changed

* Update newrelic-infra.yaml to force our objects to be deployed in `default` namespace.

* Add NoExecute toleration ensuring that our pod is being deployed when the NoExecute node taint is set.

### Fixed

* Add missing metric: `podsMaxUnavailable` for deployment

* Fix some of the metrics for pods in pending status
  * Adding missing metrics: `startTime`, `isReady`
  * Unifying `isScheduled` and `isReady` to be reported as `1` and `0` for `true` and `false` respectively.
* Fix pod metrics (`status` and `isReady`): non-scheduled or pending pods were not reported correctly.

## 1.0.0-beta2.3

### Added

* Add configurable flag for kube-state-metrics endpoint (only HTTP).

* Add additional label `app` for discovering kube-state-metrics endpoint.

### Changed

* Kubelet discovery process fetches now the nodeName directly from the spec using downward API.

## 1.0.0-beta2.2

### Fixed

* Fix bug in error handling where recoverable errors made the integration to panic.

## 1.0.0-beta2.1

### Added

* Allow direct connection to cAdvisor by specifying the port.

### Fixed

* Call to CAdvisor was failing when Kubelet was secure.

## 1.0.0-beta2.0

### Added

* nodes/metrics resource was added to the newrelic cluster role.

### Changed

* CAdvisor call is now bypassing Kubelet endpoint talking then directly to CAdvisor port

## 1.0.0-beta1.0

Initial public beta release.

## 1.0.0-alpha5.1

### Changed

* TransformFunc now handles errors.

* Add checks for missing data coming from kube-state-metrics.
* Boolean values have changed from `"true"` and `"false"` to `1` and `0` respectively from the following metrics:
  1. isReady and isScheduled for pods.
  2. isReady for containers.
* Update metrics
  1. `errorCountPerSecond` to `errorsPerSecond` for pods and nodes.
  2. `usageCoreSeconds` to `cpuUsedCoreMilliseconds` for nodes.
  3. `memoryMajorPageFaults` to `memoryMajorPageFaultsPerSecond` for nodes.

### Fixed

* Calculate properly RATE metrics.

## 1.0.0-alpha5

### Added

* TypeGenerator for entities.

* Caching discovered endpoints on disk.
* Implementation of Time-To-Live (TTL) cache expiry functionality.
* Added the concept of Leader and Follower roles.
  * Leader represents the node where Kube State Metrics is installed (so only 1 by cluster).
  * Follower represents any other node.
* Both Follower and Leader call kubelet /pods endpoint in order to get metrics that were previously fetched from KSM.
* Fetch metrics from KSM about pods with status "Pending".
* Prometheus TextToProtoHandleFunc as http.HandlerFunc.
  Useful for serving a Prometheus payload in protobuf format from a plain text reader.
* Both Follower and Leader call kubelet /metrics/cadvisor endpoint in order to fill some missing metrics coming from Kubelet.

### Changed

* Rename `endpoints` package to `client` package.

* Moved a bunch of functions related to `Prometheus` from `ksm` package to `prometheus` one.
* Renamed the recently moved `Prometheus` functions. Removed **Prometheus** word as it is considered redundant.
* Containers objects reported as their own entities (not as part of pod entities).
* NewRelic infra Daemonset updateStrategy set to RollingUpdate in newrelic-infra.yaml.
* Prometheus CounterValue type changed from uint to float64.
* Change our daemonset file to deploy the integration in "default" namespace.
* Prometheus queries now require to use an operator.
* Prometheus Do method now requires a metrics endpoint.

### Removed

* Follower does not call KSM endpoints anymore.

* Config package with default unknown namespace value
* Removed legacy Kubernetes spec files.

### Fixed

* Replace `log.Fatal()` by `log.Panic()` in order to call all defer statements.

* Skip missing data from /stats/summary endpoint, instead of reporting them as zero values.
* Entities not reported in case of problem with setting their name or type.

## 1.0.0-alpha4

### Added

* Adding node metrics. Data is fetched from Kubelet and kube-state-metrics.

* Adding toleration for the "NoSchedule" taint, so the integration is deployed on all nodes.
* Adding new autodiscovery flow with authentication and authorization mechanisms.

### Removed

* Custom arguments for kubelet and kube-state-metrics endpoints.

### Fixed

* Integration stops on KSM or Kubelet connection error, instead of continuing.

## 1.0.0-alpha3

### Changed

* `updatedAt` metric was renamed to `podsUpdated`.

* `cpuUsedCores` has been divided by 10^9, to show actual cores instead of nanocores.
* Update configurable timeout flag using it to connect to kubelet and kube-state-metrics.

### Fixed

* Fix debug log level when verbose. Some parts of the code didn't log debug information.

## 1.0.0-alpha2

### Added

* Metrics for unscheduled Pods.

### Fixed

* Fix format of inherited labels. Remove unnecessary prefix `label_` included by kube-state-metrics.

* Fix labels inheritance. Labels weren't propagating between "entities" correctly.

## 1.0.0-alpha

### Added

* Initial version reporting metrics about Namespaces, Deployments, ReplicaSets,
  Pods and Containers. This data is fetched from two different sources: Kubelet
  and kube-state-metrics.<|MERGE_RESOLUTION|>--- conflicted
+++ resolved
@@ -7,14 +7,12 @@
 
 ## Unreleased
 
-<<<<<<< HEAD
 ### enhancement
 - Add PV, PVC dashboards tests in [#829](https://github.com/newrelic/nri-kubernetes/pull/829)
-=======
+
 ## v3.20.0 - 2023-11-13
 
 ### 🚀 Enhancements
->>>>>>> 8bf46bf5
 - Update E2E resources by @juanjjaramillo in [#926](https://github.com/newrelic/nri-kubernetes/pull/926)
 - Replace k8s v1.28.0-rc.1 with k8s 1.28.3 by @svetlanabrennan in [#936](https://github.com/newrelic/nri-kubernetes/pull/936)
 - Add failed pod container pending e2e tests in [#849](https://github.com/newrelic/nri-kubernetes/pull/849)

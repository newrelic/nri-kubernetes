# Changelog

All notable changes to this project will be documented in this file.

The format is based on [Keep a Changelog](http://keepachangelog.com/)
and this project adheres to [Semantic Versioning](http://semver.org/).

## Unreleased

<<<<<<< HEAD
### enhancements
- Add K8s Integration version to Inventory @TmNguyen12 [#1153](https://github.com/newrelic/nri-kubernetes/pull/1153)
=======
## v3.32.4 - 2025-01-13

### ⛓️ Dependencies
- Updated alpine to v3.21.2
- Updated google.golang.org/protobuf to v1.36.2
>>>>>>> 757dddb4

## v3.32.3 - 2024-12-30

### ⛓️ Dependencies
- Updated google.golang.org/protobuf to v1.36.1

## v3.32.2 - 2024-12-23

### ⛓️ Dependencies
- Updated google.golang.org/protobuf to v1.36.0
- Updated kubernetes packages to v0.32.0
- Updated go to v1.23.4
- Updated golang.org/x/crypto to v0.31.0
- Updated github.com/prometheus/common to v0.61.0 - [Changelog 🔗](https://github.com/prometheus/common/releases/tag/v0.61.0)

## v3.32.1 - 2024-12-09

### ⛓️ Dependencies
- Updated alpine to v3.21.0

## v3.32.0 - 2024-11-18

### 🚀 Enhancements
- Update e2e-resources to able to run in demo mode on OpenShift @TmNguyen12 [#1133](https://github.com/newrelic/nri-kubernetes/pull/1133)

### ⛓️ Dependencies
- Updated golang.org/x/crypto to v0.29.0
- Updated go to v1.23.3
- Updated google.golang.org/protobuf to v1.35.2

## v3.31.0 - 2024-11-11

### 🚀 Enhancements
- Allow separation of resource settings on KSM and forwarder @jddcarreira [#1130](https://github.com/newrelic/nri-kubernetes/pull/1130)

## v3.30.1 - 2024-11-04

### ⛓️ Dependencies
- Updated github.com/prometheus/common to v0.60.1 - [Changelog 🔗](https://github.com/prometheus/common/releases/tag/v0.60.1)

## v3.30.0 - 2024-10-28

### 🚀 Enhancements
- Add 1.31 support and drop 1.26 @zeitlerc [#1114](https://github.com/newrelic/nri-kubernetes/pull/1114)

### 🐞 Bug fixes
- Remove node-role.kubernetes.io/master as a control plane selector since it was removed in Kube 1.24 and now causes warnings in 1.31 @zzeitlerc [#1118](https://github.com/newrelic/nri-kubernetes/pull/1118)

### ⛓️ Dependencies
- Updated google.golang.org/protobuf to v1.35.1
- Updated golang.org/x/crypto to v0.28.0
- Updated kubernetes packages to v0.31.2

## v3.29.6 - 2024-10-07

### ⛓️ Dependencies
- Updated github.com/prometheus/common to v0.60.0 - [Changelog 🔗](https://github.com/prometheus/common/releases/tag/v0.60.0)
- Updated go to v1.23.2

## v3.29.5 - 2024-09-30

### ⛓️ Dependencies
- Updated golang.org/x/crypto to v0.27.0
- Updated go to v1.23.1
- Updated kubernetes packages to v0.31.1
- Updated github.com/prometheus/common to v0.59.1 - [Changelog 🔗](https://github.com/prometheus/common/releases/tag/v0.59.1)
- Updated alpine to v3.20.3

## v3.29.4 - 2024-08-12

### ⛓️ Dependencies
- Updated go to v1.22.5

## v3.29.3 - 2024-07-29

### ⛓️ Dependencies
- Updated alpine to v3.20.2
- Updated kubernetes packages to v0.30.3

## v3.29.2 - 2024-07-15

### ⛓️ Dependencies
- Updated golang.org/x/crypto to v0.25.0

## v3.29.1 - 2024-07-08

### ⛓️ Dependencies
- Updated github.com/prometheus/common to v0.55.0 - [Changelog 🔗](https://github.com/prometheus/common/releases/tag/v0.55.0)

## v3.29.0 - 2024-06-24

### 🚀 Enhancements
- Add 1.29 and 1.30 support and drop 1.25 and 1.24 @dbudziwojskiNR [#1062](https://github.com/newrelic/nri-kubernetes/pull/1062)

### ⛓️ Dependencies
- Updated kubernetes packages to v0.30.2
- Updated alpine to v3.20.1

## v3.28.9 - 2024-06-17

### 🐞 Bug fixes
- Fix expired certificated @dbudziwojskiNR [#1064](https://github.com/newrelic/nri-kubernetes/pull/1064)
- Fix StorageSample.DiskCapacity metric badly report for devices mounted after the kubelet pod started [#1066](https://github.com/newrelic/nri-kubernetes/pull/1066/files)

### ⛓️ Dependencies
- Updated google.golang.org/protobuf to v1.34.2
- Updated github.com/spf13/viper to v1.19.0 - [Changelog 🔗](https://github.com/spf13/viper/releases/tag/v1.19.0)
- Updated github.com/prometheus/common to v0.54.0 - [Changelog 🔗](https://github.com/prometheus/common/releases/tag/v0.54.0)
- Updated golang.org/x/crypto to v0.24.0
- Updated go to v1.22.4

## v3.28.8 - 2024-05-27

### ⛓️ Dependencies
- Updated kubernetes packages to v0.30.1
- Updated go to v1.22.3
- Updated alpine to v3.20.0

## v3.28.7 - 2024-05-20

### ⛓️ Dependencies
- Updated golang.org/x/crypto to v0.23.0

## v3.28.6 - 2024-05-13

### ⛓️ Dependencies
- Updated google.golang.org/protobuf to v1.34.1

## v3.28.5 - 2024-05-06

### ⛓️ Dependencies
- Updated google.golang.org/protobuf to v1.34.0

## v3.28.4 - 2024-04-29

### ⛓️ Dependencies
- Updated github.com/prometheus/common to v0.53.0 - [Changelog 🔗](https://github.com/prometheus/common/releases/tag/v0.53.0)

## v3.28.3 - 2024-04-22

### ⛓️ Dependencies
- Updated github.com/prometheus/common to v0.52.3 - [Changelog 🔗](https://github.com/prometheus/common/releases/tag/v0.52.3)

## v3.28.2 - 2024-04-15

### ⛓️ Dependencies
- Updated github.com/prometheus/client_model to v0.6.1 - [Changelog 🔗](https://github.com/prometheus/client_model/releases/tag/v0.6.1)
- Updated github.com/prometheus/common to v0.52.2 - [Changelog 🔗](https://github.com/prometheus/common/releases/tag/v0.52.2)
- Updated golang.org/x/crypto to v0.22.0

## v3.28.1 - 2024-04-01

### ⛓️ Dependencies
- Updated github.com/prometheus/common to v0.51.1 - [Changelog 🔗](https://github.com/prometheus/common/releases/tag/v0.51.1)

## v3.28.0 - 2024-03-25

### 🚀 Enhancements
- Update `e2e-resources` chart by @juanjjaramillo [#1018](https://github.com/newrelic/nri-kubernetes/pull/1018)

### ⛓️ Dependencies
- Updated kubernetes packages to v0.29.3

## v3.27.1 - 2024-03-18

### ⛓️ Dependencies
- Updated github.com/prometheus/common to v0.50.0 - [Changelog 🔗](https://github.com/prometheus/common/releases/tag/v0.50.0)

## v3.27.0 - 2024-03-11

### 🚀 Enhancements
- Automatically release E2E resources chart by @juanjjaramillo [#1013](https://github.com/newrelic/nri-kubernetes/pull/1013)

### 🐞 Bug fixes
- Give GitHub token permission to release chart by @juanjjaramillo [#1014](https://github.com/newrelic/nri-kubernetes/pull/1014)

### ⛓️ Dependencies
- Updated golang.org/x/crypto to v0.21.0
- Updated google.golang.org/protobuf to v1.33.0

## v3.26.1 - 2024-03-04

### ⛓️ Dependencies
- Updated kubernetes packages to v0.29.2
- Updated github.com/prometheus/client_model to v0.6.0 - [Changelog 🔗](https://github.com/prometheus/client_model/releases/tag/v0.6.0)
- Updated github.com/prometheus/common to v0.48.0 - [Changelog 🔗](https://github.com/prometheus/common/releases/tag/v0.48.0)

## v3.26.0 - 2024-02-26

### 🚀 Enhancements
- Add linux node selector @dbudziwojskiNR [#1000](https://github.com/newrelic/nri-kubernetes/pull/1000)

## v3.25.2 - 2024-02-19

### ⛓️ Dependencies
- Updated golang.org/x/crypto to v0.19.0
- Updated github.com/newrelic/infra-integrations-sdk to v3.8.2+incompatible

## v3.25.1 - 2024-02-12

### ⛓️ Dependencies
- Updated github.com/newrelic/infra-integrations-sdk to v3.8.0+incompatible

## v3.25.0 - 2024-02-05

### 🚀 Enhancements
- Add Codecov @dbudziwojskiNR [#980](https://github.com/newrelic/nri-kubernetes/pull/980)

## v3.24.2 - 2024-01-29

### 🐞 Bug fixes
- Update clusterrole.yaml by @akshaychopra5207 [#933](https://github.com/newrelic/nri-kubernetes/pull/933) and [#978](https://github.com/newrelic/nri-kubernetes/pull/978)

### ⛓️ Dependencies
- Updated kubernetes packages to v0.29.1
- Updated alpine to v3.19.1

## v3.24.1 - 2024-01-22

### ⛓️ Dependencies
- Updated github.com/prometheus/common to v0.46.0 - [Changelog 🔗](https://github.com/prometheus/common/releases/tag/v0.46.0)
- Updated go to v1.21.6

## v3.24.0 - 2024-01-08

### 🚀 Enhancements
- Add pod startup metrics by @w21froster [#964](https://github.com/newrelic/nri-kubernetes/pull/964)

## v3.23.3 - 2024-01-08

### ⛓️ Dependencies
- Updated golang.org/x/crypto to v0.18.0

## v3.23.2 - 2024-01-08

### ⛓️ Dependencies
- Updated kubernetes packages to v0.29.0


## v3.23.1 - 2023-12-25

### ⛓️ Dependencies
- Updated github.com/spf13/viper to v1.18.2 - [Changelog 🔗](https://github.com/spf13/viper/releases/tag/v1.18.2)
- Updated google.golang.org/protobuf to v1.32.0

## v3.23.0 - 2023-12-09

### 🚀 Enhancements
- Trigger release creation by @juanjjaramillo [#958](https://github.com/newrelic/nri-kubernetes/pull/958)

### ⛓️ Dependencies
- Updated alpine to v3.19.0
- Updated github.com/spf13/viper to v1.18.1 - [Changelog 🔗](https://github.com/spf13/viper/releases/tag/v1.18.1)
- Updated golang.org/x/crypto to v0.16.0
- Updated go to v1.21.5

## v3.22.0 - 2023-12-06

### 🚀 Enhancements
- Update reusable workflow dependency by @juanjjaramillo [#951](https://github.com/newrelic/nri-kubernetes/pull/951)

## v3.21.0 - 2023-11-20

### 🚀 Enhancements
- Improve E2E resources chart by @juanjjaramillo in [#946](https://github.com/newrelic/nri-kubernetes/pull/946)
- Update k8s.yaml by @juanjjaramillo in [#947](https://github.com/newrelic/nri-kubernetes/pull/947)
- Automate local E2E test runs by @juanjjaramillo in [#938](https://github.com/newrelic/nri-kubernetes/pull/938)
- Add PV, PVC dashboards tests by @dbudziwojskiNR in [#829](https://github.com/newrelic/nri-kubernetes/pull/829)
- Add statefulset dashboard tests by @dbudziwojskiNR in [#830](https://github.com/newrelic/nri-kubernetes/pull/830)
- Add deployment dashboard tests by @dbudziwojskiNR in [#832](https://github.com/newrelic/nri-kubernetes/pull/832)
- Add failed job dashboard tests by @dbudziwojskiNR in [#855](https://github.com/newrelic/nri-kubernetes/pull/855)

### ⛓️ Dependencies
- Updated kubernetes packages to v0.28.4

## v3.20.0 - 2023-11-13

### 🚀 Enhancements
- Update E2E resources by @juanjjaramillo in [#926](https://github.com/newrelic/nri-kubernetes/pull/926)
- Replace k8s v1.28.0-rc.1 with k8s 1.28.3 by @svetlanabrennan in [#936](https://github.com/newrelic/nri-kubernetes/pull/936)
- Add failed pod container pending e2e tests by @dbudziwojskiNR in [#849](https://github.com/newrelic/nri-kubernetes/pull/849)
- Add failed pod container creating e2e tests by @dbudziwojskiNR in [#848](https://github.com/newrelic/nri-kubernetes/pull/848)
- Add cronjob dashboard tests by @dbudziwojskiNR in [#827](https://github.com/newrelic/nri-kubernetes/pull/827)
- Add daemonset dashboard tests by @dbudziwojskiNR in [#828](https://github.com/newrelic/nri-kubernetes/pull/828)

### ⛓️ Dependencies
- Updated golang.org/x/crypto to v0.15.0

## v3.19.0 - 2023-11-06

### 🚀 Enhancements
- Add k8s v1.28.0-rc.1 support by @svetlanabrennan in [#919](https://github.com/newrelic/nri-kubernetes/pull/919)

## v3.18.4 - 2023-10-30

### 🐞 Bug fixes
- Fix `renovate` configuration by juanjjaramillo in [PR #921](https://github.com/newrelic/nri-kubernetes/pull/921)

## v3.18.3 - 2023-10-23

### ⛓️ Dependencies
- Updated kubernetes packages to v0.28.3
- Updated github.com/prometheus/common to v0.45.0 - [Changelog 🔗](https://github.com/prometheus/common/releases/tag/v0.45.0)

## v3.18.2 - 2023-10-16

### 🐞 Bug fixes
- Address CVE-2023-44487 and CVE-2023-39325 by juanjjaramillo in [PR #910](https://github.com/newrelic/nri-kubernetes/pull/910)

## v3.18.1 - 2023-10-12

### ⛓️ Dependencies
- Updated github.com/google/go-cmp to v0.6.0 - [Changelog 🔗](https://github.com/google/go-cmp/releases/tag/v0.6.0)
- Updated github.com/spf13/viper to v1.17.0 - [Changelog 🔗](https://github.com/spf13/viper/releases/tag/v1.17.0)

## v3.18.0 - 2023-10-06

### 🚀 Enhancements
- Enable automatic release [#900](https://github.com/newrelic/nri-kubernetes/pull/900)
- Bump appVersion to 3.17.0 and chart to 3.22.0 [#886](https://github.com/newrelic/nri-kubernetes/pull/886)

### ⛓️ Dependencies
- Upgraded alpine from 3.18.3 to 3.18.4
- Updated go to 1.21
- Updated golang.org/x/crypto to v0.14.0
- Updated github.com/prometheus/client_model to v0.5.0 - [Changelog 🔗](https://github.com/prometheus/client_model/releases/tag/v0.5.0)

## 3.17.0
### dependencies
* chore(deps): bump docker/setup-qemu-action from 2 to 3 by @dependabot in https://github.com/newrelic/nri-kubernetes/pull/881
* chore(deps): bump docker/login-action from 2 to 3 by @dependabot in https://github.com/newrelic/nri-kubernetes/pull/880
* chore(deps): bump manusa/actions-setup-minikube from 2.7.2 to 2.9.0 by @dependabot in https://github.com/newrelic/nri-kubernetes/pull/879
* chore(deps): bump docker/setup-buildx-action from 2 to 3 by @dependabot in https://github.com/newrelic/nri-kubernetes/pull/878
* chore(deps): update actions/checkout action to v4 by @renovate in https://github.com/newrelic/nri-kubernetes/pull/864
* fix(deps): update kubernetes packages to v0.28.2 by @renovate in https://github.com/newrelic/nri-kubernetes/pull/861
* chore(deps): update newrelic/infrastructure-bundle docker tag to v3.2.16 by @renovate in https://github.com/newrelic/nri-kubernetes/pull/859
* chore(deps): update newrelic/k8s-events-forwarder docker tag to v1.47.0 by @renovate in https://github.com/newrelic/nri-kubernetes/pull/860
* chore(deps): update module golang.org/x/crypto to v0.13.0 by @renovate in https://github.com/newrelic/nri-kubernetes/pull/866
* chore(deps): update aquasecurity/trivy-action action to v0.12.0 by @renovate in https://github.com/newrelic/nri-kubernetes/pull/862

### enhancement
- Update KSM version and chart, deprecate incompatible Kubernetes versions by @juanjjaramillo in [#867](https://github.com/newrelic/nri-kubernetes/pull/867)
- Update unit testing data by @juanjjaramillo in [#868](https://github.com/newrelic/nri-kubernetes/pull/868)
- Update Helm chart lint job by @juanjjaramillo in [#869](https://github.com/newrelic/nri-kubernetes/pull/869)
- Update cpuLimitCores metric not available log to debug level in [#870](https://github.com/newrelic/nri-kubernetes/pull/870)
- Updated KSM unit tests by @svetlanabrennan in [#876](https://github.com/newrelic/nri-kubernetes/pull/876)

### bugfix
- Use a KSM stable metric instead of an experimental one by @juanjjaramillo in [#872](https://github.com/newrelic/nri-kubernetes/pull/872)

**Full Changelog**: https://github.com/newrelic/nri-kubernetes/compare/v3.16.0...v3.17.0

## 3.16.0
## What's Changed
- Add changelog workflow by @svetlanabrennan in [#837](https://github.com/newrelic/nri-kubernetes/pull/837)
- Update changelog workflow @svetlanabrennan in [#843](https://github.com/newrelic/nri-kubernetes/pull/843)
- Add k8s 1.27 support by @csongnr in [#845](https://github.com/newrelic/nri-kubernetes/pull/845)

## New Contributors
* @davidgit made their first contribution in https://github.com/newrelic/nri-kubernetes/pull/826
* @nr-security-github made their first contribution in https://github.com/newrelic/nri-kubernetes/pull/846

**Full Changelog**: https://github.com/newrelic/nri-kubernetes/compare/v3.15.3...v3.15.4

## 3.15.3
## What's Changed
* bump app and chart version by @csongnr in https://github.com/newrelic/nri-kubernetes/pull/819
* NR-139168: Fix k8s.container.cpuCoresUtilization metric calculation by @sachin-shankar in https://github.com/newrelic/nri-kubernetes/pull/817

## New Contributors
* @sachin-shankar made their first contribution in https://github.com/newrelic/nri-kubernetes/pull/817

**Full Changelog**: https://github.com/newrelic/nri-kubernetes/compare/v3.15.2...v3.15.3

## 3.15.2
## What's Changed
* Bump Chart Versions by @xqi-nr in #810
* Update Changelog by @xqi-nr in #809
* chore(deps): Directly Use Prometheus Parser - remove prom2json dep by @isaacadeleke-nr in #799
* fix(parsing): Log an error instead of fully failing on partial parsing failure by @isaacadeleke-nr in #802
* fix(deps): update module google.golang.org/protobuf to v1.31.0 by @renovate in #811
* chore(deps): update newrelic/k8s-events-forwarder docker tag to v1.45.0 by @renovate in #814
* chore(deps): update newrelic/infrastructure-bundle docker tag to v3.2.11 by @renovate in #816
* fix(deps): update kubernetes packages to v0.27.4 by @renovate in #815
* chore(deps): update module golang.org/x/crypto to v0.11.0 by @renovate in #813
* chore(deps): update newrelic/infrastructure-bundle docker tag to v3.2.12 by @renovate in #818

## New Contributors
@isaacadeleke-nr made their first contribution in #799

**Full Changelog**: https://github.com/newrelic/nri-kubernetes/compare/v3.15.1...v3.15.2

## 3.15.1

## What's Changed
* update changelog by @csongnr in https://github.com/newrelic/nri-kubernetes/pull/804
* update chart version and reference latest docker image by @csongnr in https://github.com/newrelic/nri-kubernetes/pull/805
* chore(deps): update newrelic/k8s-events-forwarder docker tag to v1.43.1 by @renovate in https://github.com/newrelic/nri-kubernetes/pull/806
* chore(deps): update newrelic/infrastructure-bundle docker tag to v3.2.9 by @renovate in https://github.com/newrelic/nri-kubernetes/pull/807
* Upgrade Go Version to 1.20 by @xqi-nr in https://github.com/newrelic/nri-kubernetes/pull/808


**Full Changelog**: https://github.com/newrelic/nri-kubernetes/compare/v3.15.0...v3.15.1

## 3.15.0 

## What's Changed
* Update CHANGELOG.md by @juanjjaramillo in https://github.com/newrelic/nri-kubernetes/pull/783
* Bump versions by @juanjjaramillo in https://github.com/newrelic/nri-kubernetes/pull/784
* fix(deps): update module github.com/sirupsen/logrus to v1.9.3 by @renovate in https://github.com/newrelic/nri-kubernetes/pull/785
* chore(deps): update aquasecurity/trivy-action action to v0.11.0 by @renovate in https://github.com/newrelic/nri-kubernetes/pull/787
* chore(deps): update newrelic/k8s-events-forwarder docker tag to v1.42.5 by @renovate in https://github.com/newrelic/nri-kubernetes/pull/789
* chore(deps): update newrelic/infrastructure-bundle docker tag to v3.2.7 by @renovate in https://github.com/newrelic/nri-kubernetes/pull/788
* Automate generating static test data for all supported Kubernetes versions by @juanjjaramillo in https://github.com/newrelic/nri-kubernetes/pull/792
* Update E2E readme file by @juanjjaramillo in https://github.com/newrelic/nri-kubernetes/pull/801
* chore(deps): update aquasecurity/trivy-action action to v0.11.2 by @renovate in https://github.com/newrelic/nri-kubernetes/pull/794
* chore(deps): update module golang.org/x/crypto to v0.10.0 by @renovate in https://github.com/newrelic/nri-kubernetes/pull/795
* fix(deps): update kubernetes packages to v0.27.3 by @renovate in https://github.com/newrelic/nri-kubernetes/pull/797
* bump alpine from 3.18.0 to 3.18.2 by @csongnr in https://github.com/newrelic/nri-kubernetes/pull/803
* chore(deps): update newrelic/k8s-events-forwarder docker tag to v1.43.0 by @renovate in https://github.com/newrelic/nri-kubernetes/pull/800


**Full Changelog**: https://github.com/newrelic/nri-kubernetes/compare/v3.14.0...v3.15.0

## 3.14.0

## What's Changed

* Update chart and image versions by @juanjjaramillo in https://github.com/newrelic/nri-kubernetes/pull/769
* Update static test data by @juanjjaramillo in https://github.com/newrelic/nri-kubernetes/pull/776
* Update Prometheus dependencies by @juanjjaramillo in https://github.com/newrelic/nri-kubernetes/pull/775
* Increase the number of parallel E2E tests by @juanjjaramillo in https://github.com/newrelic/nri-kubernetes/pull/780
* Add demo mode for testing resources by @juanjjaramillo in https://github.com/newrelic/nri-kubernetes/pull/779
* Update `datagen.sh` documentation by @juanjjaramillo in https://github.com/newrelic/nri-kubernetes/pull/777
* chore(deps): update newrelic/k8s-events-forwarder docker tag to v1.42.3 by @renovate in https://github.com/newrelic/nri-kubernetes/pull/781
* chore(deps): update newrelic/infrastructure-bundle docker tag to v3.2.4 by @renovate in https://github.com/newrelic/nri-kubernetes/pull/782
* fix(deps): update module github.com/spf13/viper to v1.16.0 by @renovate in https://github.com/newrelic/nri-kubernetes/pull/773
* fix(deps): update module github.com/stretchr/testify to v1.8.4 by @renovate in https://github.com/newrelic/nri-kubernetes/pull/772

**Full Changelog**: https://github.com/newrelic/nri-kubernetes/compare/v3.13.0...v3.14.0

## 3.13.0

## What's Changed

* Bump chart by @htroisi in https://github.com/newrelic/nri-kubernetes/pull/750
* Update kubelet static testing exclusions. by @htroisi in https://github.com/newrelic/nri-kubernetes/pull/759
* Update `datagen.sh` by @juanjjaramillo in https://github.com/newrelic/nri-kubernetes/pull/762
* Silence log messages that mask testing errors by @juanjjaramillo in https://github.com/newrelic/nri-kubernetes/pull/763
* fix(deps): update module github.com/stretchr/testify to v1.8.3 by @renovate in https://github.com/newrelic/nri-kubernetes/pull/756
* chore(deps): update newrelic/k8s-events-forwarder docker tag to v1.42.1 by @renovate in https://github.com/newrelic/nri-kubernetes/pull/755
* chore(deps): update newrelic/infrastructure-bundle docker tag to v3.2.2 by @renovate in https://github.com/newrelic/nri-kubernetes/pull/751
* chore(deps): bump github.com/sirupsen/logrus from 1.9.0 to 1.9.2 by @juanjjaramillo in https://github.com/newrelic/nri-kubernetes/pull/765
* fix(deps): update kubernetes packages to v0.27.2 by @renovate in https://github.com/newrelic/nri-kubernetes/pull/740
* NEWRELIC-5968 Mount containerd socket by @DavSanchez in https://github.com/newrelic/nri-kubernetes/pull/734
* Integration tests for k8s 1.27 by @csongnr in https://github.com/newrelic/nri-kubernetes/pull/719
* chore(deps): update module golang.org/x/crypto to v0.9.0 by @renovate in https://github.com/newrelic/nri-kubernetes/pull/739

**Full Changelog**: https://github.com/newrelic/nri-kubernetes/compare/v3.12.0...v3.13.0

## 3.12.0

## What's Changed

* Bump app and chart version by @juanjjaramillo in https://github.com/newrelic/nri-kubernetes/pull/736
* Update renovatebot by @htroisi in https://github.com/newrelic/nri-kubernetes/pull/732
* Add more workload name fields to K8sContainerSample, K8sPodSample by @htroisi in https://github.com/newrelic/nri-kubernetes/pull/733
* chore(deps): update newrelic/k8s-events-forwarder docker tag to v1.41.0 by @renovate in https://github.com/newrelic/nri-kubernetes/pull/748
* chore(deps): update alpine docker tag to v3.18.0 by @renovate in https://github.com/newrelic/nri-kubernetes/pull/746
* Add PersistentVolume and PersistentVolumeClaim KSM metrics by @htroisi in https://github.com/newrelic/nri-kubernetes/pull/729

**Full Changelog**: https://github.com/newrelic/nri-kubernetes/compare/v3.11.0...v3.12.0

## 3.11.0

### Changed

* chore(deps): update newrelic/k8s-events-forwarder docker tag to v1.40.0 by @renovate in https://github.com/newrelic/nri-kubernetes/pull/712
* Bump app and chart version by @htroisi in https://github.com/newrelic/nri-kubernetes/pull/710
* chore(deps): update newrelic/infrastructure-bundle docker tag to v3.1.6 by @renovate in https://github.com/newrelic/nri-kubernetes/pull/716
* Improve Cronjob chart for testing by @juanjjaramillo in https://github.com/newrelic/nri-kubernetes/pull/715
* CronJob chart improvement by @juanjjaramillo in https://github.com/newrelic/nri-kubernetes/pull/718
* chore(deps): update newrelic/infrastructure-bundle docker tag to v3.1.7 by @renovate in https://github.com/newrelic/nri-kubernetes/pull/717
* Remove manual go cache since setup-go/v4 automatically caches by @htroisi in https://github.com/newrelic/nri-kubernetes/pull/713
* chore(deps): bump actions/github-script from 6.4.0 to 6.4.1 by @dependabot in https://github.com/newrelic/nri-kubernetes/pull/714
* Add spec for backoffLimit to help with testing cronjobs by @juanjjaramillo in https://github.com/newrelic/nri-kubernetes/pull/720
* Add KSM metrics promoted to stable category by @juanjjaramillo in https://github.com/newrelic/nri-kubernetes/pull/724
* Fix push_pr workflow by @htroisi in https://github.com/newrelic/nri-kubernetes/pull/726
* Improve testing for deployment object by @juanjjaramillo in https://github.com/newrelic/nri-kubernetes/pull/730
* Adding new attribute `ReplicaFailure` to deployment workload by @juanjjaramillo in https://github.com/newrelic/nri-kubernetes/pull/725
* chore(deps): bump aquasecurity/trivy-action from 0.9.2 to 0.10.0 by @htroisi in https://github.com/newrelic/nri-kubernetes/pull/727
* Fix Helm unittests by @htroisi in https://github.com/newrelic/nri-kubernetes/pull/728
* Update infrastructure-bundle to v3.1.8 and k8s-events-forwarder to v1.40.1 by @htroisi in https://github.com/newrelic/nri-kubernetes/pull/731

**Full Changelog**: https://github.com/newrelic/nri-kubernetes/compare/v3.10.0...v3.11.0

## 3.10.0

### Changed

* Add CronJob and Job kube-state-metrics collection
* Make ProbeTimeout and ProbeBackoff Configurable
* Updated dependencies

**Full Changelog**: https://github.com/newrelic/nri-kubernetes/compare/v3.9.0...v3.10.0

## 3.9.0

### Changed

* Updated dependencies
* Update Kubernetes image registry

**Full Changelog**: https://github.com/newrelic/nri-kubernetes/compare/v3.7.0...v3.9.0

## 3.7.0

### Changed

* Fix an issue where when the Kubelet becomes temporarily unavailable the agent fails: https://github.com/newrelic/nri-kubernetes/pull/633
* Update e2e testing chart templates
* Updated dependencies

**Full Changelog**: https://github.com/newrelic/nri-kubernetes/compare/v3.6.0...v3.7.0

## 3.6.0

### Added

* Add support for kube-state-metrics v2

### Changed

* Update static test data to use KSM v2
* Update kube-state-metrics version in e2e testing chart

**Full Changelog**: https://github.com/newrelic/nri-kubernetes/compare/v3.5.0...v3.6.0

## 3.5.0

### Changed

Updated go version and several dependencies

**Full Changelog**: https://github.com/newrelic/nri-kubernetes/compare/v3.4.1...v3.5.0

## 3.4.1

### Fix

In version above 1.21 having the apiServer flag `service-account-extend-token-expiration` set to false was causing the kubelet scraper pod to be restarted each time the token expired.
In AWS having environments due to its implementation caused a pod restart each 90days

### Changed

Updated several dependencies

**Full Changelog**: https://github.com/newrelic/nri-kubernetes/compare/v3.4.0...v3.4.1

## 3.4.0

### Added

* Add k8s v1.23 & v1.24 new metrics [[#485](https://github.com/newrelic/nri-kubernetes/pull/485), [#507](https://github.com/newrelic/nri-kubernetes/pull/507)]:
  * `apiserverCurrentInflightRequestsMutating`
  * `apiserverCurrentInflightRequestsReadOnly`
  * `containerOOMEventsDelta`
  * `nodeCollectorEvictionsDelta`
  * `schedulerPendingPodsActive`
  * `schedulerPendingPodsBackoff`
  * `schedulerPendingPodsUnschedulable`

**Full Changelog**: https://github.com/newrelic/nri-kubernetes/compare/v3.3.1...v3.4.0

## 3.3.1

### Added

* Add nrFiltered attribute to K8sNamespaceSamples when using namespace filtering https://github.com/newrelic/nri-kubernetes/pull/496

**Full Changelog**: https://github.com/newrelic/nri-kubernetes/compare/v3.3.0...v3.3.1

## 3.3.0

### Added

* Allow filter to only scrape selected namespaces in ksm and kubelet by @alvarocabanas and @marcsanmi in  https://github.com/newrelic/nri-kubernetes/pull/457, https://github.com/newrelic/nri-kubernetes/pull/476 and https://github.com/newrelic/nri-kubernetes/pull/487

### Changed

* Use Go version 1.18 in the pipelines @roobre https://github.com/newrelic/nri-kubernetes/pull/472

**Full Changelog**: https://github.com/newrelic/nri-kubernetes/compare/v3.2.1...v3.3.0

## 3.2.1

### Changed

* fix: round up CPU allocatable and capacity metrics by @gsanchezgavier in https://github.com/newrelic/nri-kubernetes/pull/412
* Dockerfile: use COPY instead of ADD by @roobre in https://github.com/newrelic/nri-kubernetes/pull/433
* chore(deps): bump alpine from 3.15.4 to 3.16.0 by @dependabot in https://github.com/newrelic/nri-kubernetes/pull/458

**Full Changelog**: https://github.com/newrelic/nri-kubernetes/compare/v3.2.0...v3.2.1

## 3.2.0

### Added

* Initial, internal-only implementation of mTLS-enabled sink by @roobre in https://github.com/newrelic/nri-kubernetes/pull/338
* `restartCount` metric for pods is now also available as `restartCountDelta` by @sigilioso in https://github.com/newrelic/nri-kubernetes/pull/382

### Fixed

* `isReady` metric is now correctly reported as `false` (rather than `NULL`) for pending pods by @paologallinaharbur in https://github.com/newrelic/nri-kubernetes/pull/404

### Dependencies

* chore(deps): bump github.com/google/go-cmp from 0.5.7 to 0.5.8 by @dependabot in https://github.com/newrelic/nri-kubernetes/pull/406
* chore(deps): bump alpine from 3.15.0 to 3.15.4 by @dependabot in https://github.com/newrelic/nri-kubernetes/pull/391
* chore(deps): bump github.com/newrelic/infra-integrations-sdk from 3.7.1+incompatible to 3.7.2+incompatible by @dependabot in https://github.com/newrelic/nri-kubernetes/pull/372
* chore(deps): bump github.com/sethgrid/pester from 1.1.0 to 1.2.0 by @dependabot in https://github.com/newrelic/nri-kubernetes/pull/358
* Update dependencies to solve security issues pointed by trivy by @kang-makes in https://github.com/newrelic/nri-kubernetes/pull/403

**Full Changelog**: https://github.com/newrelic/nri-kubernetes/compare/v3.1.0...v3.1.1

## 3.1.0

* chore(deps): bump aquasecurity/trivy-action from 0.2.1 to 0.2.2 by @dependabot in https://github.com/newrelic/nri-kubernetes/pull/355
* controlplane/authenticator: allow to use `kubernetes.io/tls` secrets by @roobre in https://github.com/newrelic/nri-kubernetes/pull/344
* config: document options by @roobre in https://github.com/newrelic/nri-kubernetes/pull/363

**Full Changelog**: https://github.com/newrelic/nri-kubernetes/compare/v3.0.0...v3.1.0

## 3.0.0

This new version makes significant changes to the number of components that are deployed to the cluster, and introduces many new configuration options to tune the behavior to your environment. We encourage you to take a look at what's changed in full detail [here](/docs/kubernetes-pixie/kubernetes-integration/get-started/changes-since-v3/).

### Breaking changes

<Callout variant="tip">
  The number and format of the metrics reported by version 3 of the integration have not changed with respect to earlier versions.
</Callout>

* The format of the `values.yml` file has changed to accommodate the newly added configuration options. Please take a look at our [migration guide](/docs/kubernetes-pixie/kubernetes-integration/get-started/changes-since-v3/#migration-guide) to see how to change your configuration.

### Changed

* Our solution is now deployed in three components:
  * A `DaemonSet` to monitor the Kubelet, deployed in all nodes of the cluster.
  * A second `DaemonSet` to monitor the control plane, deployed in master nodes only.
  * A `Deployment` to collect metrics from kube-state-metrics, deployed in the same node as the latter.
* We now offer better control for CPU and memory limits and requests, which can be now configured for the three components individually.
* Impact of discovery and collection operations on the API server has been greatly reduced, thanks to the use of kubernetes [informers](https://pkg.go.dev/k8s.io/client-go/informers).
* Logs messages have been greatly revamped to surface problems more clearly.

### Added

* Comprehensive configuration options have been added to provide fine-grain control to how the integration discovers and connects to metric providers. Remarkably:
  * Discovery options for control plane components have been improved. You can check the details on how discovery is configured [here](/docs/kubernetes-pixie/kubernetes-integration/advanced-configuration/configure-control-plane-monitoring).
  * It is now possible to collect metrics from control plane components running outside of the cluster.
  * Discovery options for KSM and the kubelet have also been added.
* The interval at which metrics are collected is now [configurable](/docs/kubernetes-pixie/kubernetes-integration/installation/install-kubernetes-integration-using-helm#scrape-interval).

## 2.9.0

### Added

* Moved default config.sample to [V4](https://docs.newrelic.com/docs/create-integrations/infrastructure-integrations-sdk/specifications/host-integrations-newer-configuration-format/), added a dependency for infra-agent version 1.20.0

Please notice that old [V3](https://docs.newrelic.com/docs/create-integrations/infrastructure-integrations-sdk/specifications/host-integrations-standard-configuration-format/) configuration format is deprecated, but still supported.

## 2.8.3

### Changed

* Updated agent and integrations to their latest version.

## 2.8.2

### Changed

* Updated agent and integrations to their latest version.

## 2.8.1

### Changed

* Node status and conditions are now fetched from the API Server rather than KSM, which fixes some inconsistencies in the samples. This does not change which data is reported, and should be an invisible change. (https://github.com/newrelic/nri-kubernetes/pull/194).
* Add a series of parameters which allow to configure a jitter to be applied to API Server response caching, which might help to spread the load on large clusters. (https://github.com/newrelic/nri-kubernetes/pull/185).

## 2.7.1

> Note: This is an out-of-order release which brings some hotfixes to the 2.7.x branch

### Changed

* Node status and conditions are now fetched from the API Server rather than KSM, which fixes some inconsistencies in the samples. This does not change which data is reported, and should be an invisible change.

## 2.8.0

### Added

* Kubernetes v1.22.0 Support

### Changed

* Upgrade infrastructure-bundle to 2.6.4 (#123)
  * See https://github.com/newrelic/infrastructure-bundle/releases/tag/2.6.4 for more details about the upgraded integrations in this release of the infrastructure-bundle

## 2.7.0

### Added

* Integration now reports node status and conditions, as `condition.{Name}` (e.g. `condition.Ready`, `condition.PIDPressure`).
* Added new KubeStateMetricsNamespace parameter to restrict discovery of KSM pod to a particular namespace.
  * This should help reduce load in the control plane for clusters with many pods and/or nodes.

## 2.6.1

### Fixed

* Integration version shown in the samples.

## 2.6.0

### Changed

* Upgrade infrastructure-bundle to 2.6.0 (#123)
  * See https://github.com/newrelic/infrastructure-bundle/releases/tag/2.6.0 for more details about the upgraded integrations in this release of the infrastructure-bundle

## 2.5.0

### Changed

* Bumped all dependencies and moved to /v2 in go.mod https://github.com/newrelic/nri-kubernetes/pull/111
* Improved e2e tests with more coverage and support for Helm3 and k8s 1.20-1.21 https://github.com/newrelic/nri-kubernetes/pull/110 https://github.com/newrelic/nri-kubernetes/pull/108
* Improved KSM discovery logic https://github.com/newrelic/nri-kubernetes/pull/104

## 2.4.0

### Added

* Support for multiarch docker images

## 2.3.1

### Fixed

* Correctly identifying k8s server version with characters (#81)

## 2.3.0

### Changed

* The base image of `newrelic/infrastructure-k8s` has been updated to `2.2.3`.
  More info regarding all the integrations upgraded can be found in the [release notes of the base image](https://github.com/newrelic/infrastructure-bundle/releases/tag/2.2.3).
* Changed scale of node `cpuRequestedCores` to cores from millis

### Added

* Added metrics pertaining to Horizontal Pod Autoscaler. More information about the collected metrics can be found in the [official documentation](https://docs.newrelic.com/docs/integrations/kubernetes-integration/understand-use-data/find-use-your-kubernetes-data)

### Fixed

* LoadBalancerIP was not being collected properly. It is now fetched from KSM metric `kube_service_status_load_balancer_ingress`

## 2.2.0

### Changed

* The base image of `newrelic/infrastructure-k8s` has been updated to `2.2.1`.
  This base image has fixed an issue where `nrjmx` was not properly running due to the bundled java version.
  More info regarding all the integration upgraded can be found in the [release notes of the base image](https://github.com/newrelic/infrastructure-bundle/releases/tag/2.2.1).

## 2.1.0

### Changed

* Added aggregate cpu and memory requests for nodes

## 2.0.0

### Changed

* The base image of `newrelic/infrastructure-k8s` has been updated to `2.0.0`.
  That base image is bundling the integration `nri-nginx` `3.0.2` that contains a breaking change.
  More info regarding all the integration upgraded can be found in the [release notes of the base image](https://github.com/newrelic/infrastructure-bundle/releases/tag/2.0.0).

## 1.26.9

### Changed

* Added release pipeline to Github Actions.

## 1.26.8

### Changed

* Upgraded Docker base image `newrelic/infrastructure-bundle` to v1.6.0.
  For more information on the release please see the [New Relic Infrastructure Bundle release notes](https://github.com/newrelic/infrastructure-bundle/releases/tag/1.6.0).

## 1.26.7

### Fixed

* When configuring API_SERVER_ENDPOINT_URL with https endpoint, the
  api-server component will use that that instead of the default.
  More info at issue #41

## 1.26.6

### Fixed

* When discovering kube-state-metrics behind a headless service, the
  DNS discovery will return an error. Before it would be considered
  successful and return "None" as endpoint.

## 1.26.5

### Fixed

* Container id's are correctly parsed when using system driver

## 1.26.4

### Added

* Added `restartCount` to containers in the `wanting` state
  * In case the container is in a crash loop the restart count would not be shown

## 1.26.3

### Added

* Added `restartCount` to containers in the `terminated` state
  * In case the container is in a crash loop the restart count would not be shown

## 1.26.2

### Changed

* Upgrade Docker image to use Tini entrypoint solving:
  * reaps orphaned zombie process attached to PID 1
  * correctly forwards signals to CMD process
  Read for more details: https://blog.phusion.nl/2015/01/20/docker-and-the-pid-1-zombie-reaping-problem/
* Upgraded Docker base image `newrelic/infrastructure-bundle` to v1.5.1.
  For more information on the release please see the [New Relic Infrastructure Bundle release notes](https://github.com/newrelic/infrastructure-bundle/releases/tag/1.5.1).

## 1.26.1

### Changed

* Upgraded Docker base image `newrelic/infrastructure-bundle` to v1.5.0.
  For more information on the release please see the [New Relic Infrastructure Bundle release notes](https://github.com/newrelic/infrastructure-bundle/releases/tag/1.5.0).

## 1.26.0

### Changed

* When querying the summary endpoint from Kubelet to get the Node or Pod
  network metrics, if the default network interface is not eth0 then summary
  endpoint for Kubelet doesn't return the metrics as we expect them. We rely on
  them being a direct member of the "network" object. See rxBytes, txBytes and
  rxErrors in the following example metrics:

```
"network": {
 "time": "2020-06-04T10:01:15Z",
 "name": "eth0",
 "rxBytes": 207909096,
 "rxErrors": 0,
 "txBytes": 8970981,
 "txErrors": 0,
 "interfaces": [
  {
   "name": "eth0",
   "rxBytes": 207909096,
   "rxErrors": 0,
   "txBytes": 8970981,
   "txErrors": 0
  },
  {
   "name": "ip6tnl0",
   "rxBytes": 0,
   "rxErrors": 0,
   "txBytes": 0,
   "txErrors": 0
  },
  {
   "name": "tunl0",
   "rxBytes": 0,
   "rxErrors": 0,
   "txBytes": 0,
   "txErrors": 0
  }
 ]
}
```

  This scenario only happens when the default interface is eth0. Kubernetes
  source code has it hardcoded that eth0 is the default. In the following
  example you can see that we only have network metrics inside the interfaces
  list, in this case there is no eth0 on the and the default interface is ens5:

```
"network": {
 "time": "2020-06-04T10:01:15Z",
 "name": "",
 "interfaces": [
  {
   "name": "ens5",
   "rxBytes": 207909096,
   "rxErrors": 42,
   "txBytes": 8970981,
   "txErrors": 24
  },
  {
   "name": "ip6tnl0",
   "rxBytes": 0,
   "rxErrors": 0,
   "txBytes": 0,
   "txErrors": 0
  },
  {
   "name": "tunl0",
   "rxBytes": 0,
   "rxErrors": 0,
   "txBytes": 0,
   "txErrors": 0
  }
 ]
```

  In cases like this, the integration will look for the default interface
  inside the interfaces list and use those values. The default interface name
  is retrieved from the network route file (default /proc/net/route).

  When running the unprivileged version of the integration we don't have access
  to the route file, the integration won't be able to get the default interface
  name and won't send network metrics for the unless there's a network
  interface called eth0.

  For Pods, this issue is mainly present when using hostNetwok since they
  shared the same network interfaces with the Node.

* Upgraded Docker base image `newrelic/infrastructure-bundle` to v1.4.2.
  For more information on the release please see the [New Relic Infrastructure Bundle release notes](https://github.com/newrelic/infrastructure-bundle/releases/tag/1.4.2).

## 1.25.0

### Added

* Support for Kubernetes versions 1.17.X

### Changed

* Upgraded Docker base image `newrelic/infrastructure-bundle` to v1.4.1.
  For more information on the release please see the [New Relic Infrastructure Bundle release notes](https://github.com/newrelic/infrastructure-bundle/releases/tag/1.4.1).

* The API server is queried by default on the Secure Port using the service account's bearer authentication.
  If the query on the Secure Port fails, it will fallback automatically to the non-secure one. This should preserve
  the same behavior as previous versions.

## 1.24.0

### Changed

* Upgraded Docker base image `newrelic/infrastructure-bundle` to v1.4.0.
   For more information on the release please see the [New Relic Infrastructure Bundle release notes](https://github.com/newrelic/infrastructure-bundle/releases/tag/1.4.0).

## 1.23.1

### Fixed

* Bug that swapped values of node allocatable resources with node capacity
  resources.

## 1.23.0

### Added

* Kubernetes 1.16 is now officially supported.
  * The minimum supported version of kube-state-metrics for this release is 1.9.5, according to the [KSM compatibility matrix](https://github.com/kubernetes/kube-state-metrics#compatibility-matrix)
* Added container throttling metrics to the K8sContainerSample:
  * `containerCpuCfsPeriodsDelta`: Delta change of elapsed enforcement period intervals.
  * `containerCpuCfsThrottledPeriodsDelta`: Delta change of throttled period intervals.
  * `containerCpuCfsThrottledSecondsDelta`:  Delta change of duration the container has been throttled.
  * `containerCpuCfsPeriodsTotal`: Number of elapsed enforcement period intervals.
  * `containerCpuCfsThrottledPeriodsTotal`: Number of throttled period intervals.
  * `containerCpuCfsThrottledSecondsTotal`: Total time duration the container has been throttled.
* Added container mmap byte usage metrics to the K8sContainerSample:
  * `containerMemoryMappedFileBytes`: Size of memory mapped files in bytes.

## 1.22.0

### Changed

* Upgraded Docker base image `newrelic/infrastructure-bundle` to v1.3.9.
   For more information on the release please see the [New Relic Infrastructure Bundle release notes](https://github.com/newrelic/infrastructure-bundle/releases/tag/1.3.9).

## 1.21.0

### Added

* Resources allocatable and capacity are retrieved from the apiserver and
   added to the `K8sNodeSample` as `capacity<ResourceName>` and
   `allocatable<ResourceName>`.
* The Kubernetes server version is retrieved from the apiserver and cached
   with the `APIServerCacheK8SVersionTTL` config option. The Kubernetes version
   is added to the `K8sClusterSample` as `clusterK8sVersion` and to inventory.
* Add support for static pods status for Kubernetes server versions 1.15 or
   newer.

### Changed

* Upgraded Docker base image `newrelic/infrastructure-bundle` to v1.3.8.
   For more information on the release please see the [New Relic Infrastructure Bundle release notes](https://github.com/newrelic/infrastructure-bundle/releases/tag/1.3.8).

## 1.20.0

### Changed

* Upgraded Docker base image `newrelic/infrastructure-bundle` to v1.3.5.
   For more information on the release please see the [New Relic Infrastructure Bundle release notes](https://github.com/newrelic/infrastructure-bundle/releases/tag/1.3.5).

## 1.19.0

### Added

* New label combination to discover the Kubernetes controller manager:
  * `app=controller-manager`
  * `controller-manager=true`

### Changed

* Upgraded Docker base image `newrelic/infrastructure-bundle` to v1.3.4.
   For more information on the release please see the [New Relic Infrastructure Bundle release notes](https://github.com/newrelic/infrastructure-bundle/releases/tag/1.3.4).

## 1.18.0

### Changed

* Upgraded Docker base image `newrelic/infrastructure-bundle` to v1.3.2.
   For more information on the release please see the [New Relic Infrastructure Bundle release notes](https://github.com/newrelic/infrastructure-bundle/releases/tag/1.3.2).

## 1.17.0

### Added

* Added the necessary files for building a windows image of the integration.
   The windows image needs to be manually created and it's still not in our
   CI/CD pipeline. We have the files for building it but we are not publishing
   it. The latest supported image for Windows, at the time of writing, is
   1.16.0.
* Upgraded Docker base image `newrelic/infrastructure-bundle` to v1.3.0.
   For more information on the release please see the [New Relic Infrastructure Bundle release notes](https://github.com/newrelic/infrastructure-bundle/releases/tag/1.3.0).

## 1.16.0

### Added

* Support for completely avoid querying Kube State Metrics. It's behind the `DISABLE_KUBE_STATE_METRICS` environment variable
   and its default value is `false`. Note that disabling this will imply in missing metrics that are collected from KSM
   and possibly missing features in the Kubernetes Cluster Explorer. Please, refer to our [official documentation on this
   configuration option](https://docs.newrelic.com/docs/integrations/kubernetes-integration/installation/kubernetes-installation-configuration#disable-kube-state-metrics) for more information.

## 1.15.0

### Added

* Support for querying Kube State Metrics instances behind [kube-rbac-proxy](https://github.com/brancz/kube-rbac-proxy).
   It **ONLY works when the label-based KSM discovery is enabled through the `KUBE_STATE_METRICS_POD_LABEL` environment variable**.
   2 new configuration environment variables are added:
  * KUBE_STATE_METRICS_SCHEME: defaults to `http`. Valid values are `http` and `https`.
  * KUBE_STATE_METRICS_PORT: defaults to `8080`. On a standard setup of **kube-rbac-proxy** this should be set to `8443`.
* OpenShift Control Plane components are now automatically discovered.
* Added 4 new environment variables to explicitly set the Control Plane components URLs:
  * SCHEDULER_ENDPOINT_URL
  * ETCD_ENDPOINT_URL
  * CONTROLLER_MANAGER_ENDPOINT_URL
  * API_SERVER_ENDPOINT_URL

### Fixed

* Fix a bug that was preventing `selector.<key>` type attributes to not be
  added to some of the `K8sServiceSample`.
* The integration now uses `newrelic/infrastructure-bundle` as the base image. The version used
   is `1.2.0`, for more information on the release please see the [New Relic Infrastructure Bundle release notes](https://github.com/newrelic/infrastructure-bundle/releases/tag/1.2.0).

## 1.13.2

### Changed

* The integration now uses the infrastructure agent v1.9.0-bundle. For more
   information refer to the [infrastructure agent release notes](https://docs.newrelic.com/docs/release-notes/infrastructure-release-notes/infrastructure-agent-release-notes/)
   between versions v1.8.32 and v1.9.0.

## 1.13.1

### Added

* Added daemonsetName field to the K8sDaemonsetSample

## 1.13.0

### Added

* Added samples for Statefulsets, Daemonsets, Endpoints and Services.
* API Server metrics can now be queried using the secure port. Configure the port using the `API_SERVER_SECURE_PORT` environment variable. The ClusterRole has been updated to allow this query to happen.
* The integration now uses the infrastructure agent v1.8.32-bundle. For more
   information refer to the [infrastructure agent release notes](https://docs.newrelic.com/docs/release-notes/infrastructure-release-notes/infrastructure-agent-release-notes/)
   between versions v1.8.23 and v1.8.32.

   The bundle container contains a subset of [On-host integrations](https://docs.newrelic.com/docs/integrations/new-relic-integrations/get-started/introduction-infrastructure-integrations) that are supported by New Relic.
   This also includes the ability to "Auto Discover" services running on Kubernetes in a similar way to our [Container auto-discovery](https://docs.newrelic.com/docs/integrations/host-integrations/installation/container-auto-discovery)
* The integration has been renamed from `nr-kubernetes` to `nri-kubernetes`.

## 1.12.0

### Changed

* Control Plane components can now also be discovered using the `tier` and `component` labels, besides `k8s-app`.
* The integration now uses the infrastructure agent v1.8.23. For more
   information refer to the [infrastructure agent release notes](https://docs.newrelic.com/docs/release-notes/infrastructure-release-notes/infrastructure-agent-release-notes/)
   between versions v1.5.75 and v1.8.23.

## 1.11.0

### Changed

* The old way of determining Leader/Follower status has been switched to a
   job based architecture. The old Leader/Follower was needed to detect which nri-kubernetes Pod
   should query Kube State Metrics (a.k.a. the Leader), but it was hard to add additional scrape targets (e.g. control plane).
   Important notice: The output logs have been changed. Before the integration logged whether
   it was Follower or a Leader, and this has been changed to show which jobs are executed.

   Following are 2 examples of logs that are being output by the integration before and after this update.

   Before, logs for leaders:

   ```
   Auto-discovered role: Leader
   ```

   After, equivalent example, now using jobs:

   ```
   Running job: kubelet
   Running job: kube state metrics
   ```

   Before, logs for followers:

   ```
   Auto-disovered role: Follower
   ```

   After, equivalent example, now using jobs:

   ```
   Running job: kubelet
   ```

   These 2 before & after examples are identical in the targets & information they scrape.

* The e2e test package has been updated to work with this refactor.

### Added

* Control Plane Monitoring: the integration will automatically detect if it's running on a master node using
   its Kubernetes pod's labels, which are retrieved from the API Server. If it finds itself running on a master
   node, these additional jobs will run:
  * ETCD
  * API Server
  * Controller Manager
  * Scheduler

   All jobs, except ETCD, will work out of the box with no further configuration needed.
   ETCD exposes its metrics using Mutual TLS, which can be configured as follows.

   First, create a secret containing the following fields:

   ```
   key: <private_key_data, PEM format>
   cert: <certificate_belonging_to_private_key, PEM format>
   cacert: <optional, the ETCD cacert, PEM format>
   insecureSkipVerify: <optional, bool 'true' or 'false', default: 'false'>
   ```

   Which can be created like this (expecting the files `key`, `cert` and `cacert` to be present):

   ```
   kubectl create secret generic etcd-server-tls --from-file=./key --from-file=./cert --from-file=./cacert
   ```

   Then, configure the integration to use this secret using these environment variables.

   ```
   ETCD_TLS_SECRET_NAME: etcd-server-tls
   ETCD_TLS_SECRET_NAMESPACE: default
   ```

   If everything is configured properly the integration should start collecting ETCD metrics.
* A new command, called kubernetes-static has been added, which enables the
   integration to be run locally on your machine, without deploying it to k8s.
   It uses a static set of exports from kubelet & KSM.
* A new way to query a specific Kube State Metrics (KSM) pod  when running multiple redundant pods: by Label Selector.
   If you want to target a certain KSM instance, you can now use the `KUBE_STATE_METRICS_POD_LABEL` environment variable.
   If this variable has been set (and KUBE_STATE_METRICS_URL is unset) the integration will find the KSM pod by this variable.

   For example:

      ```shell script
      # Label a specific KSM pod. Always set the value to the string "true".
      kubectl label pod kube-state-metrics please-use-this-ksm-pod=true
      ```

   Configure `nri-kubernetes` to use this KSM pod:

   ```yaml
    env:
    - name: KUBE_STATE_METRICS_POD_LABEL
      value: please-use-this-ksm-pod
    ```

## 1.10.2

### Added

* The integration now uses the infrastructure agent v1.5.75. For more
  information refer to the [infrastructure agent release notes](https://docs.newrelic.com/docs/release-notes/infrastructure-release-notes/infrastructure-agent-release-notes/)
  between versions v1.5.31 and v1.5.75.

## 1.10.1

### Changed

* Rollback agent version to v1.5.31 because there is an issue with nodes
  reporting inventory using the node ip as entity key, this causes the nodes to
  be indexed as clusters.

## 1.10.0

### Added

* Node labes are added to the `K8sNodeSample`. They are retrieved from the k8s
  api and cached.

* The integration now uses the infrastructure agent v1.5.51. For more
  information refer to the [infrastructure agent release notes](https://docs.newrelic.com/docs/release-notes/infrastructure-release-notes/infrastructure-agent-release-notes/)
  between versions v1.5.31 and v1.5.51.

## 1.9.5

### Changed

* The integration now uses the Infrastructu Agent v1.5.31. The biggest changes were major improvements to logging and
  to the StorageSampler. For more information refer to the [infrastructure agent release notes](https://docs.newrelic.com/docs/release-notes/infrastructure-release-notes/infrastructure-agent-release-notes/) between versions v1.3.18 and v1.5.31.

## 1.9.4

### Fixed

* No code changes have been made. This fixes a regression at Docker image level related to https://github.com/moby/moby/issues/35443.

## 1.9.3

### Added

* Support for discovering KSMs when running with the label `app.kubernetes.io/name`.

## 1.9.2

### Fixed

* No code changes has been made. The fix is at docker image level. We got affected by https://github.com/moby/moby/issues/35443.

## 1.9.1

### Fixed

* The unprivileged integration runs always as `nri-agent` user. Fixes https://github.com/kubernetes/kubernetes/issues/78308.
* Infrastructure agent is now behaving in secure-forwarder mode.
* Autodiscovery cache directory permissions got changed from 644 to 744 in order to let the nri-agent user write inside.

## 1.9.0

### Changed

* The integraion now uses the infrastructure agent v1.3.18 instead of 1.1.14. Refer to the
  [infrastructure agent release notes](https://docs.newrelic.com/docs/release-notes/infrastructure-release-notes/infrastructure-agent-release-notes/new-relic-infrastructure-agent-1318)
  for more information about all the changes from this upgrade.

## 1.8.0

### Added

* The integration reports the name of the cluster as Infrastructure inventory.

* The integration reports a new event type `K8sClusterSample`. At this moment,
  these events contain only the cluster name as an attribute.

## 1.7.0

### Added

* Support for kube-state-metrics v1.5.

* Pod's status reason and status message are now sent in the `K8sPodSample` as `reason` and `message` fields.
* Container's `memory_working_set_bytes` is now sent in the `K8sContainerSample` as `workingSetBytes`.

### Changed

* Always request metrics from kube-state-metrics in the text format. In kube-state-metrics v1.5 this is the default
regardless of the format requested.

## 1.6.0

### Added

* `namespaceName` metric attribute was added to all the samples where `namespace` attribute is present.

### Deprecated

* `namespace` metric attribute will be removed soon. Please use `namespaceName` from now on.

## 1.5.0

### Changed

* Due to an issue in Kubelet, we stopped reporting the Status of static pods. See https://github.com/kubernetes/kubernetes/issues/61717.

## 1.4.0

### Changed

* Update base image in the dockerfile to use latest newrelic/infrastructure
  version: 0.0.62 (Infrastructure agent v1.1.14, released at: 2018-12-20)

## 1.3.1

### Added

* Add clusterName custom attribute to manifest file. This helps users correlate
  Kubernetes integration data with Infrastructure agent data.

### Changed

* `KUBE_STATE_METRICS_URL` environment variable can be specified containing only host & port
  or it can be the complete URL including also the `/metrics` path (ex:
  `http://my-service.my-ns.svc.cluster.local:8080/metrics`).

### Fixed

* Fix how the usage percentage is calculated for container filesystem metrics.

* Fix how the usage percentage is calculated for volumes.

## 1.3.0

### Added

* Add metrics for volumes (persistent and non-persistent volumes).

* Add container filesystem metrics.

## 1.2.0

### Added

* Add `reason` metric for terminated containers

## 1.1.0

### Added

* Support for specifying the K8s API Host and Port by setting the `KUBERNETES_SERVICE_HOST` and `KUBERNETES_SERVICE_PORT` env vars.

### Changed

* Improve readability of log messages, when verbose mode is enabled.

### Fixed

* Kubernetes API url discovery failed sometimes giving errors like "error trying to connect to...". Now this should be fixed.

## 1.0.0

### Changed

* The agent tag installed within the integration docker image is now fixed to 0.0.24.

## 1.0.0-beta2.4

### Added

* Add `hostNetwork: true` option and the required dns policy to daemonset file. This is a requirement for the Infrastructure Agent to report the proper hostname in New Relic.

### Changed

* Update newrelic-infra.yaml to force our objects to be deployed in `default` namespace.

* Add NoExecute toleration ensuring that our pod is being deployed when the NoExecute node taint is set.

### Fixed

* Add missing metric: `podsMaxUnavailable` for deployment

* Fix some of the metrics for pods in pending status
  * Adding missing metrics: `startTime`, `isReady`
  * Unifying `isScheduled` and `isReady` to be reported as `1` and `0` for `true` and `false` respectively.
* Fix pod metrics (`status` and `isReady`): non-scheduled or pending pods were not reported correctly.

## 1.0.0-beta2.3

### Added

* Add configurable flag for kube-state-metrics endpoint (only HTTP).

* Add additional label `app` for discovering kube-state-metrics endpoint.

### Changed

* Kubelet discovery process fetches now the nodeName directly from the spec using downward API.

## 1.0.0-beta2.2

### Fixed

* Fix bug in error handling where recoverable errors made the integration to panic.

## 1.0.0-beta2.1

### Added

* Allow direct connection to cAdvisor by specifying the port.

### Fixed

* Call to CAdvisor was failing when Kubelet was secure.

## 1.0.0-beta2.0

### Added

* nodes/metrics resource was added to the newrelic cluster role.

### Changed

* CAdvisor call is now bypassing Kubelet endpoint talking then directly to CAdvisor port

## 1.0.0-beta1.0

Initial public beta release.

## 1.0.0-alpha5.1

### Changed

* TransformFunc now handles errors.

* Add checks for missing data coming from kube-state-metrics.
* Boolean values have changed from `"true"` and `"false"` to `1` and `0` respectively from the following metrics:
  1. isReady and isScheduled for pods.
  2. isReady for containers.
* Update metrics
  1. `errorCountPerSecond` to `errorsPerSecond` for pods and nodes.
  2. `usageCoreSeconds` to `cpuUsedCoreMilliseconds` for nodes.
  3. `memoryMajorPageFaults` to `memoryMajorPageFaultsPerSecond` for nodes.

### Fixed

* Calculate properly RATE metrics.

## 1.0.0-alpha5

### Added

* TypeGenerator for entities.

* Caching discovered endpoints on disk.
* Implementation of Time-To-Live (TTL) cache expiry functionality.
* Added the concept of Leader and Follower roles.
  * Leader represents the node where Kube State Metrics is installed (so only 1 by cluster).
  * Follower represents any other node.
* Both Follower and Leader call kubelet /pods endpoint in order to get metrics that were previously fetched from KSM.
* Fetch metrics from KSM about pods with status "Pending".
* Prometheus TextToProtoHandleFunc as http.HandlerFunc.
  Useful for serving a Prometheus payload in protobuf format from a plain text reader.
* Both Follower and Leader call kubelet /metrics/cadvisor endpoint in order to fill some missing metrics coming from Kubelet.

### Changed

* Rename `endpoints` package to `client` package.

* Moved a bunch of functions related to `Prometheus` from `ksm` package to `prometheus` one.
* Renamed the recently moved `Prometheus` functions. Removed **Prometheus** word as it is considered redundant.
* Containers objects reported as their own entities (not as part of pod entities).
* NewRelic infra Daemonset updateStrategy set to RollingUpdate in newrelic-infra.yaml.
* Prometheus CounterValue type changed from uint to float64.
* Change our daemonset file to deploy the integration in "default" namespace.
* Prometheus queries now require to use an operator.
* Prometheus Do method now requires a metrics endpoint.

### Removed

* Follower does not call KSM endpoints anymore.

* Config package with default unknown namespace value
* Removed legacy Kubernetes spec files.

### Fixed

* Replace `log.Fatal()` by `log.Panic()` in order to call all defer statements.

* Skip missing data from /stats/summary endpoint, instead of reporting them as zero values.
* Entities not reported in case of problem with setting their name or type.

## 1.0.0-alpha4

### Added

* Adding node metrics. Data is fetched from Kubelet and kube-state-metrics.

* Adding toleration for the "NoSchedule" taint, so the integration is deployed on all nodes.
* Adding new autodiscovery flow with authentication and authorization mechanisms.

### Removed

* Custom arguments for kubelet and kube-state-metrics endpoints.

### Fixed

* Integration stops on KSM or Kubelet connection error, instead of continuing.

## 1.0.0-alpha3

### Changed

* `updatedAt` metric was renamed to `podsUpdated`.

* `cpuUsedCores` has been divided by 10^9, to show actual cores instead of nanocores.
* Update configurable timeout flag using it to connect to kubelet and kube-state-metrics.

### Fixed

* Fix debug log level when verbose. Some parts of the code didn't log debug information.

## 1.0.0-alpha2

### Added

* Metrics for unscheduled Pods.

### Fixed

* Fix format of inherited labels. Remove unnecessary prefix `label_` included by kube-state-metrics.

* Fix labels inheritance. Labels weren't propagating between "entities" correctly.

## 1.0.0-alpha

### Added

* Initial version reporting metrics about Namespaces, Deployments, ReplicaSets,
  Pods and Containers. This data is fetched from two different sources: Kubelet
  and kube-state-metrics.<|MERGE_RESOLUTION|>--- conflicted
+++ resolved
@@ -7,16 +7,14 @@
 
 ## Unreleased
 
-<<<<<<< HEAD
 ### enhancements
 - Add K8s Integration version to Inventory @TmNguyen12 [#1153](https://github.com/newrelic/nri-kubernetes/pull/1153)
-=======
+
 ## v3.32.4 - 2025-01-13
 
 ### ⛓️ Dependencies
 - Updated alpine to v3.21.2
 - Updated google.golang.org/protobuf to v1.36.2
->>>>>>> 757dddb4
 
 ## v3.32.3 - 2024-12-30
 

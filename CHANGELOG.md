# Changelog

All notable changes to this project will be documented in this file.

The format is based on [Keep a Changelog](http://keepachangelog.com/)
and this project adheres to [Semantic Versioning](http://semver.org/).

## Unreleased

<<<<<<< HEAD

## v3.24.0 - 2023-12-15

### 🚀 Enhancements
- Add pod startup metrics by @w21froster [#964](https://github.com/newrelic/nri-kubernetes/pull/964)
=======
## v3.23.2 - 2024-01-08

### ⛓️ Dependencies
- Updated kubernetes packages to v0.29.0
>>>>>>> 92daf2f9

## v3.23.1 - 2023-12-25

### ⛓️ Dependencies
- Updated github.com/spf13/viper to v1.18.2 - [Changelog 🔗](https://github.com/spf13/viper/releases/tag/v1.18.2)
- Updated google.golang.org/protobuf to v1.32.0

## v3.23.0 - 2023-12-09

### 🚀 Enhancements
- Trigger release creation by @juanjjaramillo [#958](https://github.com/newrelic/nri-kubernetes/pull/958)

### ⛓️ Dependencies
- Updated alpine to v3.19.0
- Updated github.com/spf13/viper to v1.18.1 - [Changelog 🔗](https://github.com/spf13/viper/releases/tag/v1.18.1)
- Updated golang.org/x/crypto to v0.16.0
- Updated go to v1.21.5

## v3.22.0 - 2023-12-06

### 🚀 Enhancements
- Update reusable workflow dependency by @juanjjaramillo [#951](https://github.com/newrelic/nri-kubernetes/pull/951)

## v3.21.0 - 2023-11-20

### 🚀 Enhancements
- Improve E2E resources chart by @juanjjaramillo in [#946](https://github.com/newrelic/nri-kubernetes/pull/946)
- Update k8s.yaml by @juanjjaramillo in [#947](https://github.com/newrelic/nri-kubernetes/pull/947)
- Automate local E2E test runs by @juanjjaramillo in [#938](https://github.com/newrelic/nri-kubernetes/pull/938)
- Add PV, PVC dashboards tests by @dbudziwojskiNR in [#829](https://github.com/newrelic/nri-kubernetes/pull/829)
- Add statefulset dashboard tests by @dbudziwojskiNR in [#830](https://github.com/newrelic/nri-kubernetes/pull/830)
- Add deployment dashboard tests by @dbudziwojskiNR in [#832](https://github.com/newrelic/nri-kubernetes/pull/832)
- Add failed job dashboard tests by @dbudziwojskiNR in [#855](https://github.com/newrelic/nri-kubernetes/pull/855)

### ⛓️ Dependencies
- Updated kubernetes packages to v0.28.4

## v3.20.0 - 2023-11-13

### 🚀 Enhancements
- Update E2E resources by @juanjjaramillo in [#926](https://github.com/newrelic/nri-kubernetes/pull/926)
- Replace k8s v1.28.0-rc.1 with k8s 1.28.3 by @svetlanabrennan in [#936](https://github.com/newrelic/nri-kubernetes/pull/936)
- Add failed pod container pending e2e tests by @dbudziwojskiNR in [#849](https://github.com/newrelic/nri-kubernetes/pull/849)
- Add failed pod container creating e2e tests by @dbudziwojskiNR in [#848](https://github.com/newrelic/nri-kubernetes/pull/848)
- Add cronjob dashboard tests by @dbudziwojskiNR in [#827](https://github.com/newrelic/nri-kubernetes/pull/827)
- Add daemonset dashboard tests by @dbudziwojskiNR in [#828](https://github.com/newrelic/nri-kubernetes/pull/828)

### ⛓️ Dependencies
- Updated golang.org/x/crypto to v0.15.0

## v3.19.0 - 2023-11-06

### 🚀 Enhancements
- Add k8s v1.28.0-rc.1 support by @svetlanabrennan in [#919](https://github.com/newrelic/nri-kubernetes/pull/919)

## v3.18.4 - 2023-10-30

### 🐞 Bug fixes
- Fix `renovate` configuration by juanjjaramillo in [PR #921](https://github.com/newrelic/nri-kubernetes/pull/921)

## v3.18.3 - 2023-10-23

### ⛓️ Dependencies
- Updated kubernetes packages to v0.28.3
- Updated github.com/prometheus/common to v0.45.0 - [Changelog 🔗](https://github.com/prometheus/common/releases/tag/v0.45.0)

## v3.18.2 - 2023-10-16

### 🐞 Bug fixes
- Address CVE-2023-44487 and CVE-2023-39325 by juanjjaramillo in [PR #910](https://github.com/newrelic/nri-kubernetes/pull/910)

## v3.18.1 - 2023-10-12

### ⛓️ Dependencies
- Updated github.com/google/go-cmp to v0.6.0 - [Changelog 🔗](https://github.com/google/go-cmp/releases/tag/v0.6.0)
- Updated github.com/spf13/viper to v1.17.0 - [Changelog 🔗](https://github.com/spf13/viper/releases/tag/v1.17.0)

## v3.18.0 - 2023-10-06

### 🚀 Enhancements
- Enable automatic release [#900](https://github.com/newrelic/nri-kubernetes/pull/900)
- Bump appVersion to 3.17.0 and chart to 3.22.0 [#886](https://github.com/newrelic/nri-kubernetes/pull/886)

### ⛓️ Dependencies
- Upgraded alpine from 3.18.3 to 3.18.4
- Updated go to 1.21
- Updated golang.org/x/crypto to v0.14.0
- Updated github.com/prometheus/client_model to v0.5.0 - [Changelog 🔗](https://github.com/prometheus/client_model/releases/tag/v0.5.0)

## 3.17.0
### dependencies
* chore(deps): bump docker/setup-qemu-action from 2 to 3 by @dependabot in https://github.com/newrelic/nri-kubernetes/pull/881
* chore(deps): bump docker/login-action from 2 to 3 by @dependabot in https://github.com/newrelic/nri-kubernetes/pull/880
* chore(deps): bump manusa/actions-setup-minikube from 2.7.2 to 2.9.0 by @dependabot in https://github.com/newrelic/nri-kubernetes/pull/879
* chore(deps): bump docker/setup-buildx-action from 2 to 3 by @dependabot in https://github.com/newrelic/nri-kubernetes/pull/878
* chore(deps): update actions/checkout action to v4 by @renovate in https://github.com/newrelic/nri-kubernetes/pull/864
* fix(deps): update kubernetes packages to v0.28.2 by @renovate in https://github.com/newrelic/nri-kubernetes/pull/861
* chore(deps): update newrelic/infrastructure-bundle docker tag to v3.2.16 by @renovate in https://github.com/newrelic/nri-kubernetes/pull/859
* chore(deps): update newrelic/k8s-events-forwarder docker tag to v1.47.0 by @renovate in https://github.com/newrelic/nri-kubernetes/pull/860
* chore(deps): update module golang.org/x/crypto to v0.13.0 by @renovate in https://github.com/newrelic/nri-kubernetes/pull/866
* chore(deps): update aquasecurity/trivy-action action to v0.12.0 by @renovate in https://github.com/newrelic/nri-kubernetes/pull/862

### enhancement
- Update KSM version and chart, deprecate incompatible Kubernetes versions by @juanjjaramillo in [#867](https://github.com/newrelic/nri-kubernetes/pull/867)
- Update unit testing data by @juanjjaramillo in [#868](https://github.com/newrelic/nri-kubernetes/pull/868)
- Update Helm chart lint job by @juanjjaramillo in [#869](https://github.com/newrelic/nri-kubernetes/pull/869)
- Update cpuLimitCores metric not available log to debug level in [#870](https://github.com/newrelic/nri-kubernetes/pull/870)
- Updated KSM unit tests by @svetlanabrennan in [#876](https://github.com/newrelic/nri-kubernetes/pull/876)

### bugfix
- Use a KSM stable metric instead of an experimental one by @juanjjaramillo in [#872](https://github.com/newrelic/nri-kubernetes/pull/872)

**Full Changelog**: https://github.com/newrelic/nri-kubernetes/compare/v3.16.0...v3.17.0

## 3.16.0
## What's Changed
- Add changelog workflow by @svetlanabrennan in [#837](https://github.com/newrelic/nri-kubernetes/pull/837)
- Update changelog workflow @svetlanabrennan in [#843](https://github.com/newrelic/nri-kubernetes/pull/843)
- Add k8s 1.27 support by @csongnr in [#845](https://github.com/newrelic/nri-kubernetes/pull/845)

## New Contributors
* @davidgit made their first contribution in https://github.com/newrelic/nri-kubernetes/pull/826
* @nr-security-github made their first contribution in https://github.com/newrelic/nri-kubernetes/pull/846

**Full Changelog**: https://github.com/newrelic/nri-kubernetes/compare/v3.15.3...v3.15.4

## 3.15.3
## What's Changed
* bump app and chart version by @csongnr in https://github.com/newrelic/nri-kubernetes/pull/819
* NR-139168: Fix k8s.container.cpuCoresUtilization metric calculation by @sachin-shankar in https://github.com/newrelic/nri-kubernetes/pull/817

## New Contributors
* @sachin-shankar made their first contribution in https://github.com/newrelic/nri-kubernetes/pull/817

**Full Changelog**: https://github.com/newrelic/nri-kubernetes/compare/v3.15.2...v3.15.3

## 3.15.2
## What's Changed
* Bump Chart Versions by @xqi-nr in #810
* Update Changelog by @xqi-nr in #809
* chore(deps): Directly Use Prometheus Parser - remove prom2json dep by @isaacadeleke-nr in #799
* fix(parsing): Log an error instead of fully failing on partial parsing failure by @isaacadeleke-nr in #802
* fix(deps): update module google.golang.org/protobuf to v1.31.0 by @renovate in #811
* chore(deps): update newrelic/k8s-events-forwarder docker tag to v1.45.0 by @renovate in #814
* chore(deps): update newrelic/infrastructure-bundle docker tag to v3.2.11 by @renovate in #816
* fix(deps): update kubernetes packages to v0.27.4 by @renovate in #815
* chore(deps): update module golang.org/x/crypto to v0.11.0 by @renovate in #813
* chore(deps): update newrelic/infrastructure-bundle docker tag to v3.2.12 by @renovate in #818

## New Contributors
@isaacadeleke-nr made their first contribution in #799

**Full Changelog**: https://github.com/newrelic/nri-kubernetes/compare/v3.15.1...v3.15.2

## 3.15.1

## What's Changed
* update changelog by @csongnr in https://github.com/newrelic/nri-kubernetes/pull/804
* update chart version and reference latest docker image by @csongnr in https://github.com/newrelic/nri-kubernetes/pull/805
* chore(deps): update newrelic/k8s-events-forwarder docker tag to v1.43.1 by @renovate in https://github.com/newrelic/nri-kubernetes/pull/806
* chore(deps): update newrelic/infrastructure-bundle docker tag to v3.2.9 by @renovate in https://github.com/newrelic/nri-kubernetes/pull/807
* Upgrade Go Version to 1.20 by @xqi-nr in https://github.com/newrelic/nri-kubernetes/pull/808


**Full Changelog**: https://github.com/newrelic/nri-kubernetes/compare/v3.15.0...v3.15.1

## 3.15.0 

## What's Changed
* Update CHANGELOG.md by @juanjjaramillo in https://github.com/newrelic/nri-kubernetes/pull/783
* Bump versions by @juanjjaramillo in https://github.com/newrelic/nri-kubernetes/pull/784
* fix(deps): update module github.com/sirupsen/logrus to v1.9.3 by @renovate in https://github.com/newrelic/nri-kubernetes/pull/785
* chore(deps): update aquasecurity/trivy-action action to v0.11.0 by @renovate in https://github.com/newrelic/nri-kubernetes/pull/787
* chore(deps): update newrelic/k8s-events-forwarder docker tag to v1.42.5 by @renovate in https://github.com/newrelic/nri-kubernetes/pull/789
* chore(deps): update newrelic/infrastructure-bundle docker tag to v3.2.7 by @renovate in https://github.com/newrelic/nri-kubernetes/pull/788
* Automate generating static test data for all supported Kubernetes versions by @juanjjaramillo in https://github.com/newrelic/nri-kubernetes/pull/792
* Update E2E readme file by @juanjjaramillo in https://github.com/newrelic/nri-kubernetes/pull/801
* chore(deps): update aquasecurity/trivy-action action to v0.11.2 by @renovate in https://github.com/newrelic/nri-kubernetes/pull/794
* chore(deps): update module golang.org/x/crypto to v0.10.0 by @renovate in https://github.com/newrelic/nri-kubernetes/pull/795
* fix(deps): update kubernetes packages to v0.27.3 by @renovate in https://github.com/newrelic/nri-kubernetes/pull/797
* bump alpine from 3.18.0 to 3.18.2 by @csongnr in https://github.com/newrelic/nri-kubernetes/pull/803
* chore(deps): update newrelic/k8s-events-forwarder docker tag to v1.43.0 by @renovate in https://github.com/newrelic/nri-kubernetes/pull/800


**Full Changelog**: https://github.com/newrelic/nri-kubernetes/compare/v3.14.0...v3.15.0

## 3.14.0

## What's Changed

* Update chart and image versions by @juanjjaramillo in https://github.com/newrelic/nri-kubernetes/pull/769
* Update static test data by @juanjjaramillo in https://github.com/newrelic/nri-kubernetes/pull/776
* Update Prometheus dependencies by @juanjjaramillo in https://github.com/newrelic/nri-kubernetes/pull/775
* Increase the number of parallel E2E tests by @juanjjaramillo in https://github.com/newrelic/nri-kubernetes/pull/780
* Add demo mode for testing resources by @juanjjaramillo in https://github.com/newrelic/nri-kubernetes/pull/779
* Update `datagen.sh` documentation by @juanjjaramillo in https://github.com/newrelic/nri-kubernetes/pull/777
* chore(deps): update newrelic/k8s-events-forwarder docker tag to v1.42.3 by @renovate in https://github.com/newrelic/nri-kubernetes/pull/781
* chore(deps): update newrelic/infrastructure-bundle docker tag to v3.2.4 by @renovate in https://github.com/newrelic/nri-kubernetes/pull/782
* fix(deps): update module github.com/spf13/viper to v1.16.0 by @renovate in https://github.com/newrelic/nri-kubernetes/pull/773
* fix(deps): update module github.com/stretchr/testify to v1.8.4 by @renovate in https://github.com/newrelic/nri-kubernetes/pull/772

**Full Changelog**: https://github.com/newrelic/nri-kubernetes/compare/v3.13.0...v3.14.0

## 3.13.0

## What's Changed

* Bump chart by @htroisi in https://github.com/newrelic/nri-kubernetes/pull/750
* Update kubelet static testing exclusions. by @htroisi in https://github.com/newrelic/nri-kubernetes/pull/759
* Update `datagen.sh` by @juanjjaramillo in https://github.com/newrelic/nri-kubernetes/pull/762
* Silence log messages that mask testing errors by @juanjjaramillo in https://github.com/newrelic/nri-kubernetes/pull/763
* fix(deps): update module github.com/stretchr/testify to v1.8.3 by @renovate in https://github.com/newrelic/nri-kubernetes/pull/756
* chore(deps): update newrelic/k8s-events-forwarder docker tag to v1.42.1 by @renovate in https://github.com/newrelic/nri-kubernetes/pull/755
* chore(deps): update newrelic/infrastructure-bundle docker tag to v3.2.2 by @renovate in https://github.com/newrelic/nri-kubernetes/pull/751
* chore(deps): bump github.com/sirupsen/logrus from 1.9.0 to 1.9.2 by @juanjjaramillo in https://github.com/newrelic/nri-kubernetes/pull/765
* fix(deps): update kubernetes packages to v0.27.2 by @renovate in https://github.com/newrelic/nri-kubernetes/pull/740
* NEWRELIC-5968 Mount containerd socket by @DavSanchez in https://github.com/newrelic/nri-kubernetes/pull/734
* Integration tests for k8s 1.27 by @csongnr in https://github.com/newrelic/nri-kubernetes/pull/719
* chore(deps): update module golang.org/x/crypto to v0.9.0 by @renovate in https://github.com/newrelic/nri-kubernetes/pull/739

**Full Changelog**: https://github.com/newrelic/nri-kubernetes/compare/v3.12.0...v3.13.0

## 3.12.0

## What's Changed

* Bump app and chart version by @juanjjaramillo in https://github.com/newrelic/nri-kubernetes/pull/736
* Update renovatebot by @htroisi in https://github.com/newrelic/nri-kubernetes/pull/732
* Add more workload name fields to K8sContainerSample, K8sPodSample by @htroisi in https://github.com/newrelic/nri-kubernetes/pull/733
* chore(deps): update newrelic/k8s-events-forwarder docker tag to v1.41.0 by @renovate in https://github.com/newrelic/nri-kubernetes/pull/748
* chore(deps): update alpine docker tag to v3.18.0 by @renovate in https://github.com/newrelic/nri-kubernetes/pull/746
* Add PersistentVolume and PersistentVolumeClaim KSM metrics by @htroisi in https://github.com/newrelic/nri-kubernetes/pull/729

**Full Changelog**: https://github.com/newrelic/nri-kubernetes/compare/v3.11.0...v3.12.0

## 3.11.0

### Changed

* chore(deps): update newrelic/k8s-events-forwarder docker tag to v1.40.0 by @renovate in https://github.com/newrelic/nri-kubernetes/pull/712
* Bump app and chart version by @htroisi in https://github.com/newrelic/nri-kubernetes/pull/710
* chore(deps): update newrelic/infrastructure-bundle docker tag to v3.1.6 by @renovate in https://github.com/newrelic/nri-kubernetes/pull/716
* Improve Cronjob chart for testing by @juanjjaramillo in https://github.com/newrelic/nri-kubernetes/pull/715
* CronJob chart improvement by @juanjjaramillo in https://github.com/newrelic/nri-kubernetes/pull/718
* chore(deps): update newrelic/infrastructure-bundle docker tag to v3.1.7 by @renovate in https://github.com/newrelic/nri-kubernetes/pull/717
* Remove manual go cache since setup-go/v4 automatically caches by @htroisi in https://github.com/newrelic/nri-kubernetes/pull/713
* chore(deps): bump actions/github-script from 6.4.0 to 6.4.1 by @dependabot in https://github.com/newrelic/nri-kubernetes/pull/714
* Add spec for backoffLimit to help with testing cronjobs by @juanjjaramillo in https://github.com/newrelic/nri-kubernetes/pull/720
* Add KSM metrics promoted to stable category by @juanjjaramillo in https://github.com/newrelic/nri-kubernetes/pull/724
* Fix push_pr workflow by @htroisi in https://github.com/newrelic/nri-kubernetes/pull/726
* Improve testing for deployment object by @juanjjaramillo in https://github.com/newrelic/nri-kubernetes/pull/730
* Adding new attribute `ReplicaFailure` to deployment workload by @juanjjaramillo in https://github.com/newrelic/nri-kubernetes/pull/725
* chore(deps): bump aquasecurity/trivy-action from 0.9.2 to 0.10.0 by @htroisi in https://github.com/newrelic/nri-kubernetes/pull/727
* Fix Helm unittests by @htroisi in https://github.com/newrelic/nri-kubernetes/pull/728
* Update infrastructure-bundle to v3.1.8 and k8s-events-forwarder to v1.40.1 by @htroisi in https://github.com/newrelic/nri-kubernetes/pull/731

**Full Changelog**: https://github.com/newrelic/nri-kubernetes/compare/v3.10.0...v3.11.0

## 3.10.0

### Changed

* Add CronJob and Job kube-state-metrics collection
* Make ProbeTimeout and ProbeBackoff Configurable
* Updated dependencies

**Full Changelog**: https://github.com/newrelic/nri-kubernetes/compare/v3.9.0...v3.10.0

## 3.9.0

### Changed

* Updated dependencies
* Update Kubernetes image registry

**Full Changelog**: https://github.com/newrelic/nri-kubernetes/compare/v3.7.0...v3.9.0

## 3.7.0

### Changed

* Fix an issue where when the Kubelet becomes temporarily unavailable the agent fails: https://github.com/newrelic/nri-kubernetes/pull/633
* Update e2e testing chart templates
* Updated dependencies

**Full Changelog**: https://github.com/newrelic/nri-kubernetes/compare/v3.6.0...v3.7.0

## 3.6.0

### Added

* Add support for kube-state-metrics v2

### Changed

* Update static test data to use KSM v2
* Update kube-state-metrics version in e2e testing chart

**Full Changelog**: https://github.com/newrelic/nri-kubernetes/compare/v3.5.0...v3.6.0

## 3.5.0

### Changed

Updated go version and several dependencies

**Full Changelog**: https://github.com/newrelic/nri-kubernetes/compare/v3.4.1...v3.5.0

## 3.4.1

### Fix

In version above 1.21 having the apiServer flag `service-account-extend-token-expiration` set to false was causing the kubelet scraper pod to be restarted each time the token expired.
In AWS having environments due to its implementation caused a pod restart each 90days

### Changed

Updated several dependencies

**Full Changelog**: https://github.com/newrelic/nri-kubernetes/compare/v3.4.0...v3.4.1

## 3.4.0

### Added

* Add k8s v1.23 & v1.24 new metrics [[#485](https://github.com/newrelic/nri-kubernetes/pull/485), [#507](https://github.com/newrelic/nri-kubernetes/pull/507)]:
  * `apiserverCurrentInflightRequestsMutating`
  * `apiserverCurrentInflightRequestsReadOnly`
  * `containerOOMEventsDelta`
  * `nodeCollectorEvictionsDelta`
  * `schedulerPendingPodsActive`
  * `schedulerPendingPodsBackoff`
  * `schedulerPendingPodsUnschedulable`

**Full Changelog**: https://github.com/newrelic/nri-kubernetes/compare/v3.3.1...v3.4.0

## 3.3.1

### Added

* Add nrFiltered attribute to K8sNamespaceSamples when using namespace filtering https://github.com/newrelic/nri-kubernetes/pull/496

**Full Changelog**: https://github.com/newrelic/nri-kubernetes/compare/v3.3.0...v3.3.1

## 3.3.0

### Added

* Allow filter to only scrape selected namespaces in ksm and kubelet by @alvarocabanas and @marcsanmi in  https://github.com/newrelic/nri-kubernetes/pull/457, https://github.com/newrelic/nri-kubernetes/pull/476 and https://github.com/newrelic/nri-kubernetes/pull/487

### Changed

* Use Go version 1.18 in the pipelines @roobre https://github.com/newrelic/nri-kubernetes/pull/472

**Full Changelog**: https://github.com/newrelic/nri-kubernetes/compare/v3.2.1...v3.3.0

## 3.2.1

### Changed

* fix: round up CPU allocatable and capacity metrics by @gsanchezgavier in https://github.com/newrelic/nri-kubernetes/pull/412
* Dockerfile: use COPY instead of ADD by @roobre in https://github.com/newrelic/nri-kubernetes/pull/433
* chore(deps): bump alpine from 3.15.4 to 3.16.0 by @dependabot in https://github.com/newrelic/nri-kubernetes/pull/458

**Full Changelog**: https://github.com/newrelic/nri-kubernetes/compare/v3.2.0...v3.2.1

## 3.2.0

### Added

* Initial, internal-only implementation of mTLS-enabled sink by @roobre in https://github.com/newrelic/nri-kubernetes/pull/338
* `restartCount` metric for pods is now also available as `restartCountDelta` by @sigilioso in https://github.com/newrelic/nri-kubernetes/pull/382

### Fixed

* `isReady` metric is now correctly reported as `false` (rather than `NULL`) for pending pods by @paologallinaharbur in https://github.com/newrelic/nri-kubernetes/pull/404

### Dependencies

* chore(deps): bump github.com/google/go-cmp from 0.5.7 to 0.5.8 by @dependabot in https://github.com/newrelic/nri-kubernetes/pull/406
* chore(deps): bump alpine from 3.15.0 to 3.15.4 by @dependabot in https://github.com/newrelic/nri-kubernetes/pull/391
* chore(deps): bump github.com/newrelic/infra-integrations-sdk from 3.7.1+incompatible to 3.7.2+incompatible by @dependabot in https://github.com/newrelic/nri-kubernetes/pull/372
* chore(deps): bump github.com/sethgrid/pester from 1.1.0 to 1.2.0 by @dependabot in https://github.com/newrelic/nri-kubernetes/pull/358
* Update dependencies to solve security issues pointed by trivy by @kang-makes in https://github.com/newrelic/nri-kubernetes/pull/403

**Full Changelog**: https://github.com/newrelic/nri-kubernetes/compare/v3.1.0...v3.1.1

## 3.1.0

* chore(deps): bump aquasecurity/trivy-action from 0.2.1 to 0.2.2 by @dependabot in https://github.com/newrelic/nri-kubernetes/pull/355
* controlplane/authenticator: allow to use `kubernetes.io/tls` secrets by @roobre in https://github.com/newrelic/nri-kubernetes/pull/344
* config: document options by @roobre in https://github.com/newrelic/nri-kubernetes/pull/363

**Full Changelog**: https://github.com/newrelic/nri-kubernetes/compare/v3.0.0...v3.1.0

## 3.0.0

This new version makes significant changes to the number of components that are deployed to the cluster, and introduces many new configuration options to tune the behavior to your environment. We encourage you to take a look at what's changed in full detail [here](/docs/kubernetes-pixie/kubernetes-integration/get-started/changes-since-v3/).

### Breaking changes

<Callout variant="tip">
  The number and format of the metrics reported by version 3 of the integration have not changed with respect to earlier versions.
</Callout>

* The format of the `values.yml` file has changed to accommodate the newly added configuration options. Please take a look at our [migration guide](/docs/kubernetes-pixie/kubernetes-integration/get-started/changes-since-v3/#migration-guide) to see how to change your configuration.

### Changed

* Our solution is now deployed in three components:
  * A `DaemonSet` to monitor the Kubelet, deployed in all nodes of the cluster.
  * A second `DaemonSet` to monitor the control plane, deployed in master nodes only.
  * A `Deployment` to collect metrics from kube-state-metrics, deployed in the same node as the latter.
* We now offer better control for CPU and memory limits and requests, which can be now configured for the three components individually.
* Impact of discovery and collection operations on the API server has been greatly reduced, thanks to the use of kubernetes [informers](https://pkg.go.dev/k8s.io/client-go/informers).
* Logs messages have been greatly revamped to surface problems more clearly.

### Added

* Comprehensive configuration options have been added to provide fine-grain control to how the integration discovers and connects to metric providers. Remarkably:
  * Discovery options for control plane components have been improved. You can check the details on how discovery is configured [here](/docs/kubernetes-pixie/kubernetes-integration/advanced-configuration/configure-control-plane-monitoring).
  * It is now possible to collect metrics from control plane components running outside of the cluster.
  * Discovery options for KSM and the kubelet have also been added.
* The interval at which metrics are collected is now [configurable](/docs/kubernetes-pixie/kubernetes-integration/installation/install-kubernetes-integration-using-helm#scrape-interval).

## 2.9.0

### Added

* Moved default config.sample to [V4](https://docs.newrelic.com/docs/create-integrations/infrastructure-integrations-sdk/specifications/host-integrations-newer-configuration-format/), added a dependency for infra-agent version 1.20.0

Please notice that old [V3](https://docs.newrelic.com/docs/create-integrations/infrastructure-integrations-sdk/specifications/host-integrations-standard-configuration-format/) configuration format is deprecated, but still supported.

## 2.8.3

### Changed

* Updated agent and integrations to their latest version.

## 2.8.2

### Changed

* Updated agent and integrations to their latest version.

## 2.8.1

### Changed

* Node status and conditions are now fetched from the API Server rather than KSM, which fixes some inconsistencies in the samples. This does not change which data is reported, and should be an invisible change. (https://github.com/newrelic/nri-kubernetes/pull/194).
* Add a series of parameters which allow to configure a jitter to be applied to API Server response caching, which might help to spread the load on large clusters. (https://github.com/newrelic/nri-kubernetes/pull/185).

## 2.7.1

> Note: This is an out-of-order release which brings some hotfixes to the 2.7.x branch

### Changed

* Node status and conditions are now fetched from the API Server rather than KSM, which fixes some inconsistencies in the samples. This does not change which data is reported, and should be an invisible change.

## 2.8.0

### Added

* Kubernetes v1.22.0 Support

### Changed

* Upgrade infrastructure-bundle to 2.6.4 (#123)
  * See https://github.com/newrelic/infrastructure-bundle/releases/tag/2.6.4 for more details about the upgraded integrations in this release of the infrastructure-bundle

## 2.7.0

### Added

* Integration now reports node status and conditions, as `condition.{Name}` (e.g. `condition.Ready`, `condition.PIDPressure`).
* Added new KubeStateMetricsNamespace parameter to restrict discovery of KSM pod to a particular namespace.
  * This should help reduce load in the control plane for clusters with many pods and/or nodes.

## 2.6.1

### Fixed

* Integration version shown in the samples.

## 2.6.0

### Changed

* Upgrade infrastructure-bundle to 2.6.0 (#123)
  * See https://github.com/newrelic/infrastructure-bundle/releases/tag/2.6.0 for more details about the upgraded integrations in this release of the infrastructure-bundle

## 2.5.0

### Changed

* Bumped all dependencies and moved to /v2 in go.mod https://github.com/newrelic/nri-kubernetes/pull/111
* Improved e2e tests with more coverage and support for Helm3 and k8s 1.20-1.21 https://github.com/newrelic/nri-kubernetes/pull/110 https://github.com/newrelic/nri-kubernetes/pull/108
* Improved KSM discovery logic https://github.com/newrelic/nri-kubernetes/pull/104

## 2.4.0

### Added

* Support for multiarch docker images

## 2.3.1

### Fixed

* Correctly identifying k8s server version with characters (#81)

## 2.3.0

### Changed

* The base image of `newrelic/infrastructure-k8s` has been updated to `2.2.3`.
  More info regarding all the integrations upgraded can be found in the [release notes of the base image](https://github.com/newrelic/infrastructure-bundle/releases/tag/2.2.3).
* Changed scale of node `cpuRequestedCores` to cores from millis

### Added

* Added metrics pertaining to Horizontal Pod Autoscaler. More information about the collected metrics can be found in the [official documentation](https://docs.newrelic.com/docs/integrations/kubernetes-integration/understand-use-data/find-use-your-kubernetes-data)

### Fixed

* LoadBalancerIP was not being collected properly. It is now fetched from KSM metric `kube_service_status_load_balancer_ingress`

## 2.2.0

### Changed

* The base image of `newrelic/infrastructure-k8s` has been updated to `2.2.1`.
  This base image has fixed an issue where `nrjmx` was not properly running due to the bundled java version.
  More info regarding all the integration upgraded can be found in the [release notes of the base image](https://github.com/newrelic/infrastructure-bundle/releases/tag/2.2.1).

## 2.1.0

### Changed

* Added aggregate cpu and memory requests for nodes

## 2.0.0

### Changed

* The base image of `newrelic/infrastructure-k8s` has been updated to `2.0.0`.
  That base image is bundling the integration `nri-nginx` `3.0.2` that contains a breaking change.
  More info regarding all the integration upgraded can be found in the [release notes of the base image](https://github.com/newrelic/infrastructure-bundle/releases/tag/2.0.0).

## 1.26.9

### Changed

* Added release pipeline to Github Actions.

## 1.26.8

### Changed

* Upgraded Docker base image `newrelic/infrastructure-bundle` to v1.6.0.
  For more information on the release please see the [New Relic Infrastructure Bundle release notes](https://github.com/newrelic/infrastructure-bundle/releases/tag/1.6.0).

## 1.26.7

### Fixed

* When configuring API_SERVER_ENDPOINT_URL with https endpoint, the
  api-server component will use that that instead of the default.
  More info at issue #41

## 1.26.6

### Fixed

* When discovering kube-state-metrics behind a headless service, the
  DNS discovery will return an error. Before it would be considered
  successful and return "None" as endpoint.

## 1.26.5

### Fixed

* Container id's are correctly parsed when using system driver

## 1.26.4

### Added

* Added `restartCount` to containers in the `wanting` state
  * In case the container is in a crash loop the restart count would not be shown

## 1.26.3

### Added

* Added `restartCount` to containers in the `terminated` state
  * In case the container is in a crash loop the restart count would not be shown

## 1.26.2

### Changed

* Upgrade Docker image to use Tini entrypoint solving:
  * reaps orphaned zombie process attached to PID 1
  * correctly forwards signals to CMD process
  Read for more details: https://blog.phusion.nl/2015/01/20/docker-and-the-pid-1-zombie-reaping-problem/
* Upgraded Docker base image `newrelic/infrastructure-bundle` to v1.5.1.
  For more information on the release please see the [New Relic Infrastructure Bundle release notes](https://github.com/newrelic/infrastructure-bundle/releases/tag/1.5.1).

## 1.26.1

### Changed

* Upgraded Docker base image `newrelic/infrastructure-bundle` to v1.5.0.
  For more information on the release please see the [New Relic Infrastructure Bundle release notes](https://github.com/newrelic/infrastructure-bundle/releases/tag/1.5.0).

## 1.26.0

### Changed

* When querying the summary endpoint from Kubelet to get the Node or Pod
  network metrics, if the default network interface is not eth0 then summary
  endpoint for Kubelet doesn't return the metrics as we expect them. We rely on
  them being a direct member of the "network" object. See rxBytes, txBytes and
  rxErrors in the following example metrics:

```
"network": {
 "time": "2020-06-04T10:01:15Z",
 "name": "eth0",
 "rxBytes": 207909096,
 "rxErrors": 0,
 "txBytes": 8970981,
 "txErrors": 0,
 "interfaces": [
  {
   "name": "eth0",
   "rxBytes": 207909096,
   "rxErrors": 0,
   "txBytes": 8970981,
   "txErrors": 0
  },
  {
   "name": "ip6tnl0",
   "rxBytes": 0,
   "rxErrors": 0,
   "txBytes": 0,
   "txErrors": 0
  },
  {
   "name": "tunl0",
   "rxBytes": 0,
   "rxErrors": 0,
   "txBytes": 0,
   "txErrors": 0
  }
 ]
}
```

  This scenario only happens when the default interface is eth0. Kubernetes
  source code has it hardcoded that eth0 is the default. In the following
  example you can see that we only have network metrics inside the interfaces
  list, in this case there is no eth0 on the and the default interface is ens5:

```
"network": {
 "time": "2020-06-04T10:01:15Z",
 "name": "",
 "interfaces": [
  {
   "name": "ens5",
   "rxBytes": 207909096,
   "rxErrors": 42,
   "txBytes": 8970981,
   "txErrors": 24
  },
  {
   "name": "ip6tnl0",
   "rxBytes": 0,
   "rxErrors": 0,
   "txBytes": 0,
   "txErrors": 0
  },
  {
   "name": "tunl0",
   "rxBytes": 0,
   "rxErrors": 0,
   "txBytes": 0,
   "txErrors": 0
  }
 ]
```

  In cases like this, the integration will look for the default interface
  inside the interfaces list and use those values. The default interface name
  is retrieved from the network route file (default /proc/net/route).

  When running the unprivileged version of the integration we don't have access
  to the route file, the integration won't be able to get the default interface
  name and won't send network metrics for the unless there's a network
  interface called eth0.

  For Pods, this issue is mainly present when using hostNetwok since they
  shared the same network interfaces with the Node.

* Upgraded Docker base image `newrelic/infrastructure-bundle` to v1.4.2.
  For more information on the release please see the [New Relic Infrastructure Bundle release notes](https://github.com/newrelic/infrastructure-bundle/releases/tag/1.4.2).

## 1.25.0

### Added

* Support for Kubernetes versions 1.17.X

### Changed

* Upgraded Docker base image `newrelic/infrastructure-bundle` to v1.4.1.
  For more information on the release please see the [New Relic Infrastructure Bundle release notes](https://github.com/newrelic/infrastructure-bundle/releases/tag/1.4.1).

* The API server is queried by default on the Secure Port using the service account's bearer authentication.
  If the query on the Secure Port fails, it will fallback automatically to the non-secure one. This should preserve
  the same behavior as previous versions.

## 1.24.0

### Changed

* Upgraded Docker base image `newrelic/infrastructure-bundle` to v1.4.0.
   For more information on the release please see the [New Relic Infrastructure Bundle release notes](https://github.com/newrelic/infrastructure-bundle/releases/tag/1.4.0).

## 1.23.1

### Fixed

* Bug that swapped values of node allocatable resources with node capacity
  resources.

## 1.23.0

### Added

* Kubernetes 1.16 is now officially supported.
  * The minimum supported version of kube-state-metrics for this release is 1.9.5, according to the [KSM compatibility matrix](https://github.com/kubernetes/kube-state-metrics#compatibility-matrix)
* Added container throttling metrics to the K8sContainerSample:
  * `containerCpuCfsPeriodsDelta`: Delta change of elapsed enforcement period intervals.
  * `containerCpuCfsThrottledPeriodsDelta`: Delta change of throttled period intervals.
  * `containerCpuCfsThrottledSecondsDelta`:  Delta change of duration the container has been throttled.
  * `containerCpuCfsPeriodsTotal`: Number of elapsed enforcement period intervals.
  * `containerCpuCfsThrottledPeriodsTotal`: Number of throttled period intervals.
  * `containerCpuCfsThrottledSecondsTotal`: Total time duration the container has been throttled.
* Added container mmap byte usage metrics to the K8sContainerSample:
  * `containerMemoryMappedFileBytes`: Size of memory mapped files in bytes.

## 1.22.0

### Changed

* Upgraded Docker base image `newrelic/infrastructure-bundle` to v1.3.9.
   For more information on the release please see the [New Relic Infrastructure Bundle release notes](https://github.com/newrelic/infrastructure-bundle/releases/tag/1.3.9).

## 1.21.0

### Added

* Resources allocatable and capacity are retrieved from the apiserver and
   added to the `K8sNodeSample` as `capacity<ResourceName>` and
   `allocatable<ResourceName>`.
* The Kubernetes server version is retrieved from the apiserver and cached
   with the `APIServerCacheK8SVersionTTL` config option. The Kubernetes version
   is added to the `K8sClusterSample` as `clusterK8sVersion` and to inventory.
* Add support for static pods status for Kubernetes server versions 1.15 or
   newer.

### Changed

* Upgraded Docker base image `newrelic/infrastructure-bundle` to v1.3.8.
   For more information on the release please see the [New Relic Infrastructure Bundle release notes](https://github.com/newrelic/infrastructure-bundle/releases/tag/1.3.8).

## 1.20.0

### Changed

* Upgraded Docker base image `newrelic/infrastructure-bundle` to v1.3.5.
   For more information on the release please see the [New Relic Infrastructure Bundle release notes](https://github.com/newrelic/infrastructure-bundle/releases/tag/1.3.5).

## 1.19.0

### Added

* New label combination to discover the Kubernetes controller manager:
  * `app=controller-manager`
  * `controller-manager=true`

### Changed

* Upgraded Docker base image `newrelic/infrastructure-bundle` to v1.3.4.
   For more information on the release please see the [New Relic Infrastructure Bundle release notes](https://github.com/newrelic/infrastructure-bundle/releases/tag/1.3.4).

## 1.18.0

### Changed

* Upgraded Docker base image `newrelic/infrastructure-bundle` to v1.3.2.
   For more information on the release please see the [New Relic Infrastructure Bundle release notes](https://github.com/newrelic/infrastructure-bundle/releases/tag/1.3.2).

## 1.17.0

### Added

* Added the necessary files for building a windows image of the integration.
   The windows image needs to be manually created and it's still not in our
   CI/CD pipeline. We have the files for building it but we are not publishing
   it. The latest supported image for Windows, at the time of writing, is
   1.16.0.
* Upgraded Docker base image `newrelic/infrastructure-bundle` to v1.3.0.
   For more information on the release please see the [New Relic Infrastructure Bundle release notes](https://github.com/newrelic/infrastructure-bundle/releases/tag/1.3.0).

## 1.16.0

### Added

* Support for completely avoid querying Kube State Metrics. It's behind the `DISABLE_KUBE_STATE_METRICS` environment variable
   and its default value is `false`. Note that disabling this will imply in missing metrics that are collected from KSM
   and possibly missing features in the Kubernetes Cluster Explorer. Please, refer to our [official documentation on this
   configuration option](https://docs.newrelic.com/docs/integrations/kubernetes-integration/installation/kubernetes-installation-configuration#disable-kube-state-metrics) for more information.

## 1.15.0

### Added

* Support for querying Kube State Metrics instances behind [kube-rbac-proxy](https://github.com/brancz/kube-rbac-proxy).
   It **ONLY works when the label-based KSM discovery is enabled through the `KUBE_STATE_METRICS_POD_LABEL` environment variable**.
   2 new configuration environment variables are added:
  * KUBE_STATE_METRICS_SCHEME: defaults to `http`. Valid values are `http` and `https`.
  * KUBE_STATE_METRICS_PORT: defaults to `8080`. On a standard setup of **kube-rbac-proxy** this should be set to `8443`.
* OpenShift Control Plane components are now automatically discovered.
* Added 4 new environment variables to explicitly set the Control Plane components URLs:
  * SCHEDULER_ENDPOINT_URL
  * ETCD_ENDPOINT_URL
  * CONTROLLER_MANAGER_ENDPOINT_URL
  * API_SERVER_ENDPOINT_URL

### Fixed

* Fix a bug that was preventing `selector.<key>` type attributes to not be
  added to some of the `K8sServiceSample`.
* The integration now uses `newrelic/infrastructure-bundle` as the base image. The version used
   is `1.2.0`, for more information on the release please see the [New Relic Infrastructure Bundle release notes](https://github.com/newrelic/infrastructure-bundle/releases/tag/1.2.0).

## 1.13.2

### Changed

* The integration now uses the infrastructure agent v1.9.0-bundle. For more
   information refer to the [infrastructure agent release notes](https://docs.newrelic.com/docs/release-notes/infrastructure-release-notes/infrastructure-agent-release-notes/)
   between versions v1.8.32 and v1.9.0.

## 1.13.1

### Added

* Added daemonsetName field to the K8sDaemonsetSample

## 1.13.0

### Added

* Added samples for Statefulsets, Daemonsets, Endpoints and Services.
* API Server metrics can now be queried using the secure port. Configure the port using the `API_SERVER_SECURE_PORT` environment variable. The ClusterRole has been updated to allow this query to happen.
* The integration now uses the infrastructure agent v1.8.32-bundle. For more
   information refer to the [infrastructure agent release notes](https://docs.newrelic.com/docs/release-notes/infrastructure-release-notes/infrastructure-agent-release-notes/)
   between versions v1.8.23 and v1.8.32.

   The bundle container contains a subset of [On-host integrations](https://docs.newrelic.com/docs/integrations/new-relic-integrations/get-started/introduction-infrastructure-integrations) that are supported by New Relic.
   This also includes the ability to "Auto Discover" services running on Kubernetes in a similar way to our [Container auto-discovery](https://docs.newrelic.com/docs/integrations/host-integrations/installation/container-auto-discovery)
* The integration has been renamed from `nr-kubernetes` to `nri-kubernetes`.

## 1.12.0

### Changed

* Control Plane components can now also be discovered using the `tier` and `component` labels, besides `k8s-app`.
* The integration now uses the infrastructure agent v1.8.23. For more
   information refer to the [infrastructure agent release notes](https://docs.newrelic.com/docs/release-notes/infrastructure-release-notes/infrastructure-agent-release-notes/)
   between versions v1.5.75 and v1.8.23.

## 1.11.0

### Changed

* The old way of determining Leader/Follower status has been switched to a
   job based architecture. The old Leader/Follower was needed to detect which nri-kubernetes Pod
   should query Kube State Metrics (a.k.a. the Leader), but it was hard to add additional scrape targets (e.g. control plane).
   Important notice: The output logs have been changed. Before the integration logged whether
   it was Follower or a Leader, and this has been changed to show which jobs are executed.

   Following are 2 examples of logs that are being output by the integration before and after this update.

   Before, logs for leaders:

   ```
   Auto-discovered role: Leader
   ```

   After, equivalent example, now using jobs:

   ```
   Running job: kubelet
   Running job: kube state metrics
   ```

   Before, logs for followers:

   ```
   Auto-disovered role: Follower
   ```

   After, equivalent example, now using jobs:

   ```
   Running job: kubelet
   ```

   These 2 before & after examples are identical in the targets & information they scrape.

* The e2e test package has been updated to work with this refactor.

### Added

* Control Plane Monitoring: the integration will automatically detect if it's running on a master node using
   its Kubernetes pod's labels, which are retrieved from the API Server. If it finds itself running on a master
   node, these additional jobs will run:
  * ETCD
  * API Server
  * Controller Manager
  * Scheduler

   All jobs, except ETCD, will work out of the box with no further configuration needed.
   ETCD exposes its metrics using Mutual TLS, which can be configured as follows.

   First, create a secret containing the following fields:

   ```
   key: <private_key_data, PEM format>
   cert: <certificate_belonging_to_private_key, PEM format>
   cacert: <optional, the ETCD cacert, PEM format>
   insecureSkipVerify: <optional, bool 'true' or 'false', default: 'false'>
   ```

   Which can be created like this (expecting the files `key`, `cert` and `cacert` to be present):

   ```
   kubectl create secret generic etcd-server-tls --from-file=./key --from-file=./cert --from-file=./cacert
   ```

   Then, configure the integration to use this secret using these environment variables.

   ```
   ETCD_TLS_SECRET_NAME: etcd-server-tls
   ETCD_TLS_SECRET_NAMESPACE: default
   ```

   If everything is configured properly the integration should start collecting ETCD metrics.
* A new command, called kubernetes-static has been added, which enables the
   integration to be run locally on your machine, without deploying it to k8s.
   It uses a static set of exports from kubelet & KSM.
* A new way to query a specific Kube State Metrics (KSM) pod  when running multiple redundant pods: by Label Selector.
   If you want to target a certain KSM instance, you can now use the `KUBE_STATE_METRICS_POD_LABEL` environment variable.
   If this variable has been set (and KUBE_STATE_METRICS_URL is unset) the integration will find the KSM pod by this variable.

   For example:

      ```shell script
      # Label a specific KSM pod. Always set the value to the string "true".
      kubectl label pod kube-state-metrics please-use-this-ksm-pod=true
      ```

   Configure `nri-kubernetes` to use this KSM pod:

   ```yaml
    env:
    - name: KUBE_STATE_METRICS_POD_LABEL
      value: please-use-this-ksm-pod
    ```

## 1.10.2

### Added

* The integration now uses the infrastructure agent v1.5.75. For more
  information refer to the [infrastructure agent release notes](https://docs.newrelic.com/docs/release-notes/infrastructure-release-notes/infrastructure-agent-release-notes/)
  between versions v1.5.31 and v1.5.75.

## 1.10.1

### Changed

* Rollback agent version to v1.5.31 because there is an issue with nodes
  reporting inventory using the node ip as entity key, this causes the nodes to
  be indexed as clusters.

## 1.10.0

### Added

* Node labes are added to the `K8sNodeSample`. They are retrieved from the k8s
  api and cached.

* The integration now uses the infrastructure agent v1.5.51. For more
  information refer to the [infrastructure agent release notes](https://docs.newrelic.com/docs/release-notes/infrastructure-release-notes/infrastructure-agent-release-notes/)
  between versions v1.5.31 and v1.5.51.

## 1.9.5

### Changed

* The integration now uses the Infrastructu Agent v1.5.31. The biggest changes were major improvements to logging and
  to the StorageSampler. For more information refer to the [infrastructure agent release notes](https://docs.newrelic.com/docs/release-notes/infrastructure-release-notes/infrastructure-agent-release-notes/) between versions v1.3.18 and v1.5.31.

## 1.9.4

### Fixed

* No code changes have been made. This fixes a regression at Docker image level related to https://github.com/moby/moby/issues/35443.

## 1.9.3

### Added

* Support for discovering KSMs when running with the label `app.kubernetes.io/name`.

## 1.9.2

### Fixed

* No code changes has been made. The fix is at docker image level. We got affected by https://github.com/moby/moby/issues/35443.

## 1.9.1

### Fixed

* The unprivileged integration runs always as `nri-agent` user. Fixes https://github.com/kubernetes/kubernetes/issues/78308.
* Infrastructure agent is now behaving in secure-forwarder mode.
* Autodiscovery cache directory permissions got changed from 644 to 744 in order to let the nri-agent user write inside.

## 1.9.0

### Changed

* The integraion now uses the infrastructure agent v1.3.18 instead of 1.1.14. Refer to the
  [infrastructure agent release notes](https://docs.newrelic.com/docs/release-notes/infrastructure-release-notes/infrastructure-agent-release-notes/new-relic-infrastructure-agent-1318)
  for more information about all the changes from this upgrade.

## 1.8.0

### Added

* The integration reports the name of the cluster as Infrastructure inventory.

* The integration reports a new event type `K8sClusterSample`. At this moment,
  these events contain only the cluster name as an attribute.

## 1.7.0

### Added

* Support for kube-state-metrics v1.5.

* Pod's status reason and status message are now sent in the `K8sPodSample` as `reason` and `message` fields.
* Container's `memory_working_set_bytes` is now sent in the `K8sContainerSample` as `workingSetBytes`.

### Changed

* Always request metrics from kube-state-metrics in the text format. In kube-state-metrics v1.5 this is the default
regardless of the format requested.

## 1.6.0

### Added

* `namespaceName` metric attribute was added to all the samples where `namespace` attribute is present.

### Deprecated

* `namespace` metric attribute will be removed soon. Please use `namespaceName` from now on.

## 1.5.0

### Changed

* Due to an issue in Kubelet, we stopped reporting the Status of static pods. See https://github.com/kubernetes/kubernetes/issues/61717.

## 1.4.0

### Changed

* Update base image in the dockerfile to use latest newrelic/infrastructure
  version: 0.0.62 (Infrastructure agent v1.1.14, released at: 2018-12-20)

## 1.3.1

### Added

* Add clusterName custom attribute to manifest file. This helps users correlate
  Kubernetes integration data with Infrastructure agent data.

### Changed

* `KUBE_STATE_METRICS_URL` environment variable can be specified containing only host & port
  or it can be the complete URL including also the `/metrics` path (ex:
  `http://my-service.my-ns.svc.cluster.local:8080/metrics`).

### Fixed

* Fix how the usage percentage is calculated for container filesystem metrics.

* Fix how the usage percentage is calculated for volumes.

## 1.3.0

### Added

* Add metrics for volumes (persistent and non-persistent volumes).

* Add container filesystem metrics.

## 1.2.0

### Added

* Add `reason` metric for terminated containers

## 1.1.0

### Added

* Support for specifying the K8s API Host and Port by setting the `KUBERNETES_SERVICE_HOST` and `KUBERNETES_SERVICE_PORT` env vars.

### Changed

* Improve readability of log messages, when verbose mode is enabled.

### Fixed

* Kubernetes API url discovery failed sometimes giving errors like "error trying to connect to...". Now this should be fixed.

## 1.0.0

### Changed

* The agent tag installed within the integration docker image is now fixed to 0.0.24.

## 1.0.0-beta2.4

### Added

* Add `hostNetwork: true` option and the required dns policy to daemonset file. This is a requirement for the Infrastructure Agent to report the proper hostname in New Relic.

### Changed

* Update newrelic-infra.yaml to force our objects to be deployed in `default` namespace.

* Add NoExecute toleration ensuring that our pod is being deployed when the NoExecute node taint is set.

### Fixed

* Add missing metric: `podsMaxUnavailable` for deployment

* Fix some of the metrics for pods in pending status
  * Adding missing metrics: `startTime`, `isReady`
  * Unifying `isScheduled` and `isReady` to be reported as `1` and `0` for `true` and `false` respectively.
* Fix pod metrics (`status` and `isReady`): non-scheduled or pending pods were not reported correctly.

## 1.0.0-beta2.3

### Added

* Add configurable flag for kube-state-metrics endpoint (only HTTP).

* Add additional label `app` for discovering kube-state-metrics endpoint.

### Changed

* Kubelet discovery process fetches now the nodeName directly from the spec using downward API.

## 1.0.0-beta2.2

### Fixed

* Fix bug in error handling where recoverable errors made the integration to panic.

## 1.0.0-beta2.1

### Added

* Allow direct connection to cAdvisor by specifying the port.

### Fixed

* Call to CAdvisor was failing when Kubelet was secure.

## 1.0.0-beta2.0

### Added

* nodes/metrics resource was added to the newrelic cluster role.

### Changed

* CAdvisor call is now bypassing Kubelet endpoint talking then directly to CAdvisor port

## 1.0.0-beta1.0

Initial public beta release.

## 1.0.0-alpha5.1

### Changed

* TransformFunc now handles errors.

* Add checks for missing data coming from kube-state-metrics.
* Boolean values have changed from `"true"` and `"false"` to `1` and `0` respectively from the following metrics:
  1. isReady and isScheduled for pods.
  2. isReady for containers.
* Update metrics
  1. `errorCountPerSecond` to `errorsPerSecond` for pods and nodes.
  2. `usageCoreSeconds` to `cpuUsedCoreMilliseconds` for nodes.
  3. `memoryMajorPageFaults` to `memoryMajorPageFaultsPerSecond` for nodes.

### Fixed

* Calculate properly RATE metrics.

## 1.0.0-alpha5

### Added

* TypeGenerator for entities.

* Caching discovered endpoints on disk.
* Implementation of Time-To-Live (TTL) cache expiry functionality.
* Added the concept of Leader and Follower roles.
  * Leader represents the node where Kube State Metrics is installed (so only 1 by cluster).
  * Follower represents any other node.
* Both Follower and Leader call kubelet /pods endpoint in order to get metrics that were previously fetched from KSM.
* Fetch metrics from KSM about pods with status "Pending".
* Prometheus TextToProtoHandleFunc as http.HandlerFunc.
  Useful for serving a Prometheus payload in protobuf format from a plain text reader.
* Both Follower and Leader call kubelet /metrics/cadvisor endpoint in order to fill some missing metrics coming from Kubelet.

### Changed

* Rename `endpoints` package to `client` package.

* Moved a bunch of functions related to `Prometheus` from `ksm` package to `prometheus` one.
* Renamed the recently moved `Prometheus` functions. Removed **Prometheus** word as it is considered redundant.
* Containers objects reported as their own entities (not as part of pod entities).
* NewRelic infra Daemonset updateStrategy set to RollingUpdate in newrelic-infra.yaml.
* Prometheus CounterValue type changed from uint to float64.
* Change our daemonset file to deploy the integration in "default" namespace.
* Prometheus queries now require to use an operator.
* Prometheus Do method now requires a metrics endpoint.

### Removed

* Follower does not call KSM endpoints anymore.

* Config package with default unknown namespace value
* Removed legacy Kubernetes spec files.

### Fixed

* Replace `log.Fatal()` by `log.Panic()` in order to call all defer statements.

* Skip missing data from /stats/summary endpoint, instead of reporting them as zero values.
* Entities not reported in case of problem with setting their name or type.

## 1.0.0-alpha4

### Added

* Adding node metrics. Data is fetched from Kubelet and kube-state-metrics.

* Adding toleration for the "NoSchedule" taint, so the integration is deployed on all nodes.
* Adding new autodiscovery flow with authentication and authorization mechanisms.

### Removed

* Custom arguments for kubelet and kube-state-metrics endpoints.

### Fixed

* Integration stops on KSM or Kubelet connection error, instead of continuing.

## 1.0.0-alpha3

### Changed

* `updatedAt` metric was renamed to `podsUpdated`.

* `cpuUsedCores` has been divided by 10^9, to show actual cores instead of nanocores.
* Update configurable timeout flag using it to connect to kubelet and kube-state-metrics.

### Fixed

* Fix debug log level when verbose. Some parts of the code didn't log debug information.

## 1.0.0-alpha2

### Added

* Metrics for unscheduled Pods.

### Fixed

* Fix format of inherited labels. Remove unnecessary prefix `label_` included by kube-state-metrics.

* Fix labels inheritance. Labels weren't propagating between "entities" correctly.

## 1.0.0-alpha

### Added

* Initial version reporting metrics about Namespaces, Deployments, ReplicaSets,
  Pods and Containers. This data is fetched from two different sources: Kubelet
  and kube-state-metrics.<|MERGE_RESOLUTION|>--- conflicted
+++ resolved
@@ -7,18 +7,16 @@
 
 ## Unreleased
 
-<<<<<<< HEAD
-
 ## v3.24.0 - 2023-12-15
 
 ### 🚀 Enhancements
 - Add pod startup metrics by @w21froster [#964](https://github.com/newrelic/nri-kubernetes/pull/964)
-=======
+
 ## v3.23.2 - 2024-01-08
 
 ### ⛓️ Dependencies
 - Updated kubernetes packages to v0.29.0
->>>>>>> 92daf2f9
+
 
 ## v3.23.1 - 2023-12-25
 

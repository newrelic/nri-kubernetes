--- conflicted
+++ resolved
@@ -6,21 +6,21 @@
 and this project adheres to [Semantic Versioning](http://semver.org/).
 
 ## Unreleased
-
-## v3.46.0 - 2025-10-13
-
-### 🚀 Enhancements
+### enhancement
 - Add v1.34 support and drop support for v1.29 @TmNguyen12 [#1300](https://github.com/newrelic/nri-kubernetes/pull/1300)
 
-<<<<<<< HEAD
 ### enhancement
 - Add metrics for ResourceQuota @NRhzhao [#1302](https://github.com/newrelic/nri-kubernetes/pull/1302)
-=======
+
+## v3.46.0 - 2025-10-13
+
+### 🚀 Enhancements
+- Add v1.34 support and drop support for v1.29 @TmNguyen12 [#1300](https://github.com/newrelic/nri-kubernetes/pull/1300)
+
 ### ⛓️ Dependencies
 - Updated golang.org/x/crypto to v0.42.0
 - Updated alpine to v3.22.2
 - Updated kubernetes packages to v0.34.1
->>>>>>> 966a6d2a
 
 ## v3.45.4 - 2025-10-06
 

# Changelog

All notable changes to this project will be documented in this file.

The format is based on [Keep a Changelog](http://keepachangelog.com/)
and this project adheres to [Semantic Versioning](http://semver.org/).

## Unreleased

<<<<<<< HEAD
### enhancement
- Add k8s v1.28.0-rc.1 support by @svetlanabrennan in [#919](https://github.com/newrelic/nri-kubernetes/pull/919)
=======
### bugfix
- Fix `renovate` configuration by juanjjaramillo in [PR #921](https://github.com/newrelic/nri-kubernetes/pull/921)
>>>>>>> 17726352

## v3.18.3 - 2023-10-23

### ⛓️ Dependencies
- Updated kubernetes packages to v0.28.3
- Updated github.com/prometheus/common to v0.45.0 - [Changelog 🔗](https://github.com/prometheus/common/releases/tag/v0.45.0)

## v3.18.2 - 2023-10-16

### 🐞 Bug fixes
- Address CVE-2023-44487 and CVE-2023-39325 by juanjjaramillo in [PR #910](https://github.com/newrelic/nri-kubernetes/pull/910)

## v3.18.1 - 2023-10-12

### ⛓️ Dependencies
- Updated github.com/google/go-cmp to v0.6.0 - [Changelog 🔗](https://github.com/google/go-cmp/releases/tag/v0.6.0)
- Updated github.com/spf13/viper to v1.17.0 - [Changelog 🔗](https://github.com/spf13/viper/releases/tag/v1.17.0)

## v3.18.0 - 2023-10-06

### 🚀 Enhancements
- Enable automatic release [#900](https://github.com/newrelic/nri-kubernetes/pull/900)
- Bump appVersion to 3.17.0 and chart to 3.22.0 [#886](https://github.com/newrelic/nri-kubernetes/pull/886)

### ⛓️ Dependencies
- Upgraded alpine from 3.18.3 to 3.18.4
- Updated go to 1.21
- Updated golang.org/x/crypto to v0.14.0
- Updated github.com/prometheus/client_model to v0.5.0 - [Changelog 🔗](https://github.com/prometheus/client_model/releases/tag/v0.5.0)

## 3.17.0
### dependencies
* chore(deps): bump docker/setup-qemu-action from 2 to 3 by @dependabot in https://github.com/newrelic/nri-kubernetes/pull/881
* chore(deps): bump docker/login-action from 2 to 3 by @dependabot in https://github.com/newrelic/nri-kubernetes/pull/880
* chore(deps): bump manusa/actions-setup-minikube from 2.7.2 to 2.9.0 by @dependabot in https://github.com/newrelic/nri-kubernetes/pull/879
* chore(deps): bump docker/setup-buildx-action from 2 to 3 by @dependabot in https://github.com/newrelic/nri-kubernetes/pull/878
* chore(deps): update actions/checkout action to v4 by @renovate in https://github.com/newrelic/nri-kubernetes/pull/864
* fix(deps): update kubernetes packages to v0.28.2 by @renovate in https://github.com/newrelic/nri-kubernetes/pull/861
* chore(deps): update newrelic/infrastructure-bundle docker tag to v3.2.16 by @renovate in https://github.com/newrelic/nri-kubernetes/pull/859
* chore(deps): update newrelic/k8s-events-forwarder docker tag to v1.47.0 by @renovate in https://github.com/newrelic/nri-kubernetes/pull/860
* chore(deps): update module golang.org/x/crypto to v0.13.0 by @renovate in https://github.com/newrelic/nri-kubernetes/pull/866
* chore(deps): update aquasecurity/trivy-action action to v0.12.0 by @renovate in https://github.com/newrelic/nri-kubernetes/pull/862

### enhancement
- Update KSM version and chart, deprecate incompatible Kubernetes versions by @juanjjaramillo in [#867](https://github.com/newrelic/nri-kubernetes/pull/867)
- Update unit testing data by @juanjjaramillo in [#868](https://github.com/newrelic/nri-kubernetes/pull/868)
- Update Helm chart lint job by @juanjjaramillo in [#869](https://github.com/newrelic/nri-kubernetes/pull/869)
- Update cpuLimitCores metric not available log to debug level in [#870](https://github.com/newrelic/nri-kubernetes/pull/870)
- Updated KSM unit tests by @svetlanabrennan in [#876](https://github.com/newrelic/nri-kubernetes/pull/876)

### bugfix
- Use a KSM stable metric instead of an experimental one by @juanjjaramillo in [#872](https://github.com/newrelic/nri-kubernetes/pull/872)

**Full Changelog**: https://github.com/newrelic/nri-kubernetes/compare/v3.16.0...v3.17.0

## 3.16.0
## What's Changed
- Add changelog workflow by @svetlanabrennan in [#837](https://github.com/newrelic/nri-kubernetes/pull/837)
- Update changelog workflow @svetlanabrennan in [#843](https://github.com/newrelic/nri-kubernetes/pull/843)
- Add k8s 1.27 support by @csongnr in [#845](https://github.com/newrelic/nri-kubernetes/pull/845)

## New Contributors
* @davidgit made their first contribution in https://github.com/newrelic/nri-kubernetes/pull/826
* @nr-security-github made their first contribution in https://github.com/newrelic/nri-kubernetes/pull/846

**Full Changelog**: https://github.com/newrelic/nri-kubernetes/compare/v3.15.3...v3.15.4

## 3.15.3
## What's Changed
* bump app and chart version by @csongnr in https://github.com/newrelic/nri-kubernetes/pull/819
* NR-139168: Fix k8s.container.cpuCoresUtilization metric calculation by @sachin-shankar in https://github.com/newrelic/nri-kubernetes/pull/817

## New Contributors
* @sachin-shankar made their first contribution in https://github.com/newrelic/nri-kubernetes/pull/817

**Full Changelog**: https://github.com/newrelic/nri-kubernetes/compare/v3.15.2...v3.15.3

## 3.15.2
## What's Changed
* Bump Chart Versions by @xqi-nr in #810
* Update Changelog by @xqi-nr in #809
* chore(deps): Directly Use Prometheus Parser - remove prom2json dep by @isaacadeleke-nr in #799
* fix(parsing): Log an error instead of fully failing on partial parsing failure by @isaacadeleke-nr in #802
* fix(deps): update module google.golang.org/protobuf to v1.31.0 by @renovate in #811
* chore(deps): update newrelic/k8s-events-forwarder docker tag to v1.45.0 by @renovate in #814
* chore(deps): update newrelic/infrastructure-bundle docker tag to v3.2.11 by @renovate in #816
* fix(deps): update kubernetes packages to v0.27.4 by @renovate in #815
* chore(deps): update module golang.org/x/crypto to v0.11.0 by @renovate in #813
* chore(deps): update newrelic/infrastructure-bundle docker tag to v3.2.12 by @renovate in #818

## New Contributors
@isaacadeleke-nr made their first contribution in #799

**Full Changelog**: https://github.com/newrelic/nri-kubernetes/compare/v3.15.1...v3.15.2

## 3.15.1

## What's Changed
* update changelog by @csongnr in https://github.com/newrelic/nri-kubernetes/pull/804
* update chart version and reference latest docker image by @csongnr in https://github.com/newrelic/nri-kubernetes/pull/805
* chore(deps): update newrelic/k8s-events-forwarder docker tag to v1.43.1 by @renovate in https://github.com/newrelic/nri-kubernetes/pull/806
* chore(deps): update newrelic/infrastructure-bundle docker tag to v3.2.9 by @renovate in https://github.com/newrelic/nri-kubernetes/pull/807
* Upgrade Go Version to 1.20 by @xqi-nr in https://github.com/newrelic/nri-kubernetes/pull/808


**Full Changelog**: https://github.com/newrelic/nri-kubernetes/compare/v3.15.0...v3.15.1

## 3.15.0 

## What's Changed
* Update CHANGELOG.md by @juanjjaramillo in https://github.com/newrelic/nri-kubernetes/pull/783
* Bump versions by @juanjjaramillo in https://github.com/newrelic/nri-kubernetes/pull/784
* fix(deps): update module github.com/sirupsen/logrus to v1.9.3 by @renovate in https://github.com/newrelic/nri-kubernetes/pull/785
* chore(deps): update aquasecurity/trivy-action action to v0.11.0 by @renovate in https://github.com/newrelic/nri-kubernetes/pull/787
* chore(deps): update newrelic/k8s-events-forwarder docker tag to v1.42.5 by @renovate in https://github.com/newrelic/nri-kubernetes/pull/789
* chore(deps): update newrelic/infrastructure-bundle docker tag to v3.2.7 by @renovate in https://github.com/newrelic/nri-kubernetes/pull/788
* Automate generating static test data for all supported Kubernetes versions by @juanjjaramillo in https://github.com/newrelic/nri-kubernetes/pull/792
* Update E2E readme file by @juanjjaramillo in https://github.com/newrelic/nri-kubernetes/pull/801
* chore(deps): update aquasecurity/trivy-action action to v0.11.2 by @renovate in https://github.com/newrelic/nri-kubernetes/pull/794
* chore(deps): update module golang.org/x/crypto to v0.10.0 by @renovate in https://github.com/newrelic/nri-kubernetes/pull/795
* fix(deps): update kubernetes packages to v0.27.3 by @renovate in https://github.com/newrelic/nri-kubernetes/pull/797
* bump alpine from 3.18.0 to 3.18.2 by @csongnr in https://github.com/newrelic/nri-kubernetes/pull/803
* chore(deps): update newrelic/k8s-events-forwarder docker tag to v1.43.0 by @renovate in https://github.com/newrelic/nri-kubernetes/pull/800


**Full Changelog**: https://github.com/newrelic/nri-kubernetes/compare/v3.14.0...v3.15.0

## 3.14.0

## What's Changed

* Update chart and image versions by @juanjjaramillo in https://github.com/newrelic/nri-kubernetes/pull/769
* Update static test data by @juanjjaramillo in https://github.com/newrelic/nri-kubernetes/pull/776
* Update Prometheus dependencies by @juanjjaramillo in https://github.com/newrelic/nri-kubernetes/pull/775
* Increase the number of parallel E2E tests by @juanjjaramillo in https://github.com/newrelic/nri-kubernetes/pull/780
* Add demo mode for testing resources by @juanjjaramillo in https://github.com/newrelic/nri-kubernetes/pull/779
* Update `datagen.sh` documentation by @juanjjaramillo in https://github.com/newrelic/nri-kubernetes/pull/777
* chore(deps): update newrelic/k8s-events-forwarder docker tag to v1.42.3 by @renovate in https://github.com/newrelic/nri-kubernetes/pull/781
* chore(deps): update newrelic/infrastructure-bundle docker tag to v3.2.4 by @renovate in https://github.com/newrelic/nri-kubernetes/pull/782
* fix(deps): update module github.com/spf13/viper to v1.16.0 by @renovate in https://github.com/newrelic/nri-kubernetes/pull/773
* fix(deps): update module github.com/stretchr/testify to v1.8.4 by @renovate in https://github.com/newrelic/nri-kubernetes/pull/772

**Full Changelog**: https://github.com/newrelic/nri-kubernetes/compare/v3.13.0...v3.14.0

## 3.13.0

## What's Changed

* Bump chart by @htroisi in https://github.com/newrelic/nri-kubernetes/pull/750
* Update kubelet static testing exclusions. by @htroisi in https://github.com/newrelic/nri-kubernetes/pull/759
* Update `datagen.sh` by @juanjjaramillo in https://github.com/newrelic/nri-kubernetes/pull/762
* Silence log messages that mask testing errors by @juanjjaramillo in https://github.com/newrelic/nri-kubernetes/pull/763
* fix(deps): update module github.com/stretchr/testify to v1.8.3 by @renovate in https://github.com/newrelic/nri-kubernetes/pull/756
* chore(deps): update newrelic/k8s-events-forwarder docker tag to v1.42.1 by @renovate in https://github.com/newrelic/nri-kubernetes/pull/755
* chore(deps): update newrelic/infrastructure-bundle docker tag to v3.2.2 by @renovate in https://github.com/newrelic/nri-kubernetes/pull/751
* chore(deps): bump github.com/sirupsen/logrus from 1.9.0 to 1.9.2 by @juanjjaramillo in https://github.com/newrelic/nri-kubernetes/pull/765
* fix(deps): update kubernetes packages to v0.27.2 by @renovate in https://github.com/newrelic/nri-kubernetes/pull/740
* NEWRELIC-5968 Mount containerd socket by @DavSanchez in https://github.com/newrelic/nri-kubernetes/pull/734
* Integration tests for k8s 1.27 by @csongnr in https://github.com/newrelic/nri-kubernetes/pull/719
* chore(deps): update module golang.org/x/crypto to v0.9.0 by @renovate in https://github.com/newrelic/nri-kubernetes/pull/739

**Full Changelog**: https://github.com/newrelic/nri-kubernetes/compare/v3.12.0...v3.13.0

## 3.12.0

## What's Changed

* Bump app and chart version by @juanjjaramillo in https://github.com/newrelic/nri-kubernetes/pull/736
* Update renovatebot by @htroisi in https://github.com/newrelic/nri-kubernetes/pull/732
* Add more workload name fields to K8sContainerSample, K8sPodSample by @htroisi in https://github.com/newrelic/nri-kubernetes/pull/733
* chore(deps): update newrelic/k8s-events-forwarder docker tag to v1.41.0 by @renovate in https://github.com/newrelic/nri-kubernetes/pull/748
* chore(deps): update alpine docker tag to v3.18.0 by @renovate in https://github.com/newrelic/nri-kubernetes/pull/746
* Add PersistentVolume and PersistentVolumeClaim KSM metrics by @htroisi in https://github.com/newrelic/nri-kubernetes/pull/729

**Full Changelog**: https://github.com/newrelic/nri-kubernetes/compare/v3.11.0...v3.12.0

## 3.11.0

### Changed

* chore(deps): update newrelic/k8s-events-forwarder docker tag to v1.40.0 by @renovate in https://github.com/newrelic/nri-kubernetes/pull/712
* Bump app and chart version by @htroisi in https://github.com/newrelic/nri-kubernetes/pull/710
* chore(deps): update newrelic/infrastructure-bundle docker tag to v3.1.6 by @renovate in https://github.com/newrelic/nri-kubernetes/pull/716
* Improve Cronjob chart for testing by @juanjjaramillo in https://github.com/newrelic/nri-kubernetes/pull/715
* CronJob chart improvement by @juanjjaramillo in https://github.com/newrelic/nri-kubernetes/pull/718
* chore(deps): update newrelic/infrastructure-bundle docker tag to v3.1.7 by @renovate in https://github.com/newrelic/nri-kubernetes/pull/717
* Remove manual go cache since setup-go/v4 automatically caches by @htroisi in https://github.com/newrelic/nri-kubernetes/pull/713
* chore(deps): bump actions/github-script from 6.4.0 to 6.4.1 by @dependabot in https://github.com/newrelic/nri-kubernetes/pull/714
* Add spec for backoffLimit to help with testing cronjobs by @juanjjaramillo in https://github.com/newrelic/nri-kubernetes/pull/720
* Add KSM metrics promoted to stable category by @juanjjaramillo in https://github.com/newrelic/nri-kubernetes/pull/724
* Fix push_pr workflow by @htroisi in https://github.com/newrelic/nri-kubernetes/pull/726
* Improve testing for deployment object by @juanjjaramillo in https://github.com/newrelic/nri-kubernetes/pull/730
* Adding new attribute `ReplicaFailure` to deployment workload by @juanjjaramillo in https://github.com/newrelic/nri-kubernetes/pull/725
* chore(deps): bump aquasecurity/trivy-action from 0.9.2 to 0.10.0 by @htroisi in https://github.com/newrelic/nri-kubernetes/pull/727
* Fix Helm unittests by @htroisi in https://github.com/newrelic/nri-kubernetes/pull/728
* Update infrastructure-bundle to v3.1.8 and k8s-events-forwarder to v1.40.1 by @htroisi in https://github.com/newrelic/nri-kubernetes/pull/731

**Full Changelog**: https://github.com/newrelic/nri-kubernetes/compare/v3.10.0...v3.11.0

## 3.10.0

### Changed

* Add CronJob and Job kube-state-metrics collection
* Make ProbeTimeout and ProbeBackoff Configurable
* Updated dependencies

**Full Changelog**: https://github.com/newrelic/nri-kubernetes/compare/v3.9.0...v3.10.0

## 3.9.0

### Changed

* Updated dependencies
* Update Kubernetes image registry

**Full Changelog**: https://github.com/newrelic/nri-kubernetes/compare/v3.7.0...v3.9.0

## 3.7.0

### Changed

* Fix an issue where when the Kubelet becomes temporarily unavailable the agent fails: https://github.com/newrelic/nri-kubernetes/pull/633
* Update e2e testing chart templates
* Updated dependencies

**Full Changelog**: https://github.com/newrelic/nri-kubernetes/compare/v3.6.0...v3.7.0

## 3.6.0

### Added

* Add support for kube-state-metrics v2

### Changed

* Update static test data to use KSM v2
* Update kube-state-metrics version in e2e testing chart

**Full Changelog**: https://github.com/newrelic/nri-kubernetes/compare/v3.5.0...v3.6.0

## 3.5.0

### Changed

Updated go version and several dependencies

**Full Changelog**: https://github.com/newrelic/nri-kubernetes/compare/v3.4.1...v3.5.0

## 3.4.1

### Fix

In version above 1.21 having the apiServer flag `service-account-extend-token-expiration` set to false was causing the kubelet scraper pod to be restarted each time the token expired.
In AWS having environments due to its implementation caused a pod restart each 90days

### Changed

Updated several dependencies

**Full Changelog**: https://github.com/newrelic/nri-kubernetes/compare/v3.4.0...v3.4.1

## 3.4.0

### Added

* Add k8s v1.23 & v1.24 new metrics [[#485](https://github.com/newrelic/nri-kubernetes/pull/485), [#507](https://github.com/newrelic/nri-kubernetes/pull/507)]:
  * `apiserverCurrentInflightRequestsMutating`
  * `apiserverCurrentInflightRequestsReadOnly`
  * `containerOOMEventsDelta`
  * `nodeCollectorEvictionsDelta`
  * `schedulerPendingPodsActive`
  * `schedulerPendingPodsBackoff`
  * `schedulerPendingPodsUnschedulable`

**Full Changelog**: https://github.com/newrelic/nri-kubernetes/compare/v3.3.1...v3.4.0

## 3.3.1

### Added

* Add nrFiltered attribute to K8sNamespaceSamples when using namespace filtering https://github.com/newrelic/nri-kubernetes/pull/496

**Full Changelog**: https://github.com/newrelic/nri-kubernetes/compare/v3.3.0...v3.3.1

## 3.3.0

### Added

* Allow filter to only scrape selected namespaces in ksm and kubelet by @alvarocabanas and @marcsanmi in  https://github.com/newrelic/nri-kubernetes/pull/457, https://github.com/newrelic/nri-kubernetes/pull/476 and https://github.com/newrelic/nri-kubernetes/pull/487

### Changed

* Use Go version 1.18 in the pipelines @roobre https://github.com/newrelic/nri-kubernetes/pull/472

**Full Changelog**: https://github.com/newrelic/nri-kubernetes/compare/v3.2.1...v3.3.0

## 3.2.1

### Changed

* fix: round up CPU allocatable and capacity metrics by @gsanchezgavier in https://github.com/newrelic/nri-kubernetes/pull/412
* Dockerfile: use COPY instead of ADD by @roobre in https://github.com/newrelic/nri-kubernetes/pull/433
* chore(deps): bump alpine from 3.15.4 to 3.16.0 by @dependabot in https://github.com/newrelic/nri-kubernetes/pull/458

**Full Changelog**: https://github.com/newrelic/nri-kubernetes/compare/v3.2.0...v3.2.1

## 3.2.0

### Added

* Initial, internal-only implementation of mTLS-enabled sink by @roobre in https://github.com/newrelic/nri-kubernetes/pull/338
* `restartCount` metric for pods is now also available as `restartCountDelta` by @sigilioso in https://github.com/newrelic/nri-kubernetes/pull/382

### Fixed

* `isReady` metric is now correctly reported as `false` (rather than `NULL`) for pending pods by @paologallinaharbur in https://github.com/newrelic/nri-kubernetes/pull/404

### Dependencies

* chore(deps): bump github.com/google/go-cmp from 0.5.7 to 0.5.8 by @dependabot in https://github.com/newrelic/nri-kubernetes/pull/406
* chore(deps): bump alpine from 3.15.0 to 3.15.4 by @dependabot in https://github.com/newrelic/nri-kubernetes/pull/391
* chore(deps): bump github.com/newrelic/infra-integrations-sdk from 3.7.1+incompatible to 3.7.2+incompatible by @dependabot in https://github.com/newrelic/nri-kubernetes/pull/372
* chore(deps): bump github.com/sethgrid/pester from 1.1.0 to 1.2.0 by @dependabot in https://github.com/newrelic/nri-kubernetes/pull/358
* Update dependencies to solve security issues pointed by trivy by @kang-makes in https://github.com/newrelic/nri-kubernetes/pull/403

**Full Changelog**: https://github.com/newrelic/nri-kubernetes/compare/v3.1.0...v3.1.1

## 3.1.0

* chore(deps): bump aquasecurity/trivy-action from 0.2.1 to 0.2.2 by @dependabot in https://github.com/newrelic/nri-kubernetes/pull/355
* controlplane/authenticator: allow to use `kubernetes.io/tls` secrets by @roobre in https://github.com/newrelic/nri-kubernetes/pull/344
* config: document options by @roobre in https://github.com/newrelic/nri-kubernetes/pull/363

**Full Changelog**: https://github.com/newrelic/nri-kubernetes/compare/v3.0.0...v3.1.0

## 3.0.0

This new version makes significant changes to the number of components that are deployed to the cluster, and introduces many new configuration options to tune the behavior to your environment. We encourage you to take a look at what's changed in full detail [here](/docs/kubernetes-pixie/kubernetes-integration/get-started/changes-since-v3/).

### Breaking changes

<Callout variant="tip">
  The number and format of the metrics reported by version 3 of the integration have not changed with respect to earlier versions.
</Callout>

* The format of the `values.yml` file has changed to accommodate the newly added configuration options. Please take a look at our [migration guide](/docs/kubernetes-pixie/kubernetes-integration/get-started/changes-since-v3/#migration-guide) to see how to change your configuration.

### Changed

* Our solution is now deployed in three components:
  * A `DaemonSet` to monitor the Kubelet, deployed in all nodes of the cluster.
  * A second `DaemonSet` to monitor the control plane, deployed in master nodes only.
  * A `Deployment` to collect metrics from kube-state-metrics, deployed in the same node as the latter.
* We now offer better control for CPU and memory limits and requests, which can be now configured for the three components individually.
* Impact of discovery and collection operations on the API server has been greatly reduced, thanks to the use of kubernetes [informers](https://pkg.go.dev/k8s.io/client-go/informers).
* Logs messages have been greatly revamped to surface problems more clearly.

### Added

* Comprehensive configuration options have been added to provide fine-grain control to how the integration discovers and connects to metric providers. Remarkably:
  * Discovery options for control plane components have been improved. You can check the details on how discovery is configured [here](/docs/kubernetes-pixie/kubernetes-integration/advanced-configuration/configure-control-plane-monitoring).
  * It is now possible to collect metrics from control plane components running outside of the cluster.
  * Discovery options for KSM and the kubelet have also been added.
* The interval at which metrics are collected is now [configurable](/docs/kubernetes-pixie/kubernetes-integration/installation/install-kubernetes-integration-using-helm#scrape-interval).

## 2.9.0

### Added

* Moved default config.sample to [V4](https://docs.newrelic.com/docs/create-integrations/infrastructure-integrations-sdk/specifications/host-integrations-newer-configuration-format/), added a dependency for infra-agent version 1.20.0

Please notice that old [V3](https://docs.newrelic.com/docs/create-integrations/infrastructure-integrations-sdk/specifications/host-integrations-standard-configuration-format/) configuration format is deprecated, but still supported.

## 2.8.3

### Changed

* Updated agent and integrations to their latest version.

## 2.8.2

### Changed

* Updated agent and integrations to their latest version.

## 2.8.1

### Changed

* Node status and conditions are now fetched from the API Server rather than KSM, which fixes some inconsistencies in the samples. This does not change which data is reported, and should be an invisible change. (https://github.com/newrelic/nri-kubernetes/pull/194).
* Add a series of parameters which allow to configure a jitter to be applied to API Server response caching, which might help to spread the load on large clusters. (https://github.com/newrelic/nri-kubernetes/pull/185).

## 2.7.1

> Note: This is an out-of-order release which brings some hotfixes to the 2.7.x branch

### Changed

* Node status and conditions are now fetched from the API Server rather than KSM, which fixes some inconsistencies in the samples. This does not change which data is reported, and should be an invisible change.

## 2.8.0

### Added

* Kubernetes v1.22.0 Support

### Changed

* Upgrade infrastructure-bundle to 2.6.4 (#123)
  * See https://github.com/newrelic/infrastructure-bundle/releases/tag/2.6.4 for more details about the upgraded integrations in this release of the infrastructure-bundle

## 2.7.0

### Added

* Integration now reports node status and conditions, as `condition.{Name}` (e.g. `condition.Ready`, `condition.PIDPressure`).
* Added new KubeStateMetricsNamespace parameter to restrict discovery of KSM pod to a particular namespace.
  * This should help reduce load in the control plane for clusters with many pods and/or nodes.

## 2.6.1

### Fixed

* Integration version shown in the samples.

## 2.6.0

### Changed

* Upgrade infrastructure-bundle to 2.6.0 (#123)
  * See https://github.com/newrelic/infrastructure-bundle/releases/tag/2.6.0 for more details about the upgraded integrations in this release of the infrastructure-bundle

## 2.5.0

### Changed

* Bumped all dependencies and moved to /v2 in go.mod https://github.com/newrelic/nri-kubernetes/pull/111
* Improved e2e tests with more coverage and support for Helm3 and k8s 1.20-1.21 https://github.com/newrelic/nri-kubernetes/pull/110 https://github.com/newrelic/nri-kubernetes/pull/108
* Improved KSM discovery logic https://github.com/newrelic/nri-kubernetes/pull/104

## 2.4.0

### Added

* Support for multiarch docker images

## 2.3.1

### Fixed

* Correctly identifying k8s server version with characters (#81)

## 2.3.0

### Changed

* The base image of `newrelic/infrastructure-k8s` has been updated to `2.2.3`.
  More info regarding all the integrations upgraded can be found in the [release notes of the base image](https://github.com/newrelic/infrastructure-bundle/releases/tag/2.2.3).
* Changed scale of node `cpuRequestedCores` to cores from millis

### Added

* Added metrics pertaining to Horizontal Pod Autoscaler. More information about the collected metrics can be found in the [official documentation](https://docs.newrelic.com/docs/integrations/kubernetes-integration/understand-use-data/find-use-your-kubernetes-data)

### Fixed

* LoadBalancerIP was not being collected properly. It is now fetched from KSM metric `kube_service_status_load_balancer_ingress`

## 2.2.0

### Changed

* The base image of `newrelic/infrastructure-k8s` has been updated to `2.2.1`.
  This base image has fixed an issue where `nrjmx` was not properly running due to the bundled java version.
  More info regarding all the integration upgraded can be found in the [release notes of the base image](https://github.com/newrelic/infrastructure-bundle/releases/tag/2.2.1).

## 2.1.0

### Changed

* Added aggregate cpu and memory requests for nodes

## 2.0.0

### Changed

* The base image of `newrelic/infrastructure-k8s` has been updated to `2.0.0`.
  That base image is bundling the integration `nri-nginx` `3.0.2` that contains a breaking change.
  More info regarding all the integration upgraded can be found in the [release notes of the base image](https://github.com/newrelic/infrastructure-bundle/releases/tag/2.0.0).

## 1.26.9

### Changed

* Added release pipeline to Github Actions.

## 1.26.8

### Changed

* Upgraded Docker base image `newrelic/infrastructure-bundle` to v1.6.0.
  For more information on the release please see the [New Relic Infrastructure Bundle release notes](https://github.com/newrelic/infrastructure-bundle/releases/tag/1.6.0).

## 1.26.7

### Fixed

* When configuring API_SERVER_ENDPOINT_URL with https endpoint, the
  api-server component will use that that instead of the default.
  More info at issue #41

## 1.26.6

### Fixed

* When discovering kube-state-metrics behind a headless service, the
  DNS discovery will return an error. Before it would be considered
  successful and return "None" as endpoint.

## 1.26.5

### Fixed

* Container id's are correctly parsed when using system driver

## 1.26.4

### Added

* Added `restartCount` to containers in the `wanting` state
  * In case the container is in a crash loop the restart count would not be shown

## 1.26.3

### Added

* Added `restartCount` to containers in the `terminated` state
  * In case the container is in a crash loop the restart count would not be shown

## 1.26.2

### Changed

* Upgrade Docker image to use Tini entrypoint solving:
  * reaps orphaned zombie process attached to PID 1
  * correctly forwards signals to CMD process
  Read for more details: https://blog.phusion.nl/2015/01/20/docker-and-the-pid-1-zombie-reaping-problem/
* Upgraded Docker base image `newrelic/infrastructure-bundle` to v1.5.1.
  For more information on the release please see the [New Relic Infrastructure Bundle release notes](https://github.com/newrelic/infrastructure-bundle/releases/tag/1.5.1).

## 1.26.1

### Changed

* Upgraded Docker base image `newrelic/infrastructure-bundle` to v1.5.0.
  For more information on the release please see the [New Relic Infrastructure Bundle release notes](https://github.com/newrelic/infrastructure-bundle/releases/tag/1.5.0).

## 1.26.0

### Changed

* When querying the summary endpoint from Kubelet to get the Node or Pod
  network metrics, if the default network interface is not eth0 then summary
  endpoint for Kubelet doesn't return the metrics as we expect them. We rely on
  them being a direct member of the "network" object. See rxBytes, txBytes and
  rxErrors in the following example metrics:

```
"network": {
 "time": "2020-06-04T10:01:15Z",
 "name": "eth0",
 "rxBytes": 207909096,
 "rxErrors": 0,
 "txBytes": 8970981,
 "txErrors": 0,
 "interfaces": [
  {
   "name": "eth0",
   "rxBytes": 207909096,
   "rxErrors": 0,
   "txBytes": 8970981,
   "txErrors": 0
  },
  {
   "name": "ip6tnl0",
   "rxBytes": 0,
   "rxErrors": 0,
   "txBytes": 0,
   "txErrors": 0
  },
  {
   "name": "tunl0",
   "rxBytes": 0,
   "rxErrors": 0,
   "txBytes": 0,
   "txErrors": 0
  }
 ]
}
```

  This scenario only happens when the default interface is eth0. Kubernetes
  source code has it hardcoded that eth0 is the default. In the following
  example you can see that we only have network metrics inside the interfaces
  list, in this case there is no eth0 on the and the default interface is ens5:

```
"network": {
 "time": "2020-06-04T10:01:15Z",
 "name": "",
 "interfaces": [
  {
   "name": "ens5",
   "rxBytes": 207909096,
   "rxErrors": 42,
   "txBytes": 8970981,
   "txErrors": 24
  },
  {
   "name": "ip6tnl0",
   "rxBytes": 0,
   "rxErrors": 0,
   "txBytes": 0,
   "txErrors": 0
  },
  {
   "name": "tunl0",
   "rxBytes": 0,
   "rxErrors": 0,
   "txBytes": 0,
   "txErrors": 0
  }
 ]
```

  In cases like this, the integration will look for the default interface
  inside the interfaces list and use those values. The default interface name
  is retrieved from the network route file (default /proc/net/route).

  When running the unprivileged version of the integration we don't have access
  to the route file, the integration won't be able to get the default interface
  name and won't send network metrics for the unless there's a network
  interface called eth0.

  For Pods, this issue is mainly present when using hostNetwok since they
  shared the same network interfaces with the Node.

* Upgraded Docker base image `newrelic/infrastructure-bundle` to v1.4.2.
  For more information on the release please see the [New Relic Infrastructure Bundle release notes](https://github.com/newrelic/infrastructure-bundle/releases/tag/1.4.2).

## 1.25.0

### Added

* Support for Kubernetes versions 1.17.X

### Changed

* Upgraded Docker base image `newrelic/infrastructure-bundle` to v1.4.1.
  For more information on the release please see the [New Relic Infrastructure Bundle release notes](https://github.com/newrelic/infrastructure-bundle/releases/tag/1.4.1).

* The API server is queried by default on the Secure Port using the service account's bearer authentication.
  If the query on the Secure Port fails, it will fallback automatically to the non-secure one. This should preserve
  the same behavior as previous versions.

## 1.24.0

### Changed

* Upgraded Docker base image `newrelic/infrastructure-bundle` to v1.4.0.
   For more information on the release please see the [New Relic Infrastructure Bundle release notes](https://github.com/newrelic/infrastructure-bundle/releases/tag/1.4.0).

## 1.23.1

### Fixed

* Bug that swapped values of node allocatable resources with node capacity
  resources.

## 1.23.0

### Added

* Kubernetes 1.16 is now officially supported.
  * The minimum supported version of kube-state-metrics for this release is 1.9.5, according to the [KSM compatibility matrix](https://github.com/kubernetes/kube-state-metrics#compatibility-matrix)
* Added container throttling metrics to the K8sContainerSample:
  * `containerCpuCfsPeriodsDelta`: Delta change of elapsed enforcement period intervals.
  * `containerCpuCfsThrottledPeriodsDelta`: Delta change of throttled period intervals.
  * `containerCpuCfsThrottledSecondsDelta`:  Delta change of duration the container has been throttled.
  * `containerCpuCfsPeriodsTotal`: Number of elapsed enforcement period intervals.
  * `containerCpuCfsThrottledPeriodsTotal`: Number of throttled period intervals.
  * `containerCpuCfsThrottledSecondsTotal`: Total time duration the container has been throttled.
* Added container mmap byte usage metrics to the K8sContainerSample:
  * `containerMemoryMappedFileBytes`: Size of memory mapped files in bytes.

## 1.22.0

### Changed

* Upgraded Docker base image `newrelic/infrastructure-bundle` to v1.3.9.
   For more information on the release please see the [New Relic Infrastructure Bundle release notes](https://github.com/newrelic/infrastructure-bundle/releases/tag/1.3.9).

## 1.21.0

### Added

* Resources allocatable and capacity are retrieved from the apiserver and
   added to the `K8sNodeSample` as `capacity<ResourceName>` and
   `allocatable<ResourceName>`.
* The Kubernetes server version is retrieved from the apiserver and cached
   with the `APIServerCacheK8SVersionTTL` config option. The Kubernetes version
   is added to the `K8sClusterSample` as `clusterK8sVersion` and to inventory.
* Add support for static pods status for Kubernetes server versions 1.15 or
   newer.

### Changed

* Upgraded Docker base image `newrelic/infrastructure-bundle` to v1.3.8.
   For more information on the release please see the [New Relic Infrastructure Bundle release notes](https://github.com/newrelic/infrastructure-bundle/releases/tag/1.3.8).

## 1.20.0

### Changed

* Upgraded Docker base image `newrelic/infrastructure-bundle` to v1.3.5.
   For more information on the release please see the [New Relic Infrastructure Bundle release notes](https://github.com/newrelic/infrastructure-bundle/releases/tag/1.3.5).

## 1.19.0

### Added

* New label combination to discover the Kubernetes controller manager:
  * `app=controller-manager`
  * `controller-manager=true`

### Changed

* Upgraded Docker base image `newrelic/infrastructure-bundle` to v1.3.4.
   For more information on the release please see the [New Relic Infrastructure Bundle release notes](https://github.com/newrelic/infrastructure-bundle/releases/tag/1.3.4).

## 1.18.0

### Changed

* Upgraded Docker base image `newrelic/infrastructure-bundle` to v1.3.2.
   For more information on the release please see the [New Relic Infrastructure Bundle release notes](https://github.com/newrelic/infrastructure-bundle/releases/tag/1.3.2).

## 1.17.0

### Added

* Added the necessary files for building a windows image of the integration.
   The windows image needs to be manually created and it's still not in our
   CI/CD pipeline. We have the files for building it but we are not publishing
   it. The latest supported image for Windows, at the time of writing, is
   1.16.0.
* Upgraded Docker base image `newrelic/infrastructure-bundle` to v1.3.0.
   For more information on the release please see the [New Relic Infrastructure Bundle release notes](https://github.com/newrelic/infrastructure-bundle/releases/tag/1.3.0).

## 1.16.0

### Added

* Support for completely avoid querying Kube State Metrics. It's behind the `DISABLE_KUBE_STATE_METRICS` environment variable
   and its default value is `false`. Note that disabling this will imply in missing metrics that are collected from KSM
   and possibly missing features in the Kubernetes Cluster Explorer. Please, refer to our [official documentation on this
   configuration option](https://docs.newrelic.com/docs/integrations/kubernetes-integration/installation/kubernetes-installation-configuration#disable-kube-state-metrics) for more information.

## 1.15.0

### Added

* Support for querying Kube State Metrics instances behind [kube-rbac-proxy](https://github.com/brancz/kube-rbac-proxy).
   It **ONLY works when the label-based KSM discovery is enabled through the `KUBE_STATE_METRICS_POD_LABEL` environment variable**.
   2 new configuration environment variables are added:
  * KUBE_STATE_METRICS_SCHEME: defaults to `http`. Valid values are `http` and `https`.
  * KUBE_STATE_METRICS_PORT: defaults to `8080`. On a standard setup of **kube-rbac-proxy** this should be set to `8443`.
* OpenShift Control Plane components are now automatically discovered.
* Added 4 new environment variables to explicitly set the Control Plane components URLs:
  * SCHEDULER_ENDPOINT_URL
  * ETCD_ENDPOINT_URL
  * CONTROLLER_MANAGER_ENDPOINT_URL
  * API_SERVER_ENDPOINT_URL

### Fixed

* Fix a bug that was preventing `selector.<key>` type attributes to not be
  added to some of the `K8sServiceSample`.
* The integration now uses `newrelic/infrastructure-bundle` as the base image. The version used
   is `1.2.0`, for more information on the release please see the [New Relic Infrastructure Bundle release notes](https://github.com/newrelic/infrastructure-bundle/releases/tag/1.2.0).

## 1.13.2

### Changed

* The integration now uses the infrastructure agent v1.9.0-bundle. For more
   information refer to the [infrastructure agent release notes](https://docs.newrelic.com/docs/release-notes/infrastructure-release-notes/infrastructure-agent-release-notes/)
   between versions v1.8.32 and v1.9.0.

## 1.13.1

### Added

* Added daemonsetName field to the K8sDaemonsetSample

## 1.13.0

### Added

* Added samples for Statefulsets, Daemonsets, Endpoints and Services.
* API Server metrics can now be queried using the secure port. Configure the port using the `API_SERVER_SECURE_PORT` environment variable. The ClusterRole has been updated to allow this query to happen.
* The integration now uses the infrastructure agent v1.8.32-bundle. For more
   information refer to the [infrastructure agent release notes](https://docs.newrelic.com/docs/release-notes/infrastructure-release-notes/infrastructure-agent-release-notes/)
   between versions v1.8.23 and v1.8.32.

   The bundle container contains a subset of [On-host integrations](https://docs.newrelic.com/docs/integrations/new-relic-integrations/get-started/introduction-infrastructure-integrations) that are supported by New Relic.
   This also includes the ability to "Auto Discover" services running on Kubernetes in a similar way to our [Container auto-discovery](https://docs.newrelic.com/docs/integrations/host-integrations/installation/container-auto-discovery)
* The integration has been renamed from `nr-kubernetes` to `nri-kubernetes`.

## 1.12.0

### Changed

* Control Plane components can now also be discovered using the `tier` and `component` labels, besides `k8s-app`.
* The integration now uses the infrastructure agent v1.8.23. For more
   information refer to the [infrastructure agent release notes](https://docs.newrelic.com/docs/release-notes/infrastructure-release-notes/infrastructure-agent-release-notes/)
   between versions v1.5.75 and v1.8.23.

## 1.11.0

### Changed

* The old way of determining Leader/Follower status has been switched to a
   job based architecture. The old Leader/Follower was needed to detect which nri-kubernetes Pod
   should query Kube State Metrics (a.k.a. the Leader), but it was hard to add additional scrape targets (e.g. control plane).
   Important notice: The output logs have been changed. Before the integration logged whether
   it was Follower or a Leader, and this has been changed to show which jobs are executed.

   Following are 2 examples of logs that are being output by the integration before and after this update.

   Before, logs for leaders:

   ```
   Auto-discovered role: Leader
   ```

   After, equivalent example, now using jobs:

   ```
   Running job: kubelet
   Running job: kube state metrics
   ```

   Before, logs for followers:

   ```
   Auto-disovered role: Follower
   ```

   After, equivalent example, now using jobs:

   ```
   Running job: kubelet
   ```

   These 2 before & after examples are identical in the targets & information they scrape.

* The e2e test package has been updated to work with this refactor.

### Added

* Control Plane Monitoring: the integration will automatically detect if it's running on a master node using
   its Kubernetes pod's labels, which are retrieved from the API Server. If it finds itself running on a master
   node, these additional jobs will run:
  * ETCD
  * API Server
  * Controller Manager
  * Scheduler

   All jobs, except ETCD, will work out of the box with no further configuration needed.
   ETCD exposes its metrics using Mutual TLS, which can be configured as follows.

   First, create a secret containing the following fields:

   ```
   key: <private_key_data, PEM format>
   cert: <certificate_belonging_to_private_key, PEM format>
   cacert: <optional, the ETCD cacert, PEM format>
   insecureSkipVerify: <optional, bool 'true' or 'false', default: 'false'>
   ```

   Which can be created like this (expecting the files `key`, `cert` and `cacert` to be present):

   ```
   kubectl create secret generic etcd-server-tls --from-file=./key --from-file=./cert --from-file=./cacert
   ```

   Then, configure the integration to use this secret using these environment variables.

   ```
   ETCD_TLS_SECRET_NAME: etcd-server-tls
   ETCD_TLS_SECRET_NAMESPACE: default
   ```

   If everything is configured properly the integration should start collecting ETCD metrics.
* A new command, called kubernetes-static has been added, which enables the
   integration to be run locally on your machine, without deploying it to k8s.
   It uses a static set of exports from kubelet & KSM.
* A new way to query a specific Kube State Metrics (KSM) pod  when running multiple redundant pods: by Label Selector.
   If you want to target a certain KSM instance, you can now use the `KUBE_STATE_METRICS_POD_LABEL` environment variable.
   If this variable has been set (and KUBE_STATE_METRICS_URL is unset) the integration will find the KSM pod by this variable.

   For example:

      ```shell script
      # Label a specific KSM pod. Always set the value to the string "true".
      kubectl label pod kube-state-metrics please-use-this-ksm-pod=true
      ```

   Configure `nri-kubernetes` to use this KSM pod:

   ```yaml
    env:
    - name: KUBE_STATE_METRICS_POD_LABEL
      value: please-use-this-ksm-pod
    ```

## 1.10.2

### Added

* The integration now uses the infrastructure agent v1.5.75. For more
  information refer to the [infrastructure agent release notes](https://docs.newrelic.com/docs/release-notes/infrastructure-release-notes/infrastructure-agent-release-notes/)
  between versions v1.5.31 and v1.5.75.

## 1.10.1

### Changed

* Rollback agent version to v1.5.31 because there is an issue with nodes
  reporting inventory using the node ip as entity key, this causes the nodes to
  be indexed as clusters.

## 1.10.0

### Added

* Node labes are added to the `K8sNodeSample`. They are retrieved from the k8s
  api and cached.

* The integration now uses the infrastructure agent v1.5.51. For more
  information refer to the [infrastructure agent release notes](https://docs.newrelic.com/docs/release-notes/infrastructure-release-notes/infrastructure-agent-release-notes/)
  between versions v1.5.31 and v1.5.51.

## 1.9.5

### Changed

* The integration now uses the Infrastructu Agent v1.5.31. The biggest changes were major improvements to logging and
  to the StorageSampler. For more information refer to the [infrastructure agent release notes](https://docs.newrelic.com/docs/release-notes/infrastructure-release-notes/infrastructure-agent-release-notes/) between versions v1.3.18 and v1.5.31.

## 1.9.4

### Fixed

* No code changes have been made. This fixes a regression at Docker image level related to https://github.com/moby/moby/issues/35443.

## 1.9.3

### Added

* Support for discovering KSMs when running with the label `app.kubernetes.io/name`.

## 1.9.2

### Fixed

* No code changes has been made. The fix is at docker image level. We got affected by https://github.com/moby/moby/issues/35443.

## 1.9.1

### Fixed

* The unprivileged integration runs always as `nri-agent` user. Fixes https://github.com/kubernetes/kubernetes/issues/78308.
* Infrastructure agent is now behaving in secure-forwarder mode.
* Autodiscovery cache directory permissions got changed from 644 to 744 in order to let the nri-agent user write inside.

## 1.9.0

### Changed

* The integraion now uses the infrastructure agent v1.3.18 instead of 1.1.14. Refer to the
  [infrastructure agent release notes](https://docs.newrelic.com/docs/release-notes/infrastructure-release-notes/infrastructure-agent-release-notes/new-relic-infrastructure-agent-1318)
  for more information about all the changes from this upgrade.

## 1.8.0

### Added

* The integration reports the name of the cluster as Infrastructure inventory.

* The integration reports a new event type `K8sClusterSample`. At this moment,
  these events contain only the cluster name as an attribute.

## 1.7.0

### Added

* Support for kube-state-metrics v1.5.

* Pod's status reason and status message are now sent in the `K8sPodSample` as `reason` and `message` fields.
* Container's `memory_working_set_bytes` is now sent in the `K8sContainerSample` as `workingSetBytes`.

### Changed

* Always request metrics from kube-state-metrics in the text format. In kube-state-metrics v1.5 this is the default
regardless of the format requested.

## 1.6.0

### Added

* `namespaceName` metric attribute was added to all the samples where `namespace` attribute is present.

### Deprecated

* `namespace` metric attribute will be removed soon. Please use `namespaceName` from now on.

## 1.5.0

### Changed

* Due to an issue in Kubelet, we stopped reporting the Status of static pods. See https://github.com/kubernetes/kubernetes/issues/61717.

## 1.4.0

### Changed

* Update base image in the dockerfile to use latest newrelic/infrastructure
  version: 0.0.62 (Infrastructure agent v1.1.14, released at: 2018-12-20)

## 1.3.1

### Added

* Add clusterName custom attribute to manifest file. This helps users correlate
  Kubernetes integration data with Infrastructure agent data.

### Changed

* `KUBE_STATE_METRICS_URL` environment variable can be specified containing only host & port
  or it can be the complete URL including also the `/metrics` path (ex:
  `http://my-service.my-ns.svc.cluster.local:8080/metrics`).

### Fixed

* Fix how the usage percentage is calculated for container filesystem metrics.

* Fix how the usage percentage is calculated for volumes.

## 1.3.0

### Added

* Add metrics for volumes (persistent and non-persistent volumes).

* Add container filesystem metrics.

## 1.2.0

### Added

* Add `reason` metric for terminated containers

## 1.1.0

### Added

* Support for specifying the K8s API Host and Port by setting the `KUBERNETES_SERVICE_HOST` and `KUBERNETES_SERVICE_PORT` env vars.

### Changed

* Improve readability of log messages, when verbose mode is enabled.

### Fixed

* Kubernetes API url discovery failed sometimes giving errors like "error trying to connect to...". Now this should be fixed.

## 1.0.0

### Changed

* The agent tag installed within the integration docker image is now fixed to 0.0.24.

## 1.0.0-beta2.4

### Added

* Add `hostNetwork: true` option and the required dns policy to daemonset file. This is a requirement for the Infrastructure Agent to report the proper hostname in New Relic.

### Changed

* Update newrelic-infra.yaml to force our objects to be deployed in `default` namespace.

* Add NoExecute toleration ensuring that our pod is being deployed when the NoExecute node taint is set.

### Fixed

* Add missing metric: `podsMaxUnavailable` for deployment

* Fix some of the metrics for pods in pending status
  * Adding missing metrics: `startTime`, `isReady`
  * Unifying `isScheduled` and `isReady` to be reported as `1` and `0` for `true` and `false` respectively.
* Fix pod metrics (`status` and `isReady`): non-scheduled or pending pods were not reported correctly.

## 1.0.0-beta2.3

### Added

* Add configurable flag for kube-state-metrics endpoint (only HTTP).

* Add additional label `app` for discovering kube-state-metrics endpoint.

### Changed

* Kubelet discovery process fetches now the nodeName directly from the spec using downward API.

## 1.0.0-beta2.2

### Fixed

* Fix bug in error handling where recoverable errors made the integration to panic.

## 1.0.0-beta2.1

### Added

* Allow direct connection to cAdvisor by specifying the port.

### Fixed

* Call to CAdvisor was failing when Kubelet was secure.

## 1.0.0-beta2.0

### Added

* nodes/metrics resource was added to the newrelic cluster role.

### Changed

* CAdvisor call is now bypassing Kubelet endpoint talking then directly to CAdvisor port

## 1.0.0-beta1.0

Initial public beta release.

## 1.0.0-alpha5.1

### Changed

* TransformFunc now handles errors.

* Add checks for missing data coming from kube-state-metrics.
* Boolean values have changed from `"true"` and `"false"` to `1` and `0` respectively from the following metrics:
  1. isReady and isScheduled for pods.
  2. isReady for containers.
* Update metrics
  1. `errorCountPerSecond` to `errorsPerSecond` for pods and nodes.
  2. `usageCoreSeconds` to `cpuUsedCoreMilliseconds` for nodes.
  3. `memoryMajorPageFaults` to `memoryMajorPageFaultsPerSecond` for nodes.

### Fixed

* Calculate properly RATE metrics.

## 1.0.0-alpha5

### Added

* TypeGenerator for entities.

* Caching discovered endpoints on disk.
* Implementation of Time-To-Live (TTL) cache expiry functionality.
* Added the concept of Leader and Follower roles.
  * Leader represents the node where Kube State Metrics is installed (so only 1 by cluster).
  * Follower represents any other node.
* Both Follower and Leader call kubelet /pods endpoint in order to get metrics that were previously fetched from KSM.
* Fetch metrics from KSM about pods with status "Pending".
* Prometheus TextToProtoHandleFunc as http.HandlerFunc.
  Useful for serving a Prometheus payload in protobuf format from a plain text reader.
* Both Follower and Leader call kubelet /metrics/cadvisor endpoint in order to fill some missing metrics coming from Kubelet.

### Changed

* Rename `endpoints` package to `client` package.

* Moved a bunch of functions related to `Prometheus` from `ksm` package to `prometheus` one.
* Renamed the recently moved `Prometheus` functions. Removed **Prometheus** word as it is considered redundant.
* Containers objects reported as their own entities (not as part of pod entities).
* NewRelic infra Daemonset updateStrategy set to RollingUpdate in newrelic-infra.yaml.
* Prometheus CounterValue type changed from uint to float64.
* Change our daemonset file to deploy the integration in "default" namespace.
* Prometheus queries now require to use an operator.
* Prometheus Do method now requires a metrics endpoint.

### Removed

* Follower does not call KSM endpoints anymore.

* Config package with default unknown namespace value
* Removed legacy Kubernetes spec files.

### Fixed

* Replace `log.Fatal()` by `log.Panic()` in order to call all defer statements.

* Skip missing data from /stats/summary endpoint, instead of reporting them as zero values.
* Entities not reported in case of problem with setting their name or type.

## 1.0.0-alpha4

### Added

* Adding node metrics. Data is fetched from Kubelet and kube-state-metrics.

* Adding toleration for the "NoSchedule" taint, so the integration is deployed on all nodes.
* Adding new autodiscovery flow with authentication and authorization mechanisms.

### Removed

* Custom arguments for kubelet and kube-state-metrics endpoints.

### Fixed

* Integration stops on KSM or Kubelet connection error, instead of continuing.

## 1.0.0-alpha3

### Changed

* `updatedAt` metric was renamed to `podsUpdated`.

* `cpuUsedCores` has been divided by 10^9, to show actual cores instead of nanocores.
* Update configurable timeout flag using it to connect to kubelet and kube-state-metrics.

### Fixed

* Fix debug log level when verbose. Some parts of the code didn't log debug information.

## 1.0.0-alpha2

### Added

* Metrics for unscheduled Pods.

### Fixed

* Fix format of inherited labels. Remove unnecessary prefix `label_` included by kube-state-metrics.

* Fix labels inheritance. Labels weren't propagating between "entities" correctly.

## 1.0.0-alpha

### Added

* Initial version reporting metrics about Namespaces, Deployments, ReplicaSets,
  Pods and Containers. This data is fetched from two different sources: Kubelet
  and kube-state-metrics.<|MERGE_RESOLUTION|>--- conflicted
+++ resolved
@@ -7,13 +7,11 @@
 
 ## Unreleased
 
-<<<<<<< HEAD
 ### enhancement
 - Add k8s v1.28.0-rc.1 support by @svetlanabrennan in [#919](https://github.com/newrelic/nri-kubernetes/pull/919)
-=======
+
 ### bugfix
 - Fix `renovate` configuration by juanjjaramillo in [PR #921](https://github.com/newrelic/nri-kubernetes/pull/921)
->>>>>>> 17726352
 
 ## v3.18.3 - 2023-10-23
 

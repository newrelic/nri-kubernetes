--- conflicted
+++ resolved
@@ -7,16 +7,12 @@
 
 ## Unreleased
 
-<<<<<<< HEAD
 ### dependency
 - Update linters @dbudziwojskiNR [#1166](https://github.com/newrelic/nri-kubernetes/pull/1166)
 
-### enhancements
-=======
 ## v3.38.0 - 2025-04-14
 
 ### 🚀 Enhancements
->>>>>>> 70ef77b2
 - Updated `lastTerminatedTimestamp` to use `time.Time` instead of `int64` for better time handling @sadafarshad [#1203](https://github.com/newrelic/nri-kubernetes/pull/1203)
 
 ### ⛓️ Dependencies

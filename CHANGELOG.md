--- conflicted
+++ resolved
@@ -7,13 +7,10 @@
 
 ## Unreleased
 
-<<<<<<< HEAD
 ### enhancements
 - Add options for Windows server 2019 and Windows server 2022 deployments in E2E-resources @TmNguyen12 [#1149](https://github.com/newrelic/nri-kubernetes/pull/1149)
 - Add Windows Helm templates and unit tests for kubelet support @TmNguyen12 [#1176](https://github.com/newrelic/nri-kubernetes/pull/1176)
-- Added support for last terminated exit code in metrics @danielstokes [#1173](https://github.com/newrelic/nri-kubernetes/pull/1173)
-
-=======
+
 ## v3.36.0 - 2025-03-31
 
 ### 🚀 Enhancements
@@ -24,7 +21,6 @@
 - Updated github.com/prometheus/common to v0.63.0 - [Changelog 🔗](https://github.com/prometheus/common/releases/tag/v0.63.0)
 - Updated github.com/spf13/viper to v1.20.1 - [Changelog 🔗](https://github.com/spf13/viper/releases/tag/v1.20.1)
 
->>>>>>> b86586b0
 ## v3.35.1 - 2025-03-24
 
 ### ⛓️ Dependencies

# Changelog

All notable changes to this project will be documented in this file.

The format is based on [Keep a Changelog](http://keepachangelog.com/)
and this project adheres to [Semantic Versioning](http://semver.org/).

## Unreleased

<<<<<<< HEAD
### enhancement 
- allow separation of resource settings on KSM and forwarder
=======
## v3.30.1 - 2024-11-04

### ⛓️ Dependencies
- Updated github.com/prometheus/common to v0.60.1 - [Changelog 🔗](https://github.com/prometheus/common/releases/tag/v0.60.1)

## v3.30.0 - 2024-10-28

### 🚀 Enhancements
- Add 1.31 support and drop 1.26 @zeitlerc [#1114](https://github.com/newrelic/nri-kubernetes/pull/1114)

### 🐞 Bug fixes
- Remove node-role.kubernetes.io/master as a control plane selector since it was removed in Kube 1.24 and now causes warnings in 1.31 @zzeitlerc [#1118](https://github.com/newrelic/nri-kubernetes/pull/1118)

### ⛓️ Dependencies
- Updated google.golang.org/protobuf to v1.35.1
- Updated golang.org/x/crypto to v0.28.0
- Updated kubernetes packages to v0.31.2

## v3.29.6 - 2024-10-07

### ⛓️ Dependencies
- Updated github.com/prometheus/common to v0.60.0 - [Changelog 🔗](https://github.com/prometheus/common/releases/tag/v0.60.0)
- Updated go to v1.23.2

## v3.29.5 - 2024-09-30

### ⛓️ Dependencies
- Updated golang.org/x/crypto to v0.27.0
- Updated go to v1.23.1
- Updated kubernetes packages to v0.31.1
- Updated github.com/prometheus/common to v0.59.1 - [Changelog 🔗](https://github.com/prometheus/common/releases/tag/v0.59.1)
- Updated alpine to v3.20.3
>>>>>>> 3c360bba

## v3.29.4 - 2024-08-12

### ⛓️ Dependencies
- Updated go to v1.22.5

## v3.29.3 - 2024-07-29

### ⛓️ Dependencies
- Updated alpine to v3.20.2
- Updated kubernetes packages to v0.30.3

## v3.29.2 - 2024-07-15

### ⛓️ Dependencies
- Updated golang.org/x/crypto to v0.25.0

## v3.29.1 - 2024-07-08

### ⛓️ Dependencies
- Updated github.com/prometheus/common to v0.55.0 - [Changelog 🔗](https://github.com/prometheus/common/releases/tag/v0.55.0)

## v3.29.0 - 2024-06-24

### 🚀 Enhancements
- Add 1.29 and 1.30 support and drop 1.25 and 1.24 @dbudziwojskiNR [#1062](https://github.com/newrelic/nri-kubernetes/pull/1062)

### ⛓️ Dependencies
- Updated kubernetes packages to v0.30.2
- Updated alpine to v3.20.1

## v3.28.9 - 2024-06-17

### 🐞 Bug fixes
- Fix expired certificated @dbudziwojskiNR [#1064](https://github.com/newrelic/nri-kubernetes/pull/1064)
- Fix StorageSample.DiskCapacity metric badly report for devices mounted after the kubelet pod started [#1066](https://github.com/newrelic/nri-kubernetes/pull/1066/files)

### ⛓️ Dependencies
- Updated google.golang.org/protobuf to v1.34.2
- Updated github.com/spf13/viper to v1.19.0 - [Changelog 🔗](https://github.com/spf13/viper/releases/tag/v1.19.0)
- Updated github.com/prometheus/common to v0.54.0 - [Changelog 🔗](https://github.com/prometheus/common/releases/tag/v0.54.0)
- Updated golang.org/x/crypto to v0.24.0
- Updated go to v1.22.4

## v3.28.8 - 2024-05-27

### ⛓️ Dependencies
- Updated kubernetes packages to v0.30.1
- Updated go to v1.22.3
- Updated alpine to v3.20.0

## v3.28.7 - 2024-05-20

### ⛓️ Dependencies
- Updated golang.org/x/crypto to v0.23.0

## v3.28.6 - 2024-05-13

### ⛓️ Dependencies
- Updated google.golang.org/protobuf to v1.34.1

## v3.28.5 - 2024-05-06

### ⛓️ Dependencies
- Updated google.golang.org/protobuf to v1.34.0

## v3.28.4 - 2024-04-29

### ⛓️ Dependencies
- Updated github.com/prometheus/common to v0.53.0 - [Changelog 🔗](https://github.com/prometheus/common/releases/tag/v0.53.0)

## v3.28.3 - 2024-04-22

### ⛓️ Dependencies
- Updated github.com/prometheus/common to v0.52.3 - [Changelog 🔗](https://github.com/prometheus/common/releases/tag/v0.52.3)

## v3.28.2 - 2024-04-15

### ⛓️ Dependencies
- Updated github.com/prometheus/client_model to v0.6.1 - [Changelog 🔗](https://github.com/prometheus/client_model/releases/tag/v0.6.1)
- Updated github.com/prometheus/common to v0.52.2 - [Changelog 🔗](https://github.com/prometheus/common/releases/tag/v0.52.2)
- Updated golang.org/x/crypto to v0.22.0

## v3.28.1 - 2024-04-01

### ⛓️ Dependencies
- Updated github.com/prometheus/common to v0.51.1 - [Changelog 🔗](https://github.com/prometheus/common/releases/tag/v0.51.1)

## v3.28.0 - 2024-03-25

### 🚀 Enhancements
- Update `e2e-resources` chart by @juanjjaramillo [#1018](https://github.com/newrelic/nri-kubernetes/pull/1018)

### ⛓️ Dependencies
- Updated kubernetes packages to v0.29.3

## v3.27.1 - 2024-03-18

### ⛓️ Dependencies
- Updated github.com/prometheus/common to v0.50.0 - [Changelog 🔗](https://github.com/prometheus/common/releases/tag/v0.50.0)

## v3.27.0 - 2024-03-11

### 🚀 Enhancements
- Automatically release E2E resources chart by @juanjjaramillo [#1013](https://github.com/newrelic/nri-kubernetes/pull/1013)

### 🐞 Bug fixes
- Give GitHub token permission to release chart by @juanjjaramillo [#1014](https://github.com/newrelic/nri-kubernetes/pull/1014)

### ⛓️ Dependencies
- Updated golang.org/x/crypto to v0.21.0
- Updated google.golang.org/protobuf to v1.33.0

## v3.26.1 - 2024-03-04

### ⛓️ Dependencies
- Updated kubernetes packages to v0.29.2
- Updated github.com/prometheus/client_model to v0.6.0 - [Changelog 🔗](https://github.com/prometheus/client_model/releases/tag/v0.6.0)
- Updated github.com/prometheus/common to v0.48.0 - [Changelog 🔗](https://github.com/prometheus/common/releases/tag/v0.48.0)

## v3.26.0 - 2024-02-26

### 🚀 Enhancements
- Add linux node selector @dbudziwojskiNR [#1000](https://github.com/newrelic/nri-kubernetes/pull/1000)

## v3.25.2 - 2024-02-19

### ⛓️ Dependencies
- Updated golang.org/x/crypto to v0.19.0
- Updated github.com/newrelic/infra-integrations-sdk to v3.8.2+incompatible

## v3.25.1 - 2024-02-12

### ⛓️ Dependencies
- Updated github.com/newrelic/infra-integrations-sdk to v3.8.0+incompatible

## v3.25.0 - 2024-02-05

### 🚀 Enhancements
- Add Codecov @dbudziwojskiNR [#980](https://github.com/newrelic/nri-kubernetes/pull/980)

## v3.24.2 - 2024-01-29

### 🐞 Bug fixes
- Update clusterrole.yaml by @akshaychopra5207 [#933](https://github.com/newrelic/nri-kubernetes/pull/933) and [#978](https://github.com/newrelic/nri-kubernetes/pull/978)

### ⛓️ Dependencies
- Updated kubernetes packages to v0.29.1
- Updated alpine to v3.19.1

## v3.24.1 - 2024-01-22

### ⛓️ Dependencies
- Updated github.com/prometheus/common to v0.46.0 - [Changelog 🔗](https://github.com/prometheus/common/releases/tag/v0.46.0)
- Updated go to v1.21.6

## v3.24.0 - 2024-01-08

### 🚀 Enhancements
- Add pod startup metrics by @w21froster [#964](https://github.com/newrelic/nri-kubernetes/pull/964)

## v3.23.3 - 2024-01-08

### ⛓️ Dependencies
- Updated golang.org/x/crypto to v0.18.0

## v3.23.2 - 2024-01-08

### ⛓️ Dependencies
- Updated kubernetes packages to v0.29.0


## v3.23.1 - 2023-12-25

### ⛓️ Dependencies
- Updated github.com/spf13/viper to v1.18.2 - [Changelog 🔗](https://github.com/spf13/viper/releases/tag/v1.18.2)
- Updated google.golang.org/protobuf to v1.32.0

## v3.23.0 - 2023-12-09

### 🚀 Enhancements
- Trigger release creation by @juanjjaramillo [#958](https://github.com/newrelic/nri-kubernetes/pull/958)

### ⛓️ Dependencies
- Updated alpine to v3.19.0
- Updated github.com/spf13/viper to v1.18.1 - [Changelog 🔗](https://github.com/spf13/viper/releases/tag/v1.18.1)
- Updated golang.org/x/crypto to v0.16.0
- Updated go to v1.21.5

## v3.22.0 - 2023-12-06

### 🚀 Enhancements
- Update reusable workflow dependency by @juanjjaramillo [#951](https://github.com/newrelic/nri-kubernetes/pull/951)

## v3.21.0 - 2023-11-20

### 🚀 Enhancements
- Improve E2E resources chart by @juanjjaramillo in [#946](https://github.com/newrelic/nri-kubernetes/pull/946)
- Update k8s.yaml by @juanjjaramillo in [#947](https://github.com/newrelic/nri-kubernetes/pull/947)
- Automate local E2E test runs by @juanjjaramillo in [#938](https://github.com/newrelic/nri-kubernetes/pull/938)
- Add PV, PVC dashboards tests by @dbudziwojskiNR in [#829](https://github.com/newrelic/nri-kubernetes/pull/829)
- Add statefulset dashboard tests by @dbudziwojskiNR in [#830](https://github.com/newrelic/nri-kubernetes/pull/830)
- Add deployment dashboard tests by @dbudziwojskiNR in [#832](https://github.com/newrelic/nri-kubernetes/pull/832)
- Add failed job dashboard tests by @dbudziwojskiNR in [#855](https://github.com/newrelic/nri-kubernetes/pull/855)

### ⛓️ Dependencies
- Updated kubernetes packages to v0.28.4

## v3.20.0 - 2023-11-13

### 🚀 Enhancements
- Update E2E resources by @juanjjaramillo in [#926](https://github.com/newrelic/nri-kubernetes/pull/926)
- Replace k8s v1.28.0-rc.1 with k8s 1.28.3 by @svetlanabrennan in [#936](https://github.com/newrelic/nri-kubernetes/pull/936)
- Add failed pod container pending e2e tests by @dbudziwojskiNR in [#849](https://github.com/newrelic/nri-kubernetes/pull/849)
- Add failed pod container creating e2e tests by @dbudziwojskiNR in [#848](https://github.com/newrelic/nri-kubernetes/pull/848)
- Add cronjob dashboard tests by @dbudziwojskiNR in [#827](https://github.com/newrelic/nri-kubernetes/pull/827)
- Add daemonset dashboard tests by @dbudziwojskiNR in [#828](https://github.com/newrelic/nri-kubernetes/pull/828)

### ⛓️ Dependencies
- Updated golang.org/x/crypto to v0.15.0

## v3.19.0 - 2023-11-06

### 🚀 Enhancements
- Add k8s v1.28.0-rc.1 support by @svetlanabrennan in [#919](https://github.com/newrelic/nri-kubernetes/pull/919)

## v3.18.4 - 2023-10-30

### 🐞 Bug fixes
- Fix `renovate` configuration by juanjjaramillo in [PR #921](https://github.com/newrelic/nri-kubernetes/pull/921)

## v3.18.3 - 2023-10-23

### ⛓️ Dependencies
- Updated kubernetes packages to v0.28.3
- Updated github.com/prometheus/common to v0.45.0 - [Changelog 🔗](https://github.com/prometheus/common/releases/tag/v0.45.0)

## v3.18.2 - 2023-10-16

### 🐞 Bug fixes
- Address CVE-2023-44487 and CVE-2023-39325 by juanjjaramillo in [PR #910](https://github.com/newrelic/nri-kubernetes/pull/910)

## v3.18.1 - 2023-10-12

### ⛓️ Dependencies
- Updated github.com/google/go-cmp to v0.6.0 - [Changelog 🔗](https://github.com/google/go-cmp/releases/tag/v0.6.0)
- Updated github.com/spf13/viper to v1.17.0 - [Changelog 🔗](https://github.com/spf13/viper/releases/tag/v1.17.0)

## v3.18.0 - 2023-10-06

### 🚀 Enhancements
- Enable automatic release [#900](https://github.com/newrelic/nri-kubernetes/pull/900)
- Bump appVersion to 3.17.0 and chart to 3.22.0 [#886](https://github.com/newrelic/nri-kubernetes/pull/886)

### ⛓️ Dependencies
- Upgraded alpine from 3.18.3 to 3.18.4
- Updated go to 1.21
- Updated golang.org/x/crypto to v0.14.0
- Updated github.com/prometheus/client_model to v0.5.0 - [Changelog 🔗](https://github.com/prometheus/client_model/releases/tag/v0.5.0)

## 3.17.0
### dependencies
* chore(deps): bump docker/setup-qemu-action from 2 to 3 by @dependabot in https://github.com/newrelic/nri-kubernetes/pull/881
* chore(deps): bump docker/login-action from 2 to 3 by @dependabot in https://github.com/newrelic/nri-kubernetes/pull/880
* chore(deps): bump manusa/actions-setup-minikube from 2.7.2 to 2.9.0 by @dependabot in https://github.com/newrelic/nri-kubernetes/pull/879
* chore(deps): bump docker/setup-buildx-action from 2 to 3 by @dependabot in https://github.com/newrelic/nri-kubernetes/pull/878
* chore(deps): update actions/checkout action to v4 by @renovate in https://github.com/newrelic/nri-kubernetes/pull/864
* fix(deps): update kubernetes packages to v0.28.2 by @renovate in https://github.com/newrelic/nri-kubernetes/pull/861
* chore(deps): update newrelic/infrastructure-bundle docker tag to v3.2.16 by @renovate in https://github.com/newrelic/nri-kubernetes/pull/859
* chore(deps): update newrelic/k8s-events-forwarder docker tag to v1.47.0 by @renovate in https://github.com/newrelic/nri-kubernetes/pull/860
* chore(deps): update module golang.org/x/crypto to v0.13.0 by @renovate in https://github.com/newrelic/nri-kubernetes/pull/866
* chore(deps): update aquasecurity/trivy-action action to v0.12.0 by @renovate in https://github.com/newrelic/nri-kubernetes/pull/862

### enhancement
- Update KSM version and chart, deprecate incompatible Kubernetes versions by @juanjjaramillo in [#867](https://github.com/newrelic/nri-kubernetes/pull/867)
- Update unit testing data by @juanjjaramillo in [#868](https://github.com/newrelic/nri-kubernetes/pull/868)
- Update Helm chart lint job by @juanjjaramillo in [#869](https://github.com/newrelic/nri-kubernetes/pull/869)
- Update cpuLimitCores metric not available log to debug level in [#870](https://github.com/newrelic/nri-kubernetes/pull/870)
- Updated KSM unit tests by @svetlanabrennan in [#876](https://github.com/newrelic/nri-kubernetes/pull/876)

### bugfix
- Use a KSM stable metric instead of an experimental one by @juanjjaramillo in [#872](https://github.com/newrelic/nri-kubernetes/pull/872)

**Full Changelog**: https://github.com/newrelic/nri-kubernetes/compare/v3.16.0...v3.17.0

## 3.16.0
## What's Changed
- Add changelog workflow by @svetlanabrennan in [#837](https://github.com/newrelic/nri-kubernetes/pull/837)
- Update changelog workflow @svetlanabrennan in [#843](https://github.com/newrelic/nri-kubernetes/pull/843)
- Add k8s 1.27 support by @csongnr in [#845](https://github.com/newrelic/nri-kubernetes/pull/845)

## New Contributors
* @davidgit made their first contribution in https://github.com/newrelic/nri-kubernetes/pull/826
* @nr-security-github made their first contribution in https://github.com/newrelic/nri-kubernetes/pull/846

**Full Changelog**: https://github.com/newrelic/nri-kubernetes/compare/v3.15.3...v3.15.4

## 3.15.3
## What's Changed
* bump app and chart version by @csongnr in https://github.com/newrelic/nri-kubernetes/pull/819
* NR-139168: Fix k8s.container.cpuCoresUtilization metric calculation by @sachin-shankar in https://github.com/newrelic/nri-kubernetes/pull/817

## New Contributors
* @sachin-shankar made their first contribution in https://github.com/newrelic/nri-kubernetes/pull/817

**Full Changelog**: https://github.com/newrelic/nri-kubernetes/compare/v3.15.2...v3.15.3

## 3.15.2
## What's Changed
* Bump Chart Versions by @xqi-nr in #810
* Update Changelog by @xqi-nr in #809
* chore(deps): Directly Use Prometheus Parser - remove prom2json dep by @isaacadeleke-nr in #799
* fix(parsing): Log an error instead of fully failing on partial parsing failure by @isaacadeleke-nr in #802
* fix(deps): update module google.golang.org/protobuf to v1.31.0 by @renovate in #811
* chore(deps): update newrelic/k8s-events-forwarder docker tag to v1.45.0 by @renovate in #814
* chore(deps): update newrelic/infrastructure-bundle docker tag to v3.2.11 by @renovate in #816
* fix(deps): update kubernetes packages to v0.27.4 by @renovate in #815
* chore(deps): update module golang.org/x/crypto to v0.11.0 by @renovate in #813
* chore(deps): update newrelic/infrastructure-bundle docker tag to v3.2.12 by @renovate in #818

## New Contributors
@isaacadeleke-nr made their first contribution in #799

**Full Changelog**: https://github.com/newrelic/nri-kubernetes/compare/v3.15.1...v3.15.2

## 3.15.1

## What's Changed
* update changelog by @csongnr in https://github.com/newrelic/nri-kubernetes/pull/804
* update chart version and reference latest docker image by @csongnr in https://github.com/newrelic/nri-kubernetes/pull/805
* chore(deps): update newrelic/k8s-events-forwarder docker tag to v1.43.1 by @renovate in https://github.com/newrelic/nri-kubernetes/pull/806
* chore(deps): update newrelic/infrastructure-bundle docker tag to v3.2.9 by @renovate in https://github.com/newrelic/nri-kubernetes/pull/807
* Upgrade Go Version to 1.20 by @xqi-nr in https://github.com/newrelic/nri-kubernetes/pull/808


**Full Changelog**: https://github.com/newrelic/nri-kubernetes/compare/v3.15.0...v3.15.1

## 3.15.0 

## What's Changed
* Update CHANGELOG.md by @juanjjaramillo in https://github.com/newrelic/nri-kubernetes/pull/783
* Bump versions by @juanjjaramillo in https://github.com/newrelic/nri-kubernetes/pull/784
* fix(deps): update module github.com/sirupsen/logrus to v1.9.3 by @renovate in https://github.com/newrelic/nri-kubernetes/pull/785
* chore(deps): update aquasecurity/trivy-action action to v0.11.0 by @renovate in https://github.com/newrelic/nri-kubernetes/pull/787
* chore(deps): update newrelic/k8s-events-forwarder docker tag to v1.42.5 by @renovate in https://github.com/newrelic/nri-kubernetes/pull/789
* chore(deps): update newrelic/infrastructure-bundle docker tag to v3.2.7 by @renovate in https://github.com/newrelic/nri-kubernetes/pull/788
* Automate generating static test data for all supported Kubernetes versions by @juanjjaramillo in https://github.com/newrelic/nri-kubernetes/pull/792
* Update E2E readme file by @juanjjaramillo in https://github.com/newrelic/nri-kubernetes/pull/801
* chore(deps): update aquasecurity/trivy-action action to v0.11.2 by @renovate in https://github.com/newrelic/nri-kubernetes/pull/794
* chore(deps): update module golang.org/x/crypto to v0.10.0 by @renovate in https://github.com/newrelic/nri-kubernetes/pull/795
* fix(deps): update kubernetes packages to v0.27.3 by @renovate in https://github.com/newrelic/nri-kubernetes/pull/797
* bump alpine from 3.18.0 to 3.18.2 by @csongnr in https://github.com/newrelic/nri-kubernetes/pull/803
* chore(deps): update newrelic/k8s-events-forwarder docker tag to v1.43.0 by @renovate in https://github.com/newrelic/nri-kubernetes/pull/800


**Full Changelog**: https://github.com/newrelic/nri-kubernetes/compare/v3.14.0...v3.15.0

## 3.14.0

## What's Changed

* Update chart and image versions by @juanjjaramillo in https://github.com/newrelic/nri-kubernetes/pull/769
* Update static test data by @juanjjaramillo in https://github.com/newrelic/nri-kubernetes/pull/776
* Update Prometheus dependencies by @juanjjaramillo in https://github.com/newrelic/nri-kubernetes/pull/775
* Increase the number of parallel E2E tests by @juanjjaramillo in https://github.com/newrelic/nri-kubernetes/pull/780
* Add demo mode for testing resources by @juanjjaramillo in https://github.com/newrelic/nri-kubernetes/pull/779
* Update `datagen.sh` documentation by @juanjjaramillo in https://github.com/newrelic/nri-kubernetes/pull/777
* chore(deps): update newrelic/k8s-events-forwarder docker tag to v1.42.3 by @renovate in https://github.com/newrelic/nri-kubernetes/pull/781
* chore(deps): update newrelic/infrastructure-bundle docker tag to v3.2.4 by @renovate in https://github.com/newrelic/nri-kubernetes/pull/782
* fix(deps): update module github.com/spf13/viper to v1.16.0 by @renovate in https://github.com/newrelic/nri-kubernetes/pull/773
* fix(deps): update module github.com/stretchr/testify to v1.8.4 by @renovate in https://github.com/newrelic/nri-kubernetes/pull/772

**Full Changelog**: https://github.com/newrelic/nri-kubernetes/compare/v3.13.0...v3.14.0

## 3.13.0

## What's Changed

* Bump chart by @htroisi in https://github.com/newrelic/nri-kubernetes/pull/750
* Update kubelet static testing exclusions. by @htroisi in https://github.com/newrelic/nri-kubernetes/pull/759
* Update `datagen.sh` by @juanjjaramillo in https://github.com/newrelic/nri-kubernetes/pull/762
* Silence log messages that mask testing errors by @juanjjaramillo in https://github.com/newrelic/nri-kubernetes/pull/763
* fix(deps): update module github.com/stretchr/testify to v1.8.3 by @renovate in https://github.com/newrelic/nri-kubernetes/pull/756
* chore(deps): update newrelic/k8s-events-forwarder docker tag to v1.42.1 by @renovate in https://github.com/newrelic/nri-kubernetes/pull/755
* chore(deps): update newrelic/infrastructure-bundle docker tag to v3.2.2 by @renovate in https://github.com/newrelic/nri-kubernetes/pull/751
* chore(deps): bump github.com/sirupsen/logrus from 1.9.0 to 1.9.2 by @juanjjaramillo in https://github.com/newrelic/nri-kubernetes/pull/765
* fix(deps): update kubernetes packages to v0.27.2 by @renovate in https://github.com/newrelic/nri-kubernetes/pull/740
* NEWRELIC-5968 Mount containerd socket by @DavSanchez in https://github.com/newrelic/nri-kubernetes/pull/734
* Integration tests for k8s 1.27 by @csongnr in https://github.com/newrelic/nri-kubernetes/pull/719
* chore(deps): update module golang.org/x/crypto to v0.9.0 by @renovate in https://github.com/newrelic/nri-kubernetes/pull/739

**Full Changelog**: https://github.com/newrelic/nri-kubernetes/compare/v3.12.0...v3.13.0

## 3.12.0

## What's Changed

* Bump app and chart version by @juanjjaramillo in https://github.com/newrelic/nri-kubernetes/pull/736
* Update renovatebot by @htroisi in https://github.com/newrelic/nri-kubernetes/pull/732
* Add more workload name fields to K8sContainerSample, K8sPodSample by @htroisi in https://github.com/newrelic/nri-kubernetes/pull/733
* chore(deps): update newrelic/k8s-events-forwarder docker tag to v1.41.0 by @renovate in https://github.com/newrelic/nri-kubernetes/pull/748
* chore(deps): update alpine docker tag to v3.18.0 by @renovate in https://github.com/newrelic/nri-kubernetes/pull/746
* Add PersistentVolume and PersistentVolumeClaim KSM metrics by @htroisi in https://github.com/newrelic/nri-kubernetes/pull/729

**Full Changelog**: https://github.com/newrelic/nri-kubernetes/compare/v3.11.0...v3.12.0

## 3.11.0

### Changed

* chore(deps): update newrelic/k8s-events-forwarder docker tag to v1.40.0 by @renovate in https://github.com/newrelic/nri-kubernetes/pull/712
* Bump app and chart version by @htroisi in https://github.com/newrelic/nri-kubernetes/pull/710
* chore(deps): update newrelic/infrastructure-bundle docker tag to v3.1.6 by @renovate in https://github.com/newrelic/nri-kubernetes/pull/716
* Improve Cronjob chart for testing by @juanjjaramillo in https://github.com/newrelic/nri-kubernetes/pull/715
* CronJob chart improvement by @juanjjaramillo in https://github.com/newrelic/nri-kubernetes/pull/718
* chore(deps): update newrelic/infrastructure-bundle docker tag to v3.1.7 by @renovate in https://github.com/newrelic/nri-kubernetes/pull/717
* Remove manual go cache since setup-go/v4 automatically caches by @htroisi in https://github.com/newrelic/nri-kubernetes/pull/713
* chore(deps): bump actions/github-script from 6.4.0 to 6.4.1 by @dependabot in https://github.com/newrelic/nri-kubernetes/pull/714
* Add spec for backoffLimit to help with testing cronjobs by @juanjjaramillo in https://github.com/newrelic/nri-kubernetes/pull/720
* Add KSM metrics promoted to stable category by @juanjjaramillo in https://github.com/newrelic/nri-kubernetes/pull/724
* Fix push_pr workflow by @htroisi in https://github.com/newrelic/nri-kubernetes/pull/726
* Improve testing for deployment object by @juanjjaramillo in https://github.com/newrelic/nri-kubernetes/pull/730
* Adding new attribute `ReplicaFailure` to deployment workload by @juanjjaramillo in https://github.com/newrelic/nri-kubernetes/pull/725
* chore(deps): bump aquasecurity/trivy-action from 0.9.2 to 0.10.0 by @htroisi in https://github.com/newrelic/nri-kubernetes/pull/727
* Fix Helm unittests by @htroisi in https://github.com/newrelic/nri-kubernetes/pull/728
* Update infrastructure-bundle to v3.1.8 and k8s-events-forwarder to v1.40.1 by @htroisi in https://github.com/newrelic/nri-kubernetes/pull/731

**Full Changelog**: https://github.com/newrelic/nri-kubernetes/compare/v3.10.0...v3.11.0

## 3.10.0

### Changed

* Add CronJob and Job kube-state-metrics collection
* Make ProbeTimeout and ProbeBackoff Configurable
* Updated dependencies

**Full Changelog**: https://github.com/newrelic/nri-kubernetes/compare/v3.9.0...v3.10.0

## 3.9.0

### Changed

* Updated dependencies
* Update Kubernetes image registry

**Full Changelog**: https://github.com/newrelic/nri-kubernetes/compare/v3.7.0...v3.9.0

## 3.7.0

### Changed

* Fix an issue where when the Kubelet becomes temporarily unavailable the agent fails: https://github.com/newrelic/nri-kubernetes/pull/633
* Update e2e testing chart templates
* Updated dependencies

**Full Changelog**: https://github.com/newrelic/nri-kubernetes/compare/v3.6.0...v3.7.0

## 3.6.0

### Added

* Add support for kube-state-metrics v2

### Changed

* Update static test data to use KSM v2
* Update kube-state-metrics version in e2e testing chart

**Full Changelog**: https://github.com/newrelic/nri-kubernetes/compare/v3.5.0...v3.6.0

## 3.5.0

### Changed

Updated go version and several dependencies

**Full Changelog**: https://github.com/newrelic/nri-kubernetes/compare/v3.4.1...v3.5.0

## 3.4.1

### Fix

In version above 1.21 having the apiServer flag `service-account-extend-token-expiration` set to false was causing the kubelet scraper pod to be restarted each time the token expired.
In AWS having environments due to its implementation caused a pod restart each 90days

### Changed

Updated several dependencies

**Full Changelog**: https://github.com/newrelic/nri-kubernetes/compare/v3.4.0...v3.4.1

## 3.4.0

### Added

* Add k8s v1.23 & v1.24 new metrics [[#485](https://github.com/newrelic/nri-kubernetes/pull/485), [#507](https://github.com/newrelic/nri-kubernetes/pull/507)]:
  * `apiserverCurrentInflightRequestsMutating`
  * `apiserverCurrentInflightRequestsReadOnly`
  * `containerOOMEventsDelta`
  * `nodeCollectorEvictionsDelta`
  * `schedulerPendingPodsActive`
  * `schedulerPendingPodsBackoff`
  * `schedulerPendingPodsUnschedulable`

**Full Changelog**: https://github.com/newrelic/nri-kubernetes/compare/v3.3.1...v3.4.0

## 3.3.1

### Added

* Add nrFiltered attribute to K8sNamespaceSamples when using namespace filtering https://github.com/newrelic/nri-kubernetes/pull/496

**Full Changelog**: https://github.com/newrelic/nri-kubernetes/compare/v3.3.0...v3.3.1

## 3.3.0

### Added

* Allow filter to only scrape selected namespaces in ksm and kubelet by @alvarocabanas and @marcsanmi in  https://github.com/newrelic/nri-kubernetes/pull/457, https://github.com/newrelic/nri-kubernetes/pull/476 and https://github.com/newrelic/nri-kubernetes/pull/487

### Changed

* Use Go version 1.18 in the pipelines @roobre https://github.com/newrelic/nri-kubernetes/pull/472

**Full Changelog**: https://github.com/newrelic/nri-kubernetes/compare/v3.2.1...v3.3.0

## 3.2.1

### Changed

* fix: round up CPU allocatable and capacity metrics by @gsanchezgavier in https://github.com/newrelic/nri-kubernetes/pull/412
* Dockerfile: use COPY instead of ADD by @roobre in https://github.com/newrelic/nri-kubernetes/pull/433
* chore(deps): bump alpine from 3.15.4 to 3.16.0 by @dependabot in https://github.com/newrelic/nri-kubernetes/pull/458

**Full Changelog**: https://github.com/newrelic/nri-kubernetes/compare/v3.2.0...v3.2.1

## 3.2.0

### Added

* Initial, internal-only implementation of mTLS-enabled sink by @roobre in https://github.com/newrelic/nri-kubernetes/pull/338
* `restartCount` metric for pods is now also available as `restartCountDelta` by @sigilioso in https://github.com/newrelic/nri-kubernetes/pull/382

### Fixed

* `isReady` metric is now correctly reported as `false` (rather than `NULL`) for pending pods by @paologallinaharbur in https://github.com/newrelic/nri-kubernetes/pull/404

### Dependencies

* chore(deps): bump github.com/google/go-cmp from 0.5.7 to 0.5.8 by @dependabot in https://github.com/newrelic/nri-kubernetes/pull/406
* chore(deps): bump alpine from 3.15.0 to 3.15.4 by @dependabot in https://github.com/newrelic/nri-kubernetes/pull/391
* chore(deps): bump github.com/newrelic/infra-integrations-sdk from 3.7.1+incompatible to 3.7.2+incompatible by @dependabot in https://github.com/newrelic/nri-kubernetes/pull/372
* chore(deps): bump github.com/sethgrid/pester from 1.1.0 to 1.2.0 by @dependabot in https://github.com/newrelic/nri-kubernetes/pull/358
* Update dependencies to solve security issues pointed by trivy by @kang-makes in https://github.com/newrelic/nri-kubernetes/pull/403

**Full Changelog**: https://github.com/newrelic/nri-kubernetes/compare/v3.1.0...v3.1.1

## 3.1.0

* chore(deps): bump aquasecurity/trivy-action from 0.2.1 to 0.2.2 by @dependabot in https://github.com/newrelic/nri-kubernetes/pull/355
* controlplane/authenticator: allow to use `kubernetes.io/tls` secrets by @roobre in https://github.com/newrelic/nri-kubernetes/pull/344
* config: document options by @roobre in https://github.com/newrelic/nri-kubernetes/pull/363

**Full Changelog**: https://github.com/newrelic/nri-kubernetes/compare/v3.0.0...v3.1.0

## 3.0.0

This new version makes significant changes to the number of components that are deployed to the cluster, and introduces many new configuration options to tune the behavior to your environment. We encourage you to take a look at what's changed in full detail [here](/docs/kubernetes-pixie/kubernetes-integration/get-started/changes-since-v3/).

### Breaking changes

<Callout variant="tip">
  The number and format of the metrics reported by version 3 of the integration have not changed with respect to earlier versions.
</Callout>

* The format of the `values.yml` file has changed to accommodate the newly added configuration options. Please take a look at our [migration guide](/docs/kubernetes-pixie/kubernetes-integration/get-started/changes-since-v3/#migration-guide) to see how to change your configuration.

### Changed

* Our solution is now deployed in three components:
  * A `DaemonSet` to monitor the Kubelet, deployed in all nodes of the cluster.
  * A second `DaemonSet` to monitor the control plane, deployed in master nodes only.
  * A `Deployment` to collect metrics from kube-state-metrics, deployed in the same node as the latter.
* We now offer better control for CPU and memory limits and requests, which can be now configured for the three components individually.
* Impact of discovery and collection operations on the API server has been greatly reduced, thanks to the use of kubernetes [informers](https://pkg.go.dev/k8s.io/client-go/informers).
* Logs messages have been greatly revamped to surface problems more clearly.

### Added

* Comprehensive configuration options have been added to provide fine-grain control to how the integration discovers and connects to metric providers. Remarkably:
  * Discovery options for control plane components have been improved. You can check the details on how discovery is configured [here](/docs/kubernetes-pixie/kubernetes-integration/advanced-configuration/configure-control-plane-monitoring).
  * It is now possible to collect metrics from control plane components running outside of the cluster.
  * Discovery options for KSM and the kubelet have also been added.
* The interval at which metrics are collected is now [configurable](/docs/kubernetes-pixie/kubernetes-integration/installation/install-kubernetes-integration-using-helm#scrape-interval).

## 2.9.0

### Added

* Moved default config.sample to [V4](https://docs.newrelic.com/docs/create-integrations/infrastructure-integrations-sdk/specifications/host-integrations-newer-configuration-format/), added a dependency for infra-agent version 1.20.0

Please notice that old [V3](https://docs.newrelic.com/docs/create-integrations/infrastructure-integrations-sdk/specifications/host-integrations-standard-configuration-format/) configuration format is deprecated, but still supported.

## 2.8.3

### Changed

* Updated agent and integrations to their latest version.

## 2.8.2

### Changed

* Updated agent and integrations to their latest version.

## 2.8.1

### Changed

* Node status and conditions are now fetched from the API Server rather than KSM, which fixes some inconsistencies in the samples. This does not change which data is reported, and should be an invisible change. (https://github.com/newrelic/nri-kubernetes/pull/194).
* Add a series of parameters which allow to configure a jitter to be applied to API Server response caching, which might help to spread the load on large clusters. (https://github.com/newrelic/nri-kubernetes/pull/185).

## 2.7.1

> Note: This is an out-of-order release which brings some hotfixes to the 2.7.x branch

### Changed

* Node status and conditions are now fetched from the API Server rather than KSM, which fixes some inconsistencies in the samples. This does not change which data is reported, and should be an invisible change.

## 2.8.0

### Added

* Kubernetes v1.22.0 Support

### Changed

* Upgrade infrastructure-bundle to 2.6.4 (#123)
  * See https://github.com/newrelic/infrastructure-bundle/releases/tag/2.6.4 for more details about the upgraded integrations in this release of the infrastructure-bundle

## 2.7.0

### Added

* Integration now reports node status and conditions, as `condition.{Name}` (e.g. `condition.Ready`, `condition.PIDPressure`).
* Added new KubeStateMetricsNamespace parameter to restrict discovery of KSM pod to a particular namespace.
  * This should help reduce load in the control plane for clusters with many pods and/or nodes.

## 2.6.1

### Fixed

* Integration version shown in the samples.

## 2.6.0

### Changed

* Upgrade infrastructure-bundle to 2.6.0 (#123)
  * See https://github.com/newrelic/infrastructure-bundle/releases/tag/2.6.0 for more details about the upgraded integrations in this release of the infrastructure-bundle

## 2.5.0

### Changed

* Bumped all dependencies and moved to /v2 in go.mod https://github.com/newrelic/nri-kubernetes/pull/111
* Improved e2e tests with more coverage and support for Helm3 and k8s 1.20-1.21 https://github.com/newrelic/nri-kubernetes/pull/110 https://github.com/newrelic/nri-kubernetes/pull/108
* Improved KSM discovery logic https://github.com/newrelic/nri-kubernetes/pull/104

## 2.4.0

### Added

* Support for multiarch docker images

## 2.3.1

### Fixed

* Correctly identifying k8s server version with characters (#81)

## 2.3.0

### Changed

* The base image of `newrelic/infrastructure-k8s` has been updated to `2.2.3`.
  More info regarding all the integrations upgraded can be found in the [release notes of the base image](https://github.com/newrelic/infrastructure-bundle/releases/tag/2.2.3).
* Changed scale of node `cpuRequestedCores` to cores from millis

### Added

* Added metrics pertaining to Horizontal Pod Autoscaler. More information about the collected metrics can be found in the [official documentation](https://docs.newrelic.com/docs/integrations/kubernetes-integration/understand-use-data/find-use-your-kubernetes-data)

### Fixed

* LoadBalancerIP was not being collected properly. It is now fetched from KSM metric `kube_service_status_load_balancer_ingress`

## 2.2.0

### Changed

* The base image of `newrelic/infrastructure-k8s` has been updated to `2.2.1`.
  This base image has fixed an issue where `nrjmx` was not properly running due to the bundled java version.
  More info regarding all the integration upgraded can be found in the [release notes of the base image](https://github.com/newrelic/infrastructure-bundle/releases/tag/2.2.1).

## 2.1.0

### Changed

* Added aggregate cpu and memory requests for nodes

## 2.0.0

### Changed

* The base image of `newrelic/infrastructure-k8s` has been updated to `2.0.0`.
  That base image is bundling the integration `nri-nginx` `3.0.2` that contains a breaking change.
  More info regarding all the integration upgraded can be found in the [release notes of the base image](https://github.com/newrelic/infrastructure-bundle/releases/tag/2.0.0).

## 1.26.9

### Changed

* Added release pipeline to Github Actions.

## 1.26.8

### Changed

* Upgraded Docker base image `newrelic/infrastructure-bundle` to v1.6.0.
  For more information on the release please see the [New Relic Infrastructure Bundle release notes](https://github.com/newrelic/infrastructure-bundle/releases/tag/1.6.0).

## 1.26.7

### Fixed

* When configuring API_SERVER_ENDPOINT_URL with https endpoint, the
  api-server component will use that that instead of the default.
  More info at issue #41

## 1.26.6

### Fixed

* When discovering kube-state-metrics behind a headless service, the
  DNS discovery will return an error. Before it would be considered
  successful and return "None" as endpoint.

## 1.26.5

### Fixed

* Container id's are correctly parsed when using system driver

## 1.26.4

### Added

* Added `restartCount` to containers in the `wanting` state
  * In case the container is in a crash loop the restart count would not be shown

## 1.26.3

### Added

* Added `restartCount` to containers in the `terminated` state
  * In case the container is in a crash loop the restart count would not be shown

## 1.26.2

### Changed

* Upgrade Docker image to use Tini entrypoint solving:
  * reaps orphaned zombie process attached to PID 1
  * correctly forwards signals to CMD process
  Read for more details: https://blog.phusion.nl/2015/01/20/docker-and-the-pid-1-zombie-reaping-problem/
* Upgraded Docker base image `newrelic/infrastructure-bundle` to v1.5.1.
  For more information on the release please see the [New Relic Infrastructure Bundle release notes](https://github.com/newrelic/infrastructure-bundle/releases/tag/1.5.1).

## 1.26.1

### Changed

* Upgraded Docker base image `newrelic/infrastructure-bundle` to v1.5.0.
  For more information on the release please see the [New Relic Infrastructure Bundle release notes](https://github.com/newrelic/infrastructure-bundle/releases/tag/1.5.0).

## 1.26.0

### Changed

* When querying the summary endpoint from Kubelet to get the Node or Pod
  network metrics, if the default network interface is not eth0 then summary
  endpoint for Kubelet doesn't return the metrics as we expect them. We rely on
  them being a direct member of the "network" object. See rxBytes, txBytes and
  rxErrors in the following example metrics:

```
"network": {
 "time": "2020-06-04T10:01:15Z",
 "name": "eth0",
 "rxBytes": 207909096,
 "rxErrors": 0,
 "txBytes": 8970981,
 "txErrors": 0,
 "interfaces": [
  {
   "name": "eth0",
   "rxBytes": 207909096,
   "rxErrors": 0,
   "txBytes": 8970981,
   "txErrors": 0
  },
  {
   "name": "ip6tnl0",
   "rxBytes": 0,
   "rxErrors": 0,
   "txBytes": 0,
   "txErrors": 0
  },
  {
   "name": "tunl0",
   "rxBytes": 0,
   "rxErrors": 0,
   "txBytes": 0,
   "txErrors": 0
  }
 ]
}
```

  This scenario only happens when the default interface is eth0. Kubernetes
  source code has it hardcoded that eth0 is the default. In the following
  example you can see that we only have network metrics inside the interfaces
  list, in this case there is no eth0 on the and the default interface is ens5:

```
"network": {
 "time": "2020-06-04T10:01:15Z",
 "name": "",
 "interfaces": [
  {
   "name": "ens5",
   "rxBytes": 207909096,
   "rxErrors": 42,
   "txBytes": 8970981,
   "txErrors": 24
  },
  {
   "name": "ip6tnl0",
   "rxBytes": 0,
   "rxErrors": 0,
   "txBytes": 0,
   "txErrors": 0
  },
  {
   "name": "tunl0",
   "rxBytes": 0,
   "rxErrors": 0,
   "txBytes": 0,
   "txErrors": 0
  }
 ]
```

  In cases like this, the integration will look for the default interface
  inside the interfaces list and use those values. The default interface name
  is retrieved from the network route file (default /proc/net/route).

  When running the unprivileged version of the integration we don't have access
  to the route file, the integration won't be able to get the default interface
  name and won't send network metrics for the unless there's a network
  interface called eth0.

  For Pods, this issue is mainly present when using hostNetwok since they
  shared the same network interfaces with the Node.

* Upgraded Docker base image `newrelic/infrastructure-bundle` to v1.4.2.
  For more information on the release please see the [New Relic Infrastructure Bundle release notes](https://github.com/newrelic/infrastructure-bundle/releases/tag/1.4.2).

## 1.25.0

### Added

* Support for Kubernetes versions 1.17.X

### Changed

* Upgraded Docker base image `newrelic/infrastructure-bundle` to v1.4.1.
  For more information on the release please see the [New Relic Infrastructure Bundle release notes](https://github.com/newrelic/infrastructure-bundle/releases/tag/1.4.1).

* The API server is queried by default on the Secure Port using the service account's bearer authentication.
  If the query on the Secure Port fails, it will fallback automatically to the non-secure one. This should preserve
  the same behavior as previous versions.

## 1.24.0

### Changed

* Upgraded Docker base image `newrelic/infrastructure-bundle` to v1.4.0.
   For more information on the release please see the [New Relic Infrastructure Bundle release notes](https://github.com/newrelic/infrastructure-bundle/releases/tag/1.4.0).

## 1.23.1

### Fixed

* Bug that swapped values of node allocatable resources with node capacity
  resources.

## 1.23.0

### Added

* Kubernetes 1.16 is now officially supported.
  * The minimum supported version of kube-state-metrics for this release is 1.9.5, according to the [KSM compatibility matrix](https://github.com/kubernetes/kube-state-metrics#compatibility-matrix)
* Added container throttling metrics to the K8sContainerSample:
  * `containerCpuCfsPeriodsDelta`: Delta change of elapsed enforcement period intervals.
  * `containerCpuCfsThrottledPeriodsDelta`: Delta change of throttled period intervals.
  * `containerCpuCfsThrottledSecondsDelta`:  Delta change of duration the container has been throttled.
  * `containerCpuCfsPeriodsTotal`: Number of elapsed enforcement period intervals.
  * `containerCpuCfsThrottledPeriodsTotal`: Number of throttled period intervals.
  * `containerCpuCfsThrottledSecondsTotal`: Total time duration the container has been throttled.
* Added container mmap byte usage metrics to the K8sContainerSample:
  * `containerMemoryMappedFileBytes`: Size of memory mapped files in bytes.

## 1.22.0

### Changed

* Upgraded Docker base image `newrelic/infrastructure-bundle` to v1.3.9.
   For more information on the release please see the [New Relic Infrastructure Bundle release notes](https://github.com/newrelic/infrastructure-bundle/releases/tag/1.3.9).

## 1.21.0

### Added

* Resources allocatable and capacity are retrieved from the apiserver and
   added to the `K8sNodeSample` as `capacity<ResourceName>` and
   `allocatable<ResourceName>`.
* The Kubernetes server version is retrieved from the apiserver and cached
   with the `APIServerCacheK8SVersionTTL` config option. The Kubernetes version
   is added to the `K8sClusterSample` as `clusterK8sVersion` and to inventory.
* Add support for static pods status for Kubernetes server versions 1.15 or
   newer.

### Changed

* Upgraded Docker base image `newrelic/infrastructure-bundle` to v1.3.8.
   For more information on the release please see the [New Relic Infrastructure Bundle release notes](https://github.com/newrelic/infrastructure-bundle/releases/tag/1.3.8).

## 1.20.0

### Changed

* Upgraded Docker base image `newrelic/infrastructure-bundle` to v1.3.5.
   For more information on the release please see the [New Relic Infrastructure Bundle release notes](https://github.com/newrelic/infrastructure-bundle/releases/tag/1.3.5).

## 1.19.0

### Added

* New label combination to discover the Kubernetes controller manager:
  * `app=controller-manager`
  * `controller-manager=true`

### Changed

* Upgraded Docker base image `newrelic/infrastructure-bundle` to v1.3.4.
   For more information on the release please see the [New Relic Infrastructure Bundle release notes](https://github.com/newrelic/infrastructure-bundle/releases/tag/1.3.4).

## 1.18.0

### Changed

* Upgraded Docker base image `newrelic/infrastructure-bundle` to v1.3.2.
   For more information on the release please see the [New Relic Infrastructure Bundle release notes](https://github.com/newrelic/infrastructure-bundle/releases/tag/1.3.2).

## 1.17.0

### Added

* Added the necessary files for building a windows image of the integration.
   The windows image needs to be manually created and it's still not in our
   CI/CD pipeline. We have the files for building it but we are not publishing
   it. The latest supported image for Windows, at the time of writing, is
   1.16.0.
* Upgraded Docker base image `newrelic/infrastructure-bundle` to v1.3.0.
   For more information on the release please see the [New Relic Infrastructure Bundle release notes](https://github.com/newrelic/infrastructure-bundle/releases/tag/1.3.0).

## 1.16.0

### Added

* Support for completely avoid querying Kube State Metrics. It's behind the `DISABLE_KUBE_STATE_METRICS` environment variable
   and its default value is `false`. Note that disabling this will imply in missing metrics that are collected from KSM
   and possibly missing features in the Kubernetes Cluster Explorer. Please, refer to our [official documentation on this
   configuration option](https://docs.newrelic.com/docs/integrations/kubernetes-integration/installation/kubernetes-installation-configuration#disable-kube-state-metrics) for more information.

## 1.15.0

### Added

* Support for querying Kube State Metrics instances behind [kube-rbac-proxy](https://github.com/brancz/kube-rbac-proxy).
   It **ONLY works when the label-based KSM discovery is enabled through the `KUBE_STATE_METRICS_POD_LABEL` environment variable**.
   2 new configuration environment variables are added:
  * KUBE_STATE_METRICS_SCHEME: defaults to `http`. Valid values are `http` and `https`.
  * KUBE_STATE_METRICS_PORT: defaults to `8080`. On a standard setup of **kube-rbac-proxy** this should be set to `8443`.
* OpenShift Control Plane components are now automatically discovered.
* Added 4 new environment variables to explicitly set the Control Plane components URLs:
  * SCHEDULER_ENDPOINT_URL
  * ETCD_ENDPOINT_URL
  * CONTROLLER_MANAGER_ENDPOINT_URL
  * API_SERVER_ENDPOINT_URL

### Fixed

* Fix a bug that was preventing `selector.<key>` type attributes to not be
  added to some of the `K8sServiceSample`.
* The integration now uses `newrelic/infrastructure-bundle` as the base image. The version used
   is `1.2.0`, for more information on the release please see the [New Relic Infrastructure Bundle release notes](https://github.com/newrelic/infrastructure-bundle/releases/tag/1.2.0).

## 1.13.2

### Changed

* The integration now uses the infrastructure agent v1.9.0-bundle. For more
   information refer to the [infrastructure agent release notes](https://docs.newrelic.com/docs/release-notes/infrastructure-release-notes/infrastructure-agent-release-notes/)
   between versions v1.8.32 and v1.9.0.

## 1.13.1

### Added

* Added daemonsetName field to the K8sDaemonsetSample

## 1.13.0

### Added

* Added samples for Statefulsets, Daemonsets, Endpoints and Services.
* API Server metrics can now be queried using the secure port. Configure the port using the `API_SERVER_SECURE_PORT` environment variable. The ClusterRole has been updated to allow this query to happen.
* The integration now uses the infrastructure agent v1.8.32-bundle. For more
   information refer to the [infrastructure agent release notes](https://docs.newrelic.com/docs/release-notes/infrastructure-release-notes/infrastructure-agent-release-notes/)
   between versions v1.8.23 and v1.8.32.

   The bundle container contains a subset of [On-host integrations](https://docs.newrelic.com/docs/integrations/new-relic-integrations/get-started/introduction-infrastructure-integrations) that are supported by New Relic.
   This also includes the ability to "Auto Discover" services running on Kubernetes in a similar way to our [Container auto-discovery](https://docs.newrelic.com/docs/integrations/host-integrations/installation/container-auto-discovery)
* The integration has been renamed from `nr-kubernetes` to `nri-kubernetes`.

## 1.12.0

### Changed

* Control Plane components can now also be discovered using the `tier` and `component` labels, besides `k8s-app`.
* The integration now uses the infrastructure agent v1.8.23. For more
   information refer to the [infrastructure agent release notes](https://docs.newrelic.com/docs/release-notes/infrastructure-release-notes/infrastructure-agent-release-notes/)
   between versions v1.5.75 and v1.8.23.

## 1.11.0

### Changed

* The old way of determining Leader/Follower status has been switched to a
   job based architecture. The old Leader/Follower was needed to detect which nri-kubernetes Pod
   should query Kube State Metrics (a.k.a. the Leader), but it was hard to add additional scrape targets (e.g. control plane).
   Important notice: The output logs have been changed. Before the integration logged whether
   it was Follower or a Leader, and this has been changed to show which jobs are executed.

   Following are 2 examples of logs that are being output by the integration before and after this update.

   Before, logs for leaders:

   ```
   Auto-discovered role: Leader
   ```

   After, equivalent example, now using jobs:

   ```
   Running job: kubelet
   Running job: kube state metrics
   ```

   Before, logs for followers:

   ```
   Auto-disovered role: Follower
   ```

   After, equivalent example, now using jobs:

   ```
   Running job: kubelet
   ```

   These 2 before & after examples are identical in the targets & information they scrape.

* The e2e test package has been updated to work with this refactor.

### Added

* Control Plane Monitoring: the integration will automatically detect if it's running on a master node using
   its Kubernetes pod's labels, which are retrieved from the API Server. If it finds itself running on a master
   node, these additional jobs will run:
  * ETCD
  * API Server
  * Controller Manager
  * Scheduler

   All jobs, except ETCD, will work out of the box with no further configuration needed.
   ETCD exposes its metrics using Mutual TLS, which can be configured as follows.

   First, create a secret containing the following fields:

   ```
   key: <private_key_data, PEM format>
   cert: <certificate_belonging_to_private_key, PEM format>
   cacert: <optional, the ETCD cacert, PEM format>
   insecureSkipVerify: <optional, bool 'true' or 'false', default: 'false'>
   ```

   Which can be created like this (expecting the files `key`, `cert` and `cacert` to be present):

   ```
   kubectl create secret generic etcd-server-tls --from-file=./key --from-file=./cert --from-file=./cacert
   ```

   Then, configure the integration to use this secret using these environment variables.

   ```
   ETCD_TLS_SECRET_NAME: etcd-server-tls
   ETCD_TLS_SECRET_NAMESPACE: default
   ```

   If everything is configured properly the integration should start collecting ETCD metrics.
* A new command, called kubernetes-static has been added, which enables the
   integration to be run locally on your machine, without deploying it to k8s.
   It uses a static set of exports from kubelet & KSM.
* A new way to query a specific Kube State Metrics (KSM) pod  when running multiple redundant pods: by Label Selector.
   If you want to target a certain KSM instance, you can now use the `KUBE_STATE_METRICS_POD_LABEL` environment variable.
   If this variable has been set (and KUBE_STATE_METRICS_URL is unset) the integration will find the KSM pod by this variable.

   For example:

      ```shell script
      # Label a specific KSM pod. Always set the value to the string "true".
      kubectl label pod kube-state-metrics please-use-this-ksm-pod=true
      ```

   Configure `nri-kubernetes` to use this KSM pod:

   ```yaml
    env:
    - name: KUBE_STATE_METRICS_POD_LABEL
      value: please-use-this-ksm-pod
    ```

## 1.10.2

### Added

* The integration now uses the infrastructure agent v1.5.75. For more
  information refer to the [infrastructure agent release notes](https://docs.newrelic.com/docs/release-notes/infrastructure-release-notes/infrastructure-agent-release-notes/)
  between versions v1.5.31 and v1.5.75.

## 1.10.1

### Changed

* Rollback agent version to v1.5.31 because there is an issue with nodes
  reporting inventory using the node ip as entity key, this causes the nodes to
  be indexed as clusters.

## 1.10.0

### Added

* Node labes are added to the `K8sNodeSample`. They are retrieved from the k8s
  api and cached.

* The integration now uses the infrastructure agent v1.5.51. For more
  information refer to the [infrastructure agent release notes](https://docs.newrelic.com/docs/release-notes/infrastructure-release-notes/infrastructure-agent-release-notes/)
  between versions v1.5.31 and v1.5.51.

## 1.9.5

### Changed

* The integration now uses the Infrastructu Agent v1.5.31. The biggest changes were major improvements to logging and
  to the StorageSampler. For more information refer to the [infrastructure agent release notes](https://docs.newrelic.com/docs/release-notes/infrastructure-release-notes/infrastructure-agent-release-notes/) between versions v1.3.18 and v1.5.31.

## 1.9.4

### Fixed

* No code changes have been made. This fixes a regression at Docker image level related to https://github.com/moby/moby/issues/35443.

## 1.9.3

### Added

* Support for discovering KSMs when running with the label `app.kubernetes.io/name`.

## 1.9.2

### Fixed

* No code changes has been made. The fix is at docker image level. We got affected by https://github.com/moby/moby/issues/35443.

## 1.9.1

### Fixed

* The unprivileged integration runs always as `nri-agent` user. Fixes https://github.com/kubernetes/kubernetes/issues/78308.
* Infrastructure agent is now behaving in secure-forwarder mode.
* Autodiscovery cache directory permissions got changed from 644 to 744 in order to let the nri-agent user write inside.

## 1.9.0

### Changed

* The integraion now uses the infrastructure agent v1.3.18 instead of 1.1.14. Refer to the
  [infrastructure agent release notes](https://docs.newrelic.com/docs/release-notes/infrastructure-release-notes/infrastructure-agent-release-notes/new-relic-infrastructure-agent-1318)
  for more information about all the changes from this upgrade.

## 1.8.0

### Added

* The integration reports the name of the cluster as Infrastructure inventory.

* The integration reports a new event type `K8sClusterSample`. At this moment,
  these events contain only the cluster name as an attribute.

## 1.7.0

### Added

* Support for kube-state-metrics v1.5.

* Pod's status reason and status message are now sent in the `K8sPodSample` as `reason` and `message` fields.
* Container's `memory_working_set_bytes` is now sent in the `K8sContainerSample` as `workingSetBytes`.

### Changed

* Always request metrics from kube-state-metrics in the text format. In kube-state-metrics v1.5 this is the default
regardless of the format requested.

## 1.6.0

### Added

* `namespaceName` metric attribute was added to all the samples where `namespace` attribute is present.

### Deprecated

* `namespace` metric attribute will be removed soon. Please use `namespaceName` from now on.

## 1.5.0

### Changed

* Due to an issue in Kubelet, we stopped reporting the Status of static pods. See https://github.com/kubernetes/kubernetes/issues/61717.

## 1.4.0

### Changed

* Update base image in the dockerfile to use latest newrelic/infrastructure
  version: 0.0.62 (Infrastructure agent v1.1.14, released at: 2018-12-20)

## 1.3.1

### Added

* Add clusterName custom attribute to manifest file. This helps users correlate
  Kubernetes integration data with Infrastructure agent data.

### Changed

* `KUBE_STATE_METRICS_URL` environment variable can be specified containing only host & port
  or it can be the complete URL including also the `/metrics` path (ex:
  `http://my-service.my-ns.svc.cluster.local:8080/metrics`).

### Fixed

* Fix how the usage percentage is calculated for container filesystem metrics.

* Fix how the usage percentage is calculated for volumes.

## 1.3.0

### Added

* Add metrics for volumes (persistent and non-persistent volumes).

* Add container filesystem metrics.

## 1.2.0

### Added

* Add `reason` metric for terminated containers

## 1.1.0

### Added

* Support for specifying the K8s API Host and Port by setting the `KUBERNETES_SERVICE_HOST` and `KUBERNETES_SERVICE_PORT` env vars.

### Changed

* Improve readability of log messages, when verbose mode is enabled.

### Fixed

* Kubernetes API url discovery failed sometimes giving errors like "error trying to connect to...". Now this should be fixed.

## 1.0.0

### Changed

* The agent tag installed within the integration docker image is now fixed to 0.0.24.

## 1.0.0-beta2.4

### Added

* Add `hostNetwork: true` option and the required dns policy to daemonset file. This is a requirement for the Infrastructure Agent to report the proper hostname in New Relic.

### Changed

* Update newrelic-infra.yaml to force our objects to be deployed in `default` namespace.

* Add NoExecute toleration ensuring that our pod is being deployed when the NoExecute node taint is set.

### Fixed

* Add missing metric: `podsMaxUnavailable` for deployment

* Fix some of the metrics for pods in pending status
  * Adding missing metrics: `startTime`, `isReady`
  * Unifying `isScheduled` and `isReady` to be reported as `1` and `0` for `true` and `false` respectively.
* Fix pod metrics (`status` and `isReady`): non-scheduled or pending pods were not reported correctly.

## 1.0.0-beta2.3

### Added

* Add configurable flag for kube-state-metrics endpoint (only HTTP).

* Add additional label `app` for discovering kube-state-metrics endpoint.

### Changed

* Kubelet discovery process fetches now the nodeName directly from the spec using downward API.

## 1.0.0-beta2.2

### Fixed

* Fix bug in error handling where recoverable errors made the integration to panic.

## 1.0.0-beta2.1

### Added

* Allow direct connection to cAdvisor by specifying the port.

### Fixed

* Call to CAdvisor was failing when Kubelet was secure.

## 1.0.0-beta2.0

### Added

* nodes/metrics resource was added to the newrelic cluster role.

### Changed

* CAdvisor call is now bypassing Kubelet endpoint talking then directly to CAdvisor port

## 1.0.0-beta1.0

Initial public beta release.

## 1.0.0-alpha5.1

### Changed

* TransformFunc now handles errors.

* Add checks for missing data coming from kube-state-metrics.
* Boolean values have changed from `"true"` and `"false"` to `1` and `0` respectively from the following metrics:
  1. isReady and isScheduled for pods.
  2. isReady for containers.
* Update metrics
  1. `errorCountPerSecond` to `errorsPerSecond` for pods and nodes.
  2. `usageCoreSeconds` to `cpuUsedCoreMilliseconds` for nodes.
  3. `memoryMajorPageFaults` to `memoryMajorPageFaultsPerSecond` for nodes.

### Fixed

* Calculate properly RATE metrics.

## 1.0.0-alpha5

### Added

* TypeGenerator for entities.

* Caching discovered endpoints on disk.
* Implementation of Time-To-Live (TTL) cache expiry functionality.
* Added the concept of Leader and Follower roles.
  * Leader represents the node where Kube State Metrics is installed (so only 1 by cluster).
  * Follower represents any other node.
* Both Follower and Leader call kubelet /pods endpoint in order to get metrics that were previously fetched from KSM.
* Fetch metrics from KSM about pods with status "Pending".
* Prometheus TextToProtoHandleFunc as http.HandlerFunc.
  Useful for serving a Prometheus payload in protobuf format from a plain text reader.
* Both Follower and Leader call kubelet /metrics/cadvisor endpoint in order to fill some missing metrics coming from Kubelet.

### Changed

* Rename `endpoints` package to `client` package.

* Moved a bunch of functions related to `Prometheus` from `ksm` package to `prometheus` one.
* Renamed the recently moved `Prometheus` functions. Removed **Prometheus** word as it is considered redundant.
* Containers objects reported as their own entities (not as part of pod entities).
* NewRelic infra Daemonset updateStrategy set to RollingUpdate in newrelic-infra.yaml.
* Prometheus CounterValue type changed from uint to float64.
* Change our daemonset file to deploy the integration in "default" namespace.
* Prometheus queries now require to use an operator.
* Prometheus Do method now requires a metrics endpoint.

### Removed

* Follower does not call KSM endpoints anymore.

* Config package with default unknown namespace value
* Removed legacy Kubernetes spec files.

### Fixed

* Replace `log.Fatal()` by `log.Panic()` in order to call all defer statements.

* Skip missing data from /stats/summary endpoint, instead of reporting them as zero values.
* Entities not reported in case of problem with setting their name or type.

## 1.0.0-alpha4

### Added

* Adding node metrics. Data is fetched from Kubelet and kube-state-metrics.

* Adding toleration for the "NoSchedule" taint, so the integration is deployed on all nodes.
* Adding new autodiscovery flow with authentication and authorization mechanisms.

### Removed

* Custom arguments for kubelet and kube-state-metrics endpoints.

### Fixed

* Integration stops on KSM or Kubelet connection error, instead of continuing.

## 1.0.0-alpha3

### Changed

* `updatedAt` metric was renamed to `podsUpdated`.

* `cpuUsedCores` has been divided by 10^9, to show actual cores instead of nanocores.
* Update configurable timeout flag using it to connect to kubelet and kube-state-metrics.

### Fixed

* Fix debug log level when verbose. Some parts of the code didn't log debug information.

## 1.0.0-alpha2

### Added

* Metrics for unscheduled Pods.

### Fixed

* Fix format of inherited labels. Remove unnecessary prefix `label_` included by kube-state-metrics.

* Fix labels inheritance. Labels weren't propagating between "entities" correctly.

## 1.0.0-alpha

### Added

* Initial version reporting metrics about Namespaces, Deployments, ReplicaSets,
  Pods and Containers. This data is fetched from two different sources: Kubelet
  and kube-state-metrics.<|MERGE_RESOLUTION|>--- conflicted
+++ resolved
@@ -7,10 +7,9 @@
 
 ## Unreleased
 
-<<<<<<< HEAD
 ### enhancement 
 - allow separation of resource settings on KSM and forwarder
-=======
+
 ## v3.30.1 - 2024-11-04
 
 ### ⛓️ Dependencies
@@ -43,7 +42,7 @@
 - Updated kubernetes packages to v0.31.1
 - Updated github.com/prometheus/common to v0.59.1 - [Changelog 🔗](https://github.com/prometheus/common/releases/tag/v0.59.1)
 - Updated alpine to v3.20.3
->>>>>>> 3c360bba
+
 
 ## v3.29.4 - 2024-08-12
 

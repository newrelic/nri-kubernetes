# Changelog

All notable changes to this project will be documented in this file.

The format is based on [Keep a Changelog](http://keepachangelog.com/)
and this project adheres to [Semantic Versioning](http://semver.org/).

## Unreleased

<<<<<<< HEAD
### enhancement
- Config option for GKE-Autopilot to automatically configure necessary settings.  @Philip-R-Beckwith [1235](https://github.com/newrelic/nri-kubernetes/pull/1235)

### bugfix
- FetchPodsFromKubeService config was setting a wrongly formatted environment variable. @Philip-R-Beckwith [1231](https://github.com/newrelic/nri-kubernetes/pull/1231)
=======
## v3.41.0 - 2025-06-02
>>>>>>> 9a964413

### 🚀 Enhancements
- Kubelet pod fetch can be configured to use KUBE_SERVICE endpoint instead of local node. @Philip-R-Beckwith [#1228](https://github.com/newrelic/nri-kubernetes/pull/1228)

### 🐞 Bug fixes
- FetchPodsFromKubeService config was setting a wrongly formatted environment variable.

### ⛓️ Dependencies
- Updated alpine to v3.22.0

## v3.40.0 - 2025-05-19

### 🚀 Enhancements
- Endpoint used to test network connectivity on startup is now configurable. @Philip-R-Beckwith [#1218](https://github.com/newrelic/nri-kubernetes/pull/1218)

### ⛓️ Dependencies
- Updated go to v1.24.3
- Updated golang.org/x/crypto to v0.38.0

## v3.39.1 - 2025-05-05

### ⛓️ Dependencies
- Updated kubernetes packages to v0.33.0

## v3.39.0 - 2025-04-28

### 🚀 Enhancements
- Adds local e2e testing for Windows nodes @TmNguyen12 @kondracek-kr [#1185](https://github.com/newrelic/nri-kubernetes/pull/1185)

### ⛓️ Dependencies
- Updated github.com/prometheus/client_model to v0.6.2 - [Changelog 🔗](https://github.com/prometheus/client_model/releases/tag/v0.6.2)

## v3.38.0 - 2025-04-14

### 🚀 Enhancements
- Updated `lastTerminatedTimestamp` to use `time.Time` instead of `int64` for better time handling @sadafarshad [#1203](https://github.com/newrelic/nri-kubernetes/pull/1203)

### ⛓️ Dependencies
- Updated kubernetes packages to v0.32.3
- Updated go to v1.24.2
- Updated golang.org/x/crypto to v0.37.0

## v3.37.0 - 2025-04-07

### 🚀 Enhancements
- Add options for Windows server 2019 and Windows server 2022 deployments in E2E-resources @TmNguyen12 [#1149]
- Converted `lastTerminatedTimestamp` to `int64` Unix timestamp @sadafarshad [#1198](https://github.com/newrelic/nri-kubernetes/pull/1198)

## v3.36.0 - 2025-03-31

### 🚀 Enhancements
- Added support for last terminated exit code in metrics @danielstokes [#1173](https://github.com/newrelic/nri-kubernetes/pull/1173)

### ⛓️ Dependencies
- Updated google.golang.org/protobuf to v1.36.6
- Updated github.com/prometheus/common to v0.63.0 - [Changelog 🔗](https://github.com/prometheus/common/releases/tag/v0.63.0)
- Updated github.com/spf13/viper to v1.20.1 - [Changelog 🔗](https://github.com/spf13/viper/releases/tag/v1.20.1)

## v3.35.1 - 2025-03-24

### ⛓️ Dependencies
- Updated github.com/spf13/viper to v1.20.0 - [Changelog 🔗](https://github.com/spf13/viper/releases/tag/v1.20.0)
- Updated go to v1.24.1
- Updated golang.org/x/crypto to v0.36.0
- Updated github.com/google/go-cmp to v0.7.0 - [Changelog 🔗](https://github.com/google/go-cmp/releases/tag/v0.7.0)

## v3.35.0 - 2025-03-17

### 🚀 Enhancements
- Add v1.32 support and drop support for v1.27 @kpattaswamy [#1178](https://github.com/newrelic/nri-kubernetes/pull/1178)

## v3.34.0 - 2025-03-10

### 🚀 Enhancements
- Add options for Windows server 2019 and Windows server 2022 deployments in E2E-resources @TmNguyen12 [#1149](https://github.com/newrelic/nri-kubernetes/pull/1149)
- Add new Github Action to build and push Windows server 2019 & 2022 images for infrastructure-agent and nri-kubernetes @TmNguyen12 @kondracek-nr [#1175](https://github.com/newrelic/nri-kubernetes/pull/1175)

## v3.33.3 - 2025-02-17

### ⛓️ Dependencies
- Updated alpine to v3.21.3

## v3.33.2 - 2025-02-10

### ⛓️ Dependencies
- Updated google.golang.org/protobuf to v1.36.5

## v3.33.1 - 2025-01-27

### ⛓️ Dependencies
- Updated newrelic/k8s-events-forwarder to v1.60.1
- Updated google.golang.org/protobuf to v1.36.4

## v3.33.0 - 2025-01-20

### 🚀 Enhancements
- Add K8s Integration version to Inventory @TmNguyen12 [#1153](https://github.com/newrelic/nri-kubernetes/pull/1153)

### ⛓️ Dependencies
- Updated google.golang.org/protobuf to v1.36.3
- Updated golang.org/x/crypto to v0.32.0
- Updated kubernetes packages to v0.32.1
- Updated go to v1.23.5
- Updated github.com/prometheus/common to v0.62.0 - [Changelog 🔗](https://github.com/prometheus/common/releases/tag/v0.62.0)

## v3.32.4 - 2025-01-13

### ⛓️ Dependencies
- Updated alpine to v3.21.2
- Updated google.golang.org/protobuf to v1.36.2

## v3.32.3 - 2024-12-30

### ⛓️ Dependencies
- Updated google.golang.org/protobuf to v1.36.1

## v3.32.2 - 2024-12-23

### ⛓️ Dependencies
- Updated google.golang.org/protobuf to v1.36.0
- Updated kubernetes packages to v0.32.0
- Updated go to v1.23.4
- Updated golang.org/x/crypto to v0.31.0
- Updated github.com/prometheus/common to v0.61.0 - [Changelog 🔗](https://github.com/prometheus/common/releases/tag/v0.61.0)

## v3.32.1 - 2024-12-09

### ⛓️ Dependencies
- Updated alpine to v3.21.0

## v3.32.0 - 2024-11-18

### 🚀 Enhancements
- Update e2e-resources to able to run in demo mode on OpenShift @TmNguyen12 [#1133](https://github.com/newrelic/nri-kubernetes/pull/1133)

### ⛓️ Dependencies
- Updated golang.org/x/crypto to v0.29.0
- Updated go to v1.23.3
- Updated google.golang.org/protobuf to v1.35.2

## v3.31.0 - 2024-11-11

### 🚀 Enhancements
- Allow separation of resource settings on KSM and forwarder @jddcarreira [#1130](https://github.com/newrelic/nri-kubernetes/pull/1130)

## v3.30.1 - 2024-11-04

### ⛓️ Dependencies
- Updated github.com/prometheus/common to v0.60.1 - [Changelog 🔗](https://github.com/prometheus/common/releases/tag/v0.60.1)

## v3.30.0 - 2024-10-28

### 🚀 Enhancements
- Add 1.31 support and drop 1.26 @zeitlerc [#1114](https://github.com/newrelic/nri-kubernetes/pull/1114)

### 🐞 Bug fixes
- Remove node-role.kubernetes.io/master as a control plane selector since it was removed in Kube 1.24 and now causes warnings in 1.31 @zzeitlerc [#1118](https://github.com/newrelic/nri-kubernetes/pull/1118)

### ⛓️ Dependencies
- Updated google.golang.org/protobuf to v1.35.1
- Updated golang.org/x/crypto to v0.28.0
- Updated kubernetes packages to v0.31.2

## v3.29.6 - 2024-10-07

### ⛓️ Dependencies
- Updated github.com/prometheus/common to v0.60.0 - [Changelog 🔗](https://github.com/prometheus/common/releases/tag/v0.60.0)
- Updated go to v1.23.2

## v3.29.5 - 2024-09-30

### ⛓️ Dependencies
- Updated golang.org/x/crypto to v0.27.0
- Updated go to v1.23.1
- Updated kubernetes packages to v0.31.1
- Updated github.com/prometheus/common to v0.59.1 - [Changelog 🔗](https://github.com/prometheus/common/releases/tag/v0.59.1)
- Updated alpine to v3.20.3

## v3.29.4 - 2024-08-12

### ⛓️ Dependencies
- Updated go to v1.22.5

## v3.29.3 - 2024-07-29

### ⛓️ Dependencies
- Updated alpine to v3.20.2
- Updated kubernetes packages to v0.30.3

## v3.29.2 - 2024-07-15

### ⛓️ Dependencies
- Updated golang.org/x/crypto to v0.25.0

## v3.29.1 - 2024-07-08

### ⛓️ Dependencies
- Updated github.com/prometheus/common to v0.55.0 - [Changelog 🔗](https://github.com/prometheus/common/releases/tag/v0.55.0)

## v3.29.0 - 2024-06-24

### 🚀 Enhancements
- Add 1.29 and 1.30 support and drop 1.25 and 1.24 @dbudziwojskiNR [#1062](https://github.com/newrelic/nri-kubernetes/pull/1062)

### ⛓️ Dependencies
- Updated kubernetes packages to v0.30.2
- Updated alpine to v3.20.1

## v3.28.9 - 2024-06-17

### 🐞 Bug fixes
- Fix expired certificated @dbudziwojskiNR [#1064](https://github.com/newrelic/nri-kubernetes/pull/1064)
- Fix StorageSample.DiskCapacity metric badly report for devices mounted after the kubelet pod started [#1066](https://github.com/newrelic/nri-kubernetes/pull/1066/files)

### ⛓️ Dependencies
- Updated google.golang.org/protobuf to v1.34.2
- Updated github.com/spf13/viper to v1.19.0 - [Changelog 🔗](https://github.com/spf13/viper/releases/tag/v1.19.0)
- Updated github.com/prometheus/common to v0.54.0 - [Changelog 🔗](https://github.com/prometheus/common/releases/tag/v0.54.0)
- Updated golang.org/x/crypto to v0.24.0
- Updated go to v1.22.4

## v3.28.8 - 2024-05-27

### ⛓️ Dependencies
- Updated kubernetes packages to v0.30.1
- Updated go to v1.22.3
- Updated alpine to v3.20.0

## v3.28.7 - 2024-05-20

### ⛓️ Dependencies
- Updated golang.org/x/crypto to v0.23.0

## v3.28.6 - 2024-05-13

### ⛓️ Dependencies
- Updated google.golang.org/protobuf to v1.34.1

## v3.28.5 - 2024-05-06

### ⛓️ Dependencies
- Updated google.golang.org/protobuf to v1.34.0

## v3.28.4 - 2024-04-29

### ⛓️ Dependencies
- Updated github.com/prometheus/common to v0.53.0 - [Changelog 🔗](https://github.com/prometheus/common/releases/tag/v0.53.0)

## v3.28.3 - 2024-04-22

### ⛓️ Dependencies
- Updated github.com/prometheus/common to v0.52.3 - [Changelog 🔗](https://github.com/prometheus/common/releases/tag/v0.52.3)

## v3.28.2 - 2024-04-15

### ⛓️ Dependencies
- Updated github.com/prometheus/client_model to v0.6.1 - [Changelog 🔗](https://github.com/prometheus/client_model/releases/tag/v0.6.1)
- Updated github.com/prometheus/common to v0.52.2 - [Changelog 🔗](https://github.com/prometheus/common/releases/tag/v0.52.2)
- Updated golang.org/x/crypto to v0.22.0

## v3.28.1 - 2024-04-01

### ⛓️ Dependencies
- Updated github.com/prometheus/common to v0.51.1 - [Changelog 🔗](https://github.com/prometheus/common/releases/tag/v0.51.1)

## v3.28.0 - 2024-03-25

### 🚀 Enhancements
- Update `e2e-resources` chart by @juanjjaramillo [#1018](https://github.com/newrelic/nri-kubernetes/pull/1018)

### ⛓️ Dependencies
- Updated kubernetes packages to v0.29.3

## v3.27.1 - 2024-03-18

### ⛓️ Dependencies
- Updated github.com/prometheus/common to v0.50.0 - [Changelog 🔗](https://github.com/prometheus/common/releases/tag/v0.50.0)

## v3.27.0 - 2024-03-11

### 🚀 Enhancements
- Automatically release E2E resources chart by @juanjjaramillo [#1013](https://github.com/newrelic/nri-kubernetes/pull/1013)

### 🐞 Bug fixes
- Give GitHub token permission to release chart by @juanjjaramillo [#1014](https://github.com/newrelic/nri-kubernetes/pull/1014)

### ⛓️ Dependencies
- Updated golang.org/x/crypto to v0.21.0
- Updated google.golang.org/protobuf to v1.33.0

## v3.26.1 - 2024-03-04

### ⛓️ Dependencies
- Updated kubernetes packages to v0.29.2
- Updated github.com/prometheus/client_model to v0.6.0 - [Changelog 🔗](https://github.com/prometheus/client_model/releases/tag/v0.6.0)
- Updated github.com/prometheus/common to v0.48.0 - [Changelog 🔗](https://github.com/prometheus/common/releases/tag/v0.48.0)

## v3.26.0 - 2024-02-26

### 🚀 Enhancements
- Add linux node selector @dbudziwojskiNR [#1000](https://github.com/newrelic/nri-kubernetes/pull/1000)

## v3.25.2 - 2024-02-19

### ⛓️ Dependencies
- Updated golang.org/x/crypto to v0.19.0
- Updated github.com/newrelic/infra-integrations-sdk to v3.8.2+incompatible

## v3.25.1 - 2024-02-12

### ⛓️ Dependencies
- Updated github.com/newrelic/infra-integrations-sdk to v3.8.0+incompatible

## v3.25.0 - 2024-02-05

### 🚀 Enhancements
- Add Codecov @dbudziwojskiNR [#980](https://github.com/newrelic/nri-kubernetes/pull/980)

## v3.24.2 - 2024-01-29

### 🐞 Bug fixes
- Update clusterrole.yaml by @akshaychopra5207 [#933](https://github.com/newrelic/nri-kubernetes/pull/933) and [#978](https://github.com/newrelic/nri-kubernetes/pull/978)

### ⛓️ Dependencies
- Updated kubernetes packages to v0.29.1
- Updated alpine to v3.19.1

## v3.24.1 - 2024-01-22

### ⛓️ Dependencies
- Updated github.com/prometheus/common to v0.46.0 - [Changelog 🔗](https://github.com/prometheus/common/releases/tag/v0.46.0)
- Updated go to v1.21.6

## v3.24.0 - 2024-01-08

### 🚀 Enhancements
- Add pod startup metrics by @w21froster [#964](https://github.com/newrelic/nri-kubernetes/pull/964)

## v3.23.3 - 2024-01-08

### ⛓️ Dependencies
- Updated golang.org/x/crypto to v0.18.0

## v3.23.2 - 2024-01-08

### ⛓️ Dependencies
- Updated kubernetes packages to v0.29.0


## v3.23.1 - 2023-12-25

### ⛓️ Dependencies
- Updated github.com/spf13/viper to v1.18.2 - [Changelog 🔗](https://github.com/spf13/viper/releases/tag/v1.18.2)
- Updated google.golang.org/protobuf to v1.32.0

## v3.23.0 - 2023-12-09

### 🚀 Enhancements
- Trigger release creation by @juanjjaramillo [#958](https://github.com/newrelic/nri-kubernetes/pull/958)

### ⛓️ Dependencies
- Updated alpine to v3.19.0
- Updated github.com/spf13/viper to v1.18.1 - [Changelog 🔗](https://github.com/spf13/viper/releases/tag/v1.18.1)
- Updated golang.org/x/crypto to v0.16.0
- Updated go to v1.21.5

## v3.22.0 - 2023-12-06

### 🚀 Enhancements
- Update reusable workflow dependency by @juanjjaramillo [#951](https://github.com/newrelic/nri-kubernetes/pull/951)

## v3.21.0 - 2023-11-20

### 🚀 Enhancements
- Improve E2E resources chart by @juanjjaramillo in [#946](https://github.com/newrelic/nri-kubernetes/pull/946)
- Update k8s.yaml by @juanjjaramillo in [#947](https://github.com/newrelic/nri-kubernetes/pull/947)
- Automate local E2E test runs by @juanjjaramillo in [#938](https://github.com/newrelic/nri-kubernetes/pull/938)
- Add PV, PVC dashboards tests by @dbudziwojskiNR in [#829](https://github.com/newrelic/nri-kubernetes/pull/829)
- Add statefulset dashboard tests by @dbudziwojskiNR in [#830](https://github.com/newrelic/nri-kubernetes/pull/830)
- Add deployment dashboard tests by @dbudziwojskiNR in [#832](https://github.com/newrelic/nri-kubernetes/pull/832)
- Add failed job dashboard tests by @dbudziwojskiNR in [#855](https://github.com/newrelic/nri-kubernetes/pull/855)

### ⛓️ Dependencies
- Updated kubernetes packages to v0.28.4

## v3.20.0 - 2023-11-13

### 🚀 Enhancements
- Update E2E resources by @juanjjaramillo in [#926](https://github.com/newrelic/nri-kubernetes/pull/926)
- Replace k8s v1.28.0-rc.1 with k8s 1.28.3 by @svetlanabrennan in [#936](https://github.com/newrelic/nri-kubernetes/pull/936)
- Add failed pod container pending e2e tests by @dbudziwojskiNR in [#849](https://github.com/newrelic/nri-kubernetes/pull/849)
- Add failed pod container creating e2e tests by @dbudziwojskiNR in [#848](https://github.com/newrelic/nri-kubernetes/pull/848)
- Add cronjob dashboard tests by @dbudziwojskiNR in [#827](https://github.com/newrelic/nri-kubernetes/pull/827)
- Add daemonset dashboard tests by @dbudziwojskiNR in [#828](https://github.com/newrelic/nri-kubernetes/pull/828)

### ⛓️ Dependencies
- Updated golang.org/x/crypto to v0.15.0

## v3.19.0 - 2023-11-06

### 🚀 Enhancements
- Add k8s v1.28.0-rc.1 support by @svetlanabrennan in [#919](https://github.com/newrelic/nri-kubernetes/pull/919)

## v3.18.4 - 2023-10-30

### 🐞 Bug fixes
- Fix `renovate` configuration by juanjjaramillo in [PR #921](https://github.com/newrelic/nri-kubernetes/pull/921)

## v3.18.3 - 2023-10-23

### ⛓️ Dependencies
- Updated kubernetes packages to v0.28.3
- Updated github.com/prometheus/common to v0.45.0 - [Changelog 🔗](https://github.com/prometheus/common/releases/tag/v0.45.0)

## v3.18.2 - 2023-10-16

### 🐞 Bug fixes
- Address CVE-2023-44487 and CVE-2023-39325 by juanjjaramillo in [PR #910](https://github.com/newrelic/nri-kubernetes/pull/910)

## v3.18.1 - 2023-10-12

### ⛓️ Dependencies
- Updated github.com/google/go-cmp to v0.6.0 - [Changelog 🔗](https://github.com/google/go-cmp/releases/tag/v0.6.0)
- Updated github.com/spf13/viper to v1.17.0 - [Changelog 🔗](https://github.com/spf13/viper/releases/tag/v1.17.0)

## v3.18.0 - 2023-10-06

### 🚀 Enhancements
- Enable automatic release [#900](https://github.com/newrelic/nri-kubernetes/pull/900)
- Bump appVersion to 3.17.0 and chart to 3.22.0 [#886](https://github.com/newrelic/nri-kubernetes/pull/886)

### ⛓️ Dependencies
- Upgraded alpine from 3.18.3 to 3.18.4
- Updated go to 1.21
- Updated golang.org/x/crypto to v0.14.0
- Updated github.com/prometheus/client_model to v0.5.0 - [Changelog 🔗](https://github.com/prometheus/client_model/releases/tag/v0.5.0)

## 3.17.0
### dependencies
* chore(deps): bump docker/setup-qemu-action from 2 to 3 by @dependabot in https://github.com/newrelic/nri-kubernetes/pull/881
* chore(deps): bump docker/login-action from 2 to 3 by @dependabot in https://github.com/newrelic/nri-kubernetes/pull/880
* chore(deps): bump manusa/actions-setup-minikube from 2.7.2 to 2.9.0 by @dependabot in https://github.com/newrelic/nri-kubernetes/pull/879
* chore(deps): bump docker/setup-buildx-action from 2 to 3 by @dependabot in https://github.com/newrelic/nri-kubernetes/pull/878
* chore(deps): update actions/checkout action to v4 by @renovate in https://github.com/newrelic/nri-kubernetes/pull/864
* fix(deps): update kubernetes packages to v0.28.2 by @renovate in https://github.com/newrelic/nri-kubernetes/pull/861
* chore(deps): update newrelic/infrastructure-bundle docker tag to v3.2.16 by @renovate in https://github.com/newrelic/nri-kubernetes/pull/859
* chore(deps): update newrelic/k8s-events-forwarder docker tag to v1.47.0 by @renovate in https://github.com/newrelic/nri-kubernetes/pull/860
* chore(deps): update module golang.org/x/crypto to v0.13.0 by @renovate in https://github.com/newrelic/nri-kubernetes/pull/866
* chore(deps): update aquasecurity/trivy-action action to v0.12.0 by @renovate in https://github.com/newrelic/nri-kubernetes/pull/862

### enhancement
- Update KSM version and chart, deprecate incompatible Kubernetes versions by @juanjjaramillo in [#867](https://github.com/newrelic/nri-kubernetes/pull/867)
- Update unit testing data by @juanjjaramillo in [#868](https://github.com/newrelic/nri-kubernetes/pull/868)
- Update Helm chart lint job by @juanjjaramillo in [#869](https://github.com/newrelic/nri-kubernetes/pull/869)
- Update cpuLimitCores metric not available log to debug level in [#870](https://github.com/newrelic/nri-kubernetes/pull/870)
- Updated KSM unit tests by @svetlanabrennan in [#876](https://github.com/newrelic/nri-kubernetes/pull/876)

### bugfix
- Use a KSM stable metric instead of an experimental one by @juanjjaramillo in [#872](https://github.com/newrelic/nri-kubernetes/pull/872)

**Full Changelog**: https://github.com/newrelic/nri-kubernetes/compare/v3.16.0...v3.17.0

## 3.16.0
## What's Changed
- Add changelog workflow by @svetlanabrennan in [#837](https://github.com/newrelic/nri-kubernetes/pull/837)
- Update changelog workflow @svetlanabrennan in [#843](https://github.com/newrelic/nri-kubernetes/pull/843)
- Add k8s 1.27 support by @csongnr in [#845](https://github.com/newrelic/nri-kubernetes/pull/845)

## New Contributors
* @davidgit made their first contribution in https://github.com/newrelic/nri-kubernetes/pull/826
* @nr-security-github made their first contribution in https://github.com/newrelic/nri-kubernetes/pull/846

**Full Changelog**: https://github.com/newrelic/nri-kubernetes/compare/v3.15.3...v3.15.4

## 3.15.3
## What's Changed
* bump app and chart version by @csongnr in https://github.com/newrelic/nri-kubernetes/pull/819
* NR-139168: Fix k8s.container.cpuCoresUtilization metric calculation by @sachin-shankar in https://github.com/newrelic/nri-kubernetes/pull/817

## New Contributors
* @sachin-shankar made their first contribution in https://github.com/newrelic/nri-kubernetes/pull/817

**Full Changelog**: https://github.com/newrelic/nri-kubernetes/compare/v3.15.2...v3.15.3

## 3.15.2
## What's Changed
* Bump Chart Versions by @xqi-nr in #810
* Update Changelog by @xqi-nr in #809
* chore(deps): Directly Use Prometheus Parser - remove prom2json dep by @isaacadeleke-nr in #799
* fix(parsing): Log an error instead of fully failing on partial parsing failure by @isaacadeleke-nr in #802
* fix(deps): update module google.golang.org/protobuf to v1.31.0 by @renovate in #811
* chore(deps): update newrelic/k8s-events-forwarder docker tag to v1.45.0 by @renovate in #814
* chore(deps): update newrelic/infrastructure-bundle docker tag to v3.2.11 by @renovate in #816
* fix(deps): update kubernetes packages to v0.27.4 by @renovate in #815
* chore(deps): update module golang.org/x/crypto to v0.11.0 by @renovate in #813
* chore(deps): update newrelic/infrastructure-bundle docker tag to v3.2.12 by @renovate in #818

## New Contributors
@isaacadeleke-nr made their first contribution in #799

**Full Changelog**: https://github.com/newrelic/nri-kubernetes/compare/v3.15.1...v3.15.2

## 3.15.1

## What's Changed
* update changelog by @csongnr in https://github.com/newrelic/nri-kubernetes/pull/804
* update chart version and reference latest docker image by @csongnr in https://github.com/newrelic/nri-kubernetes/pull/805
* chore(deps): update newrelic/k8s-events-forwarder docker tag to v1.43.1 by @renovate in https://github.com/newrelic/nri-kubernetes/pull/806
* chore(deps): update newrelic/infrastructure-bundle docker tag to v3.2.9 by @renovate in https://github.com/newrelic/nri-kubernetes/pull/807
* Upgrade Go Version to 1.20 by @xqi-nr in https://github.com/newrelic/nri-kubernetes/pull/808


**Full Changelog**: https://github.com/newrelic/nri-kubernetes/compare/v3.15.0...v3.15.1

## 3.15.0 

## What's Changed
* Update CHANGELOG.md by @juanjjaramillo in https://github.com/newrelic/nri-kubernetes/pull/783
* Bump versions by @juanjjaramillo in https://github.com/newrelic/nri-kubernetes/pull/784
* fix(deps): update module github.com/sirupsen/logrus to v1.9.3 by @renovate in https://github.com/newrelic/nri-kubernetes/pull/785
* chore(deps): update aquasecurity/trivy-action action to v0.11.0 by @renovate in https://github.com/newrelic/nri-kubernetes/pull/787
* chore(deps): update newrelic/k8s-events-forwarder docker tag to v1.42.5 by @renovate in https://github.com/newrelic/nri-kubernetes/pull/789
* chore(deps): update newrelic/infrastructure-bundle docker tag to v3.2.7 by @renovate in https://github.com/newrelic/nri-kubernetes/pull/788
* Automate generating static test data for all supported Kubernetes versions by @juanjjaramillo in https://github.com/newrelic/nri-kubernetes/pull/792
* Update E2E readme file by @juanjjaramillo in https://github.com/newrelic/nri-kubernetes/pull/801
* chore(deps): update aquasecurity/trivy-action action to v0.11.2 by @renovate in https://github.com/newrelic/nri-kubernetes/pull/794
* chore(deps): update module golang.org/x/crypto to v0.10.0 by @renovate in https://github.com/newrelic/nri-kubernetes/pull/795
* fix(deps): update kubernetes packages to v0.27.3 by @renovate in https://github.com/newrelic/nri-kubernetes/pull/797
* bump alpine from 3.18.0 to 3.18.2 by @csongnr in https://github.com/newrelic/nri-kubernetes/pull/803
* chore(deps): update newrelic/k8s-events-forwarder docker tag to v1.43.0 by @renovate in https://github.com/newrelic/nri-kubernetes/pull/800


**Full Changelog**: https://github.com/newrelic/nri-kubernetes/compare/v3.14.0...v3.15.0

## 3.14.0

## What's Changed

* Update chart and image versions by @juanjjaramillo in https://github.com/newrelic/nri-kubernetes/pull/769
* Update static test data by @juanjjaramillo in https://github.com/newrelic/nri-kubernetes/pull/776
* Update Prometheus dependencies by @juanjjaramillo in https://github.com/newrelic/nri-kubernetes/pull/775
* Increase the number of parallel E2E tests by @juanjjaramillo in https://github.com/newrelic/nri-kubernetes/pull/780
* Add demo mode for testing resources by @juanjjaramillo in https://github.com/newrelic/nri-kubernetes/pull/779
* Update `datagen.sh` documentation by @juanjjaramillo in https://github.com/newrelic/nri-kubernetes/pull/777
* chore(deps): update newrelic/k8s-events-forwarder docker tag to v1.42.3 by @renovate in https://github.com/newrelic/nri-kubernetes/pull/781
* chore(deps): update newrelic/infrastructure-bundle docker tag to v3.2.4 by @renovate in https://github.com/newrelic/nri-kubernetes/pull/782
* fix(deps): update module github.com/spf13/viper to v1.16.0 by @renovate in https://github.com/newrelic/nri-kubernetes/pull/773
* fix(deps): update module github.com/stretchr/testify to v1.8.4 by @renovate in https://github.com/newrelic/nri-kubernetes/pull/772

**Full Changelog**: https://github.com/newrelic/nri-kubernetes/compare/v3.13.0...v3.14.0

## 3.13.0

## What's Changed

* Bump chart by @htroisi in https://github.com/newrelic/nri-kubernetes/pull/750
* Update kubelet static testing exclusions. by @htroisi in https://github.com/newrelic/nri-kubernetes/pull/759
* Update `datagen.sh` by @juanjjaramillo in https://github.com/newrelic/nri-kubernetes/pull/762
* Silence log messages that mask testing errors by @juanjjaramillo in https://github.com/newrelic/nri-kubernetes/pull/763
* fix(deps): update module github.com/stretchr/testify to v1.8.3 by @renovate in https://github.com/newrelic/nri-kubernetes/pull/756
* chore(deps): update newrelic/k8s-events-forwarder docker tag to v1.42.1 by @renovate in https://github.com/newrelic/nri-kubernetes/pull/755
* chore(deps): update newrelic/infrastructure-bundle docker tag to v3.2.2 by @renovate in https://github.com/newrelic/nri-kubernetes/pull/751
* chore(deps): bump github.com/sirupsen/logrus from 1.9.0 to 1.9.2 by @juanjjaramillo in https://github.com/newrelic/nri-kubernetes/pull/765
* fix(deps): update kubernetes packages to v0.27.2 by @renovate in https://github.com/newrelic/nri-kubernetes/pull/740
* NEWRELIC-5968 Mount containerd socket by @DavSanchez in https://github.com/newrelic/nri-kubernetes/pull/734
* Integration tests for k8s 1.27 by @csongnr in https://github.com/newrelic/nri-kubernetes/pull/719
* chore(deps): update module golang.org/x/crypto to v0.9.0 by @renovate in https://github.com/newrelic/nri-kubernetes/pull/739

**Full Changelog**: https://github.com/newrelic/nri-kubernetes/compare/v3.12.0...v3.13.0

## 3.12.0

## What's Changed

* Bump app and chart version by @juanjjaramillo in https://github.com/newrelic/nri-kubernetes/pull/736
* Update renovatebot by @htroisi in https://github.com/newrelic/nri-kubernetes/pull/732
* Add more workload name fields to K8sContainerSample, K8sPodSample by @htroisi in https://github.com/newrelic/nri-kubernetes/pull/733
* chore(deps): update newrelic/k8s-events-forwarder docker tag to v1.41.0 by @renovate in https://github.com/newrelic/nri-kubernetes/pull/748
* chore(deps): update alpine docker tag to v3.18.0 by @renovate in https://github.com/newrelic/nri-kubernetes/pull/746
* Add PersistentVolume and PersistentVolumeClaim KSM metrics by @htroisi in https://github.com/newrelic/nri-kubernetes/pull/729

**Full Changelog**: https://github.com/newrelic/nri-kubernetes/compare/v3.11.0...v3.12.0

## 3.11.0

### Changed

* chore(deps): update newrelic/k8s-events-forwarder docker tag to v1.40.0 by @renovate in https://github.com/newrelic/nri-kubernetes/pull/712
* Bump app and chart version by @htroisi in https://github.com/newrelic/nri-kubernetes/pull/710
* chore(deps): update newrelic/infrastructure-bundle docker tag to v3.1.6 by @renovate in https://github.com/newrelic/nri-kubernetes/pull/716
* Improve Cronjob chart for testing by @juanjjaramillo in https://github.com/newrelic/nri-kubernetes/pull/715
* CronJob chart improvement by @juanjjaramillo in https://github.com/newrelic/nri-kubernetes/pull/718
* chore(deps): update newrelic/infrastructure-bundle docker tag to v3.1.7 by @renovate in https://github.com/newrelic/nri-kubernetes/pull/717
* Remove manual go cache since setup-go/v4 automatically caches by @htroisi in https://github.com/newrelic/nri-kubernetes/pull/713
* chore(deps): bump actions/github-script from 6.4.0 to 6.4.1 by @dependabot in https://github.com/newrelic/nri-kubernetes/pull/714
* Add spec for backoffLimit to help with testing cronjobs by @juanjjaramillo in https://github.com/newrelic/nri-kubernetes/pull/720
* Add KSM metrics promoted to stable category by @juanjjaramillo in https://github.com/newrelic/nri-kubernetes/pull/724
* Fix push_pr workflow by @htroisi in https://github.com/newrelic/nri-kubernetes/pull/726
* Improve testing for deployment object by @juanjjaramillo in https://github.com/newrelic/nri-kubernetes/pull/730
* Adding new attribute `ReplicaFailure` to deployment workload by @juanjjaramillo in https://github.com/newrelic/nri-kubernetes/pull/725
* chore(deps): bump aquasecurity/trivy-action from 0.9.2 to 0.10.0 by @htroisi in https://github.com/newrelic/nri-kubernetes/pull/727
* Fix Helm unittests by @htroisi in https://github.com/newrelic/nri-kubernetes/pull/728
* Update infrastructure-bundle to v3.1.8 and k8s-events-forwarder to v1.40.1 by @htroisi in https://github.com/newrelic/nri-kubernetes/pull/731

**Full Changelog**: https://github.com/newrelic/nri-kubernetes/compare/v3.10.0...v3.11.0

## 3.10.0

### Changed

* Add CronJob and Job kube-state-metrics collection
* Make ProbeTimeout and ProbeBackoff Configurable
* Updated dependencies

**Full Changelog**: https://github.com/newrelic/nri-kubernetes/compare/v3.9.0...v3.10.0

## 3.9.0

### Changed

* Updated dependencies
* Update Kubernetes image registry

**Full Changelog**: https://github.com/newrelic/nri-kubernetes/compare/v3.7.0...v3.9.0

## 3.7.0

### Changed

* Fix an issue where when the Kubelet becomes temporarily unavailable the agent fails: https://github.com/newrelic/nri-kubernetes/pull/633
* Update e2e testing chart templates
* Updated dependencies

**Full Changelog**: https://github.com/newrelic/nri-kubernetes/compare/v3.6.0...v3.7.0

## 3.6.0

### Added

* Add support for kube-state-metrics v2

### Changed

* Update static test data to use KSM v2
* Update kube-state-metrics version in e2e testing chart

**Full Changelog**: https://github.com/newrelic/nri-kubernetes/compare/v3.5.0...v3.6.0

## 3.5.0

### Changed

Updated go version and several dependencies

**Full Changelog**: https://github.com/newrelic/nri-kubernetes/compare/v3.4.1...v3.5.0

## 3.4.1

### Fix

In version above 1.21 having the apiServer flag `service-account-extend-token-expiration` set to false was causing the kubelet scraper pod to be restarted each time the token expired.
In AWS having environments due to its implementation caused a pod restart each 90days

### Changed

Updated several dependencies

**Full Changelog**: https://github.com/newrelic/nri-kubernetes/compare/v3.4.0...v3.4.1

## 3.4.0

### Added

* Add k8s v1.23 & v1.24 new metrics [[#485](https://github.com/newrelic/nri-kubernetes/pull/485), [#507](https://github.com/newrelic/nri-kubernetes/pull/507)]:
  * `apiserverCurrentInflightRequestsMutating`
  * `apiserverCurrentInflightRequestsReadOnly`
  * `containerOOMEventsDelta`
  * `nodeCollectorEvictionsDelta`
  * `schedulerPendingPodsActive`
  * `schedulerPendingPodsBackoff`
  * `schedulerPendingPodsUnschedulable`

**Full Changelog**: https://github.com/newrelic/nri-kubernetes/compare/v3.3.1...v3.4.0

## 3.3.1

### Added

* Add nrFiltered attribute to K8sNamespaceSamples when using namespace filtering https://github.com/newrelic/nri-kubernetes/pull/496

**Full Changelog**: https://github.com/newrelic/nri-kubernetes/compare/v3.3.0...v3.3.1

## 3.3.0

### Added

* Allow filter to only scrape selected namespaces in ksm and kubelet by @alvarocabanas and @marcsanmi in  https://github.com/newrelic/nri-kubernetes/pull/457, https://github.com/newrelic/nri-kubernetes/pull/476 and https://github.com/newrelic/nri-kubernetes/pull/487

### Changed

* Use Go version 1.18 in the pipelines @roobre https://github.com/newrelic/nri-kubernetes/pull/472

**Full Changelog**: https://github.com/newrelic/nri-kubernetes/compare/v3.2.1...v3.3.0

## 3.2.1

### Changed

* fix: round up CPU allocatable and capacity metrics by @gsanchezgavier in https://github.com/newrelic/nri-kubernetes/pull/412
* Dockerfile: use COPY instead of ADD by @roobre in https://github.com/newrelic/nri-kubernetes/pull/433
* chore(deps): bump alpine from 3.15.4 to 3.16.0 by @dependabot in https://github.com/newrelic/nri-kubernetes/pull/458

**Full Changelog**: https://github.com/newrelic/nri-kubernetes/compare/v3.2.0...v3.2.1

## 3.2.0

### Added

* Initial, internal-only implementation of mTLS-enabled sink by @roobre in https://github.com/newrelic/nri-kubernetes/pull/338
* `restartCount` metric for pods is now also available as `restartCountDelta` by @sigilioso in https://github.com/newrelic/nri-kubernetes/pull/382

### Fixed

* `isReady` metric is now correctly reported as `false` (rather than `NULL`) for pending pods by @paologallinaharbur in https://github.com/newrelic/nri-kubernetes/pull/404

### Dependencies

* chore(deps): bump github.com/google/go-cmp from 0.5.7 to 0.5.8 by @dependabot in https://github.com/newrelic/nri-kubernetes/pull/406
* chore(deps): bump alpine from 3.15.0 to 3.15.4 by @dependabot in https://github.com/newrelic/nri-kubernetes/pull/391
* chore(deps): bump github.com/newrelic/infra-integrations-sdk from 3.7.1+incompatible to 3.7.2+incompatible by @dependabot in https://github.com/newrelic/nri-kubernetes/pull/372
* chore(deps): bump github.com/sethgrid/pester from 1.1.0 to 1.2.0 by @dependabot in https://github.com/newrelic/nri-kubernetes/pull/358
* Update dependencies to solve security issues pointed by trivy by @kang-makes in https://github.com/newrelic/nri-kubernetes/pull/403

**Full Changelog**: https://github.com/newrelic/nri-kubernetes/compare/v3.1.0...v3.1.1

## 3.1.0

* chore(deps): bump aquasecurity/trivy-action from 0.2.1 to 0.2.2 by @dependabot in https://github.com/newrelic/nri-kubernetes/pull/355
* controlplane/authenticator: allow to use `kubernetes.io/tls` secrets by @roobre in https://github.com/newrelic/nri-kubernetes/pull/344
* config: document options by @roobre in https://github.com/newrelic/nri-kubernetes/pull/363

**Full Changelog**: https://github.com/newrelic/nri-kubernetes/compare/v3.0.0...v3.1.0

## 3.0.0

This new version makes significant changes to the number of components that are deployed to the cluster, and introduces many new configuration options to tune the behavior to your environment. We encourage you to take a look at what's changed in full detail [here](/docs/kubernetes-pixie/kubernetes-integration/get-started/changes-since-v3/).

### Breaking changes

<Callout variant="tip">
  The number and format of the metrics reported by version 3 of the integration have not changed with respect to earlier versions.
</Callout>

* The format of the `values.yml` file has changed to accommodate the newly added configuration options. Please take a look at our [migration guide](/docs/kubernetes-pixie/kubernetes-integration/get-started/changes-since-v3/#migration-guide) to see how to change your configuration.

### Changed

* Our solution is now deployed in three components:
  * A `DaemonSet` to monitor the Kubelet, deployed in all nodes of the cluster.
  * A second `DaemonSet` to monitor the control plane, deployed in master nodes only.
  * A `Deployment` to collect metrics from kube-state-metrics, deployed in the same node as the latter.
* We now offer better control for CPU and memory limits and requests, which can be now configured for the three components individually.
* Impact of discovery and collection operations on the API server has been greatly reduced, thanks to the use of kubernetes [informers](https://pkg.go.dev/k8s.io/client-go/informers).
* Logs messages have been greatly revamped to surface problems more clearly.

### Added

* Comprehensive configuration options have been added to provide fine-grain control to how the integration discovers and connects to metric providers. Remarkably:
  * Discovery options for control plane components have been improved. You can check the details on how discovery is configured [here](/docs/kubernetes-pixie/kubernetes-integration/advanced-configuration/configure-control-plane-monitoring).
  * It is now possible to collect metrics from control plane components running outside of the cluster.
  * Discovery options for KSM and the kubelet have also been added.
* The interval at which metrics are collected is now [configurable](/docs/kubernetes-pixie/kubernetes-integration/installation/install-kubernetes-integration-using-helm#scrape-interval).

## 2.9.0

### Added

* Moved default config.sample to [V4](https://docs.newrelic.com/docs/create-integrations/infrastructure-integrations-sdk/specifications/host-integrations-newer-configuration-format/), added a dependency for infra-agent version 1.20.0

Please notice that old [V3](https://docs.newrelic.com/docs/create-integrations/infrastructure-integrations-sdk/specifications/host-integrations-standard-configuration-format/) configuration format is deprecated, but still supported.

## 2.8.3

### Changed

* Updated agent and integrations to their latest version.

## 2.8.2

### Changed

* Updated agent and integrations to their latest version.

## 2.8.1

### Changed

* Node status and conditions are now fetched from the API Server rather than KSM, which fixes some inconsistencies in the samples. This does not change which data is reported, and should be an invisible change. (https://github.com/newrelic/nri-kubernetes/pull/194).
* Add a series of parameters which allow to configure a jitter to be applied to API Server response caching, which might help to spread the load on large clusters. (https://github.com/newrelic/nri-kubernetes/pull/185).

## 2.7.1

> Note: This is an out-of-order release which brings some hotfixes to the 2.7.x branch

### Changed

* Node status and conditions are now fetched from the API Server rather than KSM, which fixes some inconsistencies in the samples. This does not change which data is reported, and should be an invisible change.

## 2.8.0

### Added

* Kubernetes v1.22.0 Support

### Changed

* Upgrade infrastructure-bundle to 2.6.4 (#123)
  * See https://github.com/newrelic/infrastructure-bundle/releases/tag/2.6.4 for more details about the upgraded integrations in this release of the infrastructure-bundle

## 2.7.0

### Added

* Integration now reports node status and conditions, as `condition.{Name}` (e.g. `condition.Ready`, `condition.PIDPressure`).
* Added new KubeStateMetricsNamespace parameter to restrict discovery of KSM pod to a particular namespace.
  * This should help reduce load in the control plane for clusters with many pods and/or nodes.

## 2.6.1

### Fixed

* Integration version shown in the samples.

## 2.6.0

### Changed

* Upgrade infrastructure-bundle to 2.6.0 (#123)
  * See https://github.com/newrelic/infrastructure-bundle/releases/tag/2.6.0 for more details about the upgraded integrations in this release of the infrastructure-bundle

## 2.5.0

### Changed

* Bumped all dependencies and moved to /v2 in go.mod https://github.com/newrelic/nri-kubernetes/pull/111
* Improved e2e tests with more coverage and support for Helm3 and k8s 1.20-1.21 https://github.com/newrelic/nri-kubernetes/pull/110 https://github.com/newrelic/nri-kubernetes/pull/108
* Improved KSM discovery logic https://github.com/newrelic/nri-kubernetes/pull/104

## 2.4.0

### Added

* Support for multiarch docker images

## 2.3.1

### Fixed

* Correctly identifying k8s server version with characters (#81)

## 2.3.0

### Changed

* The base image of `newrelic/infrastructure-k8s` has been updated to `2.2.3`.
  More info regarding all the integrations upgraded can be found in the [release notes of the base image](https://github.com/newrelic/infrastructure-bundle/releases/tag/2.2.3).
* Changed scale of node `cpuRequestedCores` to cores from millis

### Added

* Added metrics pertaining to Horizontal Pod Autoscaler. More information about the collected metrics can be found in the [official documentation](https://docs.newrelic.com/docs/integrations/kubernetes-integration/understand-use-data/find-use-your-kubernetes-data)

### Fixed

* LoadBalancerIP was not being collected properly. It is now fetched from KSM metric `kube_service_status_load_balancer_ingress`

## 2.2.0

### Changed

* The base image of `newrelic/infrastructure-k8s` has been updated to `2.2.1`.
  This base image has fixed an issue where `nrjmx` was not properly running due to the bundled java version.
  More info regarding all the integration upgraded can be found in the [release notes of the base image](https://github.com/newrelic/infrastructure-bundle/releases/tag/2.2.1).

## 2.1.0

### Changed

* Added aggregate cpu and memory requests for nodes

## 2.0.0

### Changed

* The base image of `newrelic/infrastructure-k8s` has been updated to `2.0.0`.
  That base image is bundling the integration `nri-nginx` `3.0.2` that contains a breaking change.
  More info regarding all the integration upgraded can be found in the [release notes of the base image](https://github.com/newrelic/infrastructure-bundle/releases/tag/2.0.0).

## 1.26.9

### Changed

* Added release pipeline to Github Actions.

## 1.26.8

### Changed

* Upgraded Docker base image `newrelic/infrastructure-bundle` to v1.6.0.
  For more information on the release please see the [New Relic Infrastructure Bundle release notes](https://github.com/newrelic/infrastructure-bundle/releases/tag/1.6.0).

## 1.26.7

### Fixed

* When configuring API_SERVER_ENDPOINT_URL with https endpoint, the
  api-server component will use that that instead of the default.
  More info at issue #41

## 1.26.6

### Fixed

* When discovering kube-state-metrics behind a headless service, the
  DNS discovery will return an error. Before it would be considered
  successful and return "None" as endpoint.

## 1.26.5

### Fixed

* Container id's are correctly parsed when using system driver

## 1.26.4

### Added

* Added `restartCount` to containers in the `wanting` state
  * In case the container is in a crash loop the restart count would not be shown

## 1.26.3

### Added

* Added `restartCount` to containers in the `terminated` state
  * In case the container is in a crash loop the restart count would not be shown

## 1.26.2

### Changed

* Upgrade Docker image to use Tini entrypoint solving:
  * reaps orphaned zombie process attached to PID 1
  * correctly forwards signals to CMD process
  Read for more details: https://blog.phusion.nl/2015/01/20/docker-and-the-pid-1-zombie-reaping-problem/
* Upgraded Docker base image `newrelic/infrastructure-bundle` to v1.5.1.
  For more information on the release please see the [New Relic Infrastructure Bundle release notes](https://github.com/newrelic/infrastructure-bundle/releases/tag/1.5.1).

## 1.26.1

### Changed

* Upgraded Docker base image `newrelic/infrastructure-bundle` to v1.5.0.
  For more information on the release please see the [New Relic Infrastructure Bundle release notes](https://github.com/newrelic/infrastructure-bundle/releases/tag/1.5.0).

## 1.26.0

### Changed

* When querying the summary endpoint from Kubelet to get the Node or Pod
  network metrics, if the default network interface is not eth0 then summary
  endpoint for Kubelet doesn't return the metrics as we expect them. We rely on
  them being a direct member of the "network" object. See rxBytes, txBytes and
  rxErrors in the following example metrics:

```
"network": {
 "time": "2020-06-04T10:01:15Z",
 "name": "eth0",
 "rxBytes": 207909096,
 "rxErrors": 0,
 "txBytes": 8970981,
 "txErrors": 0,
 "interfaces": [
  {
   "name": "eth0",
   "rxBytes": 207909096,
   "rxErrors": 0,
   "txBytes": 8970981,
   "txErrors": 0
  },
  {
   "name": "ip6tnl0",
   "rxBytes": 0,
   "rxErrors": 0,
   "txBytes": 0,
   "txErrors": 0
  },
  {
   "name": "tunl0",
   "rxBytes": 0,
   "rxErrors": 0,
   "txBytes": 0,
   "txErrors": 0
  }
 ]
}
```

  This scenario only happens when the default interface is eth0. Kubernetes
  source code has it hardcoded that eth0 is the default. In the following
  example you can see that we only have network metrics inside the interfaces
  list, in this case there is no eth0 on the and the default interface is ens5:

```
"network": {
 "time": "2020-06-04T10:01:15Z",
 "name": "",
 "interfaces": [
  {
   "name": "ens5",
   "rxBytes": 207909096,
   "rxErrors": 42,
   "txBytes": 8970981,
   "txErrors": 24
  },
  {
   "name": "ip6tnl0",
   "rxBytes": 0,
   "rxErrors": 0,
   "txBytes": 0,
   "txErrors": 0
  },
  {
   "name": "tunl0",
   "rxBytes": 0,
   "rxErrors": 0,
   "txBytes": 0,
   "txErrors": 0
  }
 ]
```

  In cases like this, the integration will look for the default interface
  inside the interfaces list and use those values. The default interface name
  is retrieved from the network route file (default /proc/net/route).

  When running the unprivileged version of the integration we don't have access
  to the route file, the integration won't be able to get the default interface
  name and won't send network metrics for the unless there's a network
  interface called eth0.

  For Pods, this issue is mainly present when using hostNetwok since they
  shared the same network interfaces with the Node.

* Upgraded Docker base image `newrelic/infrastructure-bundle` to v1.4.2.
  For more information on the release please see the [New Relic Infrastructure Bundle release notes](https://github.com/newrelic/infrastructure-bundle/releases/tag/1.4.2).

## 1.25.0

### Added

* Support for Kubernetes versions 1.17.X

### Changed

* Upgraded Docker base image `newrelic/infrastructure-bundle` to v1.4.1.
  For more information on the release please see the [New Relic Infrastructure Bundle release notes](https://github.com/newrelic/infrastructure-bundle/releases/tag/1.4.1).

* The API server is queried by default on the Secure Port using the service account's bearer authentication.
  If the query on the Secure Port fails, it will fallback automatically to the non-secure one. This should preserve
  the same behavior as previous versions.

## 1.24.0

### Changed

* Upgraded Docker base image `newrelic/infrastructure-bundle` to v1.4.0.
   For more information on the release please see the [New Relic Infrastructure Bundle release notes](https://github.com/newrelic/infrastructure-bundle/releases/tag/1.4.0).

## 1.23.1

### Fixed

* Bug that swapped values of node allocatable resources with node capacity
  resources.

## 1.23.0

### Added

* Kubernetes 1.16 is now officially supported.
  * The minimum supported version of kube-state-metrics for this release is 1.9.5, according to the [KSM compatibility matrix](https://github.com/kubernetes/kube-state-metrics#compatibility-matrix)
* Added container throttling metrics to the K8sContainerSample:
  * `containerCpuCfsPeriodsDelta`: Delta change of elapsed enforcement period intervals.
  * `containerCpuCfsThrottledPeriodsDelta`: Delta change of throttled period intervals.
  * `containerCpuCfsThrottledSecondsDelta`:  Delta change of duration the container has been throttled.
  * `containerCpuCfsPeriodsTotal`: Number of elapsed enforcement period intervals.
  * `containerCpuCfsThrottledPeriodsTotal`: Number of throttled period intervals.
  * `containerCpuCfsThrottledSecondsTotal`: Total time duration the container has been throttled.
* Added container mmap byte usage metrics to the K8sContainerSample:
  * `containerMemoryMappedFileBytes`: Size of memory mapped files in bytes.

## 1.22.0

### Changed

* Upgraded Docker base image `newrelic/infrastructure-bundle` to v1.3.9.
   For more information on the release please see the [New Relic Infrastructure Bundle release notes](https://github.com/newrelic/infrastructure-bundle/releases/tag/1.3.9).

## 1.21.0

### Added

* Resources allocatable and capacity are retrieved from the apiserver and
   added to the `K8sNodeSample` as `capacity<ResourceName>` and
   `allocatable<ResourceName>`.
* The Kubernetes server version is retrieved from the apiserver and cached
   with the `APIServerCacheK8SVersionTTL` config option. The Kubernetes version
   is added to the `K8sClusterSample` as `clusterK8sVersion` and to inventory.
* Add support for static pods status for Kubernetes server versions 1.15 or
   newer.

### Changed

* Upgraded Docker base image `newrelic/infrastructure-bundle` to v1.3.8.
   For more information on the release please see the [New Relic Infrastructure Bundle release notes](https://github.com/newrelic/infrastructure-bundle/releases/tag/1.3.8).

## 1.20.0

### Changed

* Upgraded Docker base image `newrelic/infrastructure-bundle` to v1.3.5.
   For more information on the release please see the [New Relic Infrastructure Bundle release notes](https://github.com/newrelic/infrastructure-bundle/releases/tag/1.3.5).

## 1.19.0

### Added

* New label combination to discover the Kubernetes controller manager:
  * `app=controller-manager`
  * `controller-manager=true`

### Changed

* Upgraded Docker base image `newrelic/infrastructure-bundle` to v1.3.4.
   For more information on the release please see the [New Relic Infrastructure Bundle release notes](https://github.com/newrelic/infrastructure-bundle/releases/tag/1.3.4).

## 1.18.0

### Changed

* Upgraded Docker base image `newrelic/infrastructure-bundle` to v1.3.2.
   For more information on the release please see the [New Relic Infrastructure Bundle release notes](https://github.com/newrelic/infrastructure-bundle/releases/tag/1.3.2).

## 1.17.0

### Added

* Added the necessary files for building a windows image of the integration.
   The windows image needs to be manually created and it's still not in our
   CI/CD pipeline. We have the files for building it but we are not publishing
   it. The latest supported image for Windows, at the time of writing, is
   1.16.0.
* Upgraded Docker base image `newrelic/infrastructure-bundle` to v1.3.0.
   For more information on the release please see the [New Relic Infrastructure Bundle release notes](https://github.com/newrelic/infrastructure-bundle/releases/tag/1.3.0).

## 1.16.0

### Added

* Support for completely avoid querying Kube State Metrics. It's behind the `DISABLE_KUBE_STATE_METRICS` environment variable
   and its default value is `false`. Note that disabling this will imply in missing metrics that are collected from KSM
   and possibly missing features in the Kubernetes Cluster Explorer. Please, refer to our [official documentation on this
   configuration option](https://docs.newrelic.com/docs/integrations/kubernetes-integration/installation/kubernetes-installation-configuration#disable-kube-state-metrics) for more information.

## 1.15.0

### Added

* Support for querying Kube State Metrics instances behind [kube-rbac-proxy](https://github.com/brancz/kube-rbac-proxy).
   It **ONLY works when the label-based KSM discovery is enabled through the `KUBE_STATE_METRICS_POD_LABEL` environment variable**.
   2 new configuration environment variables are added:
  * KUBE_STATE_METRICS_SCHEME: defaults to `http`. Valid values are `http` and `https`.
  * KUBE_STATE_METRICS_PORT: defaults to `8080`. On a standard setup of **kube-rbac-proxy** this should be set to `8443`.
* OpenShift Control Plane components are now automatically discovered.
* Added 4 new environment variables to explicitly set the Control Plane components URLs:
  * SCHEDULER_ENDPOINT_URL
  * ETCD_ENDPOINT_URL
  * CONTROLLER_MANAGER_ENDPOINT_URL
  * API_SERVER_ENDPOINT_URL

### Fixed

* Fix a bug that was preventing `selector.<key>` type attributes to not be
  added to some of the `K8sServiceSample`.
* The integration now uses `newrelic/infrastructure-bundle` as the base image. The version used
   is `1.2.0`, for more information on the release please see the [New Relic Infrastructure Bundle release notes](https://github.com/newrelic/infrastructure-bundle/releases/tag/1.2.0).

## 1.13.2

### Changed

* The integration now uses the infrastructure agent v1.9.0-bundle. For more
   information refer to the [infrastructure agent release notes](https://docs.newrelic.com/docs/release-notes/infrastructure-release-notes/infrastructure-agent-release-notes/)
   between versions v1.8.32 and v1.9.0.

## 1.13.1

### Added

* Added daemonsetName field to the K8sDaemonsetSample

## 1.13.0

### Added

* Added samples for Statefulsets, Daemonsets, Endpoints and Services.
* API Server metrics can now be queried using the secure port. Configure the port using the `API_SERVER_SECURE_PORT` environment variable. The ClusterRole has been updated to allow this query to happen.
* The integration now uses the infrastructure agent v1.8.32-bundle. For more
   information refer to the [infrastructure agent release notes](https://docs.newrelic.com/docs/release-notes/infrastructure-release-notes/infrastructure-agent-release-notes/)
   between versions v1.8.23 and v1.8.32.

   The bundle container contains a subset of [On-host integrations](https://docs.newrelic.com/docs/integrations/new-relic-integrations/get-started/introduction-infrastructure-integrations) that are supported by New Relic.
   This also includes the ability to "Auto Discover" services running on Kubernetes in a similar way to our [Container auto-discovery](https://docs.newrelic.com/docs/integrations/host-integrations/installation/container-auto-discovery)
* The integration has been renamed from `nr-kubernetes` to `nri-kubernetes`.

## 1.12.0

### Changed

* Control Plane components can now also be discovered using the `tier` and `component` labels, besides `k8s-app`.
* The integration now uses the infrastructure agent v1.8.23. For more
   information refer to the [infrastructure agent release notes](https://docs.newrelic.com/docs/release-notes/infrastructure-release-notes/infrastructure-agent-release-notes/)
   between versions v1.5.75 and v1.8.23.

## 1.11.0

### Changed

* The old way of determining Leader/Follower status has been switched to a
   job based architecture. The old Leader/Follower was needed to detect which nri-kubernetes Pod
   should query Kube State Metrics (a.k.a. the Leader), but it was hard to add additional scrape targets (e.g. control plane).
   Important notice: The output logs have been changed. Before the integration logged whether
   it was Follower or a Leader, and this has been changed to show which jobs are executed.

   Following are 2 examples of logs that are being output by the integration before and after this update.

   Before, logs for leaders:

   ```
   Auto-discovered role: Leader
   ```

   After, equivalent example, now using jobs:

   ```
   Running job: kubelet
   Running job: kube state metrics
   ```

   Before, logs for followers:

   ```
   Auto-disovered role: Follower
   ```

   After, equivalent example, now using jobs:

   ```
   Running job: kubelet
   ```

   These 2 before & after examples are identical in the targets & information they scrape.

* The e2e test package has been updated to work with this refactor.

### Added

* Control Plane Monitoring: the integration will automatically detect if it's running on a master node using
   its Kubernetes pod's labels, which are retrieved from the API Server. If it finds itself running on a master
   node, these additional jobs will run:
  * ETCD
  * API Server
  * Controller Manager
  * Scheduler

   All jobs, except ETCD, will work out of the box with no further configuration needed.
   ETCD exposes its metrics using Mutual TLS, which can be configured as follows.

   First, create a secret containing the following fields:

   ```
   key: <private_key_data, PEM format>
   cert: <certificate_belonging_to_private_key, PEM format>
   cacert: <optional, the ETCD cacert, PEM format>
   insecureSkipVerify: <optional, bool 'true' or 'false', default: 'false'>
   ```

   Which can be created like this (expecting the files `key`, `cert` and `cacert` to be present):

   ```
   kubectl create secret generic etcd-server-tls --from-file=./key --from-file=./cert --from-file=./cacert
   ```

   Then, configure the integration to use this secret using these environment variables.

   ```
   ETCD_TLS_SECRET_NAME: etcd-server-tls
   ETCD_TLS_SECRET_NAMESPACE: default
   ```

   If everything is configured properly the integration should start collecting ETCD metrics.
* A new command, called kubernetes-static has been added, which enables the
   integration to be run locally on your machine, without deploying it to k8s.
   It uses a static set of exports from kubelet & KSM.
* A new way to query a specific Kube State Metrics (KSM) pod  when running multiple redundant pods: by Label Selector.
   If you want to target a certain KSM instance, you can now use the `KUBE_STATE_METRICS_POD_LABEL` environment variable.
   If this variable has been set (and KUBE_STATE_METRICS_URL is unset) the integration will find the KSM pod by this variable.

   For example:

      ```shell script
      # Label a specific KSM pod. Always set the value to the string "true".
      kubectl label pod kube-state-metrics please-use-this-ksm-pod=true
      ```

   Configure `nri-kubernetes` to use this KSM pod:

   ```yaml
    env:
    - name: KUBE_STATE_METRICS_POD_LABEL
      value: please-use-this-ksm-pod
    ```

## 1.10.2

### Added

* The integration now uses the infrastructure agent v1.5.75. For more
  information refer to the [infrastructure agent release notes](https://docs.newrelic.com/docs/release-notes/infrastructure-release-notes/infrastructure-agent-release-notes/)
  between versions v1.5.31 and v1.5.75.

## 1.10.1

### Changed

* Rollback agent version to v1.5.31 because there is an issue with nodes
  reporting inventory using the node ip as entity key, this causes the nodes to
  be indexed as clusters.

## 1.10.0

### Added

* Node labes are added to the `K8sNodeSample`. They are retrieved from the k8s
  api and cached.

* The integration now uses the infrastructure agent v1.5.51. For more
  information refer to the [infrastructure agent release notes](https://docs.newrelic.com/docs/release-notes/infrastructure-release-notes/infrastructure-agent-release-notes/)
  between versions v1.5.31 and v1.5.51.

## 1.9.5

### Changed

* The integration now uses the Infrastructu Agent v1.5.31. The biggest changes were major improvements to logging and
  to the StorageSampler. For more information refer to the [infrastructure agent release notes](https://docs.newrelic.com/docs/release-notes/infrastructure-release-notes/infrastructure-agent-release-notes/) between versions v1.3.18 and v1.5.31.

## 1.9.4

### Fixed

* No code changes have been made. This fixes a regression at Docker image level related to https://github.com/moby/moby/issues/35443.

## 1.9.3

### Added

* Support for discovering KSMs when running with the label `app.kubernetes.io/name`.

## 1.9.2

### Fixed

* No code changes has been made. The fix is at docker image level. We got affected by https://github.com/moby/moby/issues/35443.

## 1.9.1

### Fixed

* The unprivileged integration runs always as `nri-agent` user. Fixes https://github.com/kubernetes/kubernetes/issues/78308.
* Infrastructure agent is now behaving in secure-forwarder mode.
* Autodiscovery cache directory permissions got changed from 644 to 744 in order to let the nri-agent user write inside.

## 1.9.0

### Changed

* The integraion now uses the infrastructure agent v1.3.18 instead of 1.1.14. Refer to the
  [infrastructure agent release notes](https://docs.newrelic.com/docs/release-notes/infrastructure-release-notes/infrastructure-agent-release-notes/new-relic-infrastructure-agent-1318)
  for more information about all the changes from this upgrade.

## 1.8.0

### Added

* The integration reports the name of the cluster as Infrastructure inventory.

* The integration reports a new event type `K8sClusterSample`. At this moment,
  these events contain only the cluster name as an attribute.

## 1.7.0

### Added

* Support for kube-state-metrics v1.5.

* Pod's status reason and status message are now sent in the `K8sPodSample` as `reason` and `message` fields.
* Container's `memory_working_set_bytes` is now sent in the `K8sContainerSample` as `workingSetBytes`.

### Changed

* Always request metrics from kube-state-metrics in the text format. In kube-state-metrics v1.5 this is the default
regardless of the format requested.

## 1.6.0

### Added

* `namespaceName` metric attribute was added to all the samples where `namespace` attribute is present.

### Deprecated

* `namespace` metric attribute will be removed soon. Please use `namespaceName` from now on.

## 1.5.0

### Changed

* Due to an issue in Kubelet, we stopped reporting the Status of static pods. See https://github.com/kubernetes/kubernetes/issues/61717.

## 1.4.0

### Changed

* Update base image in the dockerfile to use latest newrelic/infrastructure
  version: 0.0.62 (Infrastructure agent v1.1.14, released at: 2018-12-20)

## 1.3.1

### Added

* Add clusterName custom attribute to manifest file. This helps users correlate
  Kubernetes integration data with Infrastructure agent data.

### Changed

* `KUBE_STATE_METRICS_URL` environment variable can be specified containing only host & port
  or it can be the complete URL including also the `/metrics` path (ex:
  `http://my-service.my-ns.svc.cluster.local:8080/metrics`).

### Fixed

* Fix how the usage percentage is calculated for container filesystem metrics.

* Fix how the usage percentage is calculated for volumes.

## 1.3.0

### Added

* Add metrics for volumes (persistent and non-persistent volumes).

* Add container filesystem metrics.

## 1.2.0

### Added

* Add `reason` metric for terminated containers

## 1.1.0

### Added

* Support for specifying the K8s API Host and Port by setting the `KUBERNETES_SERVICE_HOST` and `KUBERNETES_SERVICE_PORT` env vars.

### Changed

* Improve readability of log messages, when verbose mode is enabled.

### Fixed

* Kubernetes API url discovery failed sometimes giving errors like "error trying to connect to...". Now this should be fixed.

## 1.0.0

### Changed

* The agent tag installed within the integration docker image is now fixed to 0.0.24.

## 1.0.0-beta2.4

### Added

* Add `hostNetwork: true` option and the required dns policy to daemonset file. This is a requirement for the Infrastructure Agent to report the proper hostname in New Relic.

### Changed

* Update newrelic-infra.yaml to force our objects to be deployed in `default` namespace.

* Add NoExecute toleration ensuring that our pod is being deployed when the NoExecute node taint is set.

### Fixed

* Add missing metric: `podsMaxUnavailable` for deployment

* Fix some of the metrics for pods in pending status
  * Adding missing metrics: `startTime`, `isReady`
  * Unifying `isScheduled` and `isReady` to be reported as `1` and `0` for `true` and `false` respectively.
* Fix pod metrics (`status` and `isReady`): non-scheduled or pending pods were not reported correctly.

## 1.0.0-beta2.3

### Added

* Add configurable flag for kube-state-metrics endpoint (only HTTP).

* Add additional label `app` for discovering kube-state-metrics endpoint.

### Changed

* Kubelet discovery process fetches now the nodeName directly from the spec using downward API.

## 1.0.0-beta2.2

### Fixed

* Fix bug in error handling where recoverable errors made the integration to panic.

## 1.0.0-beta2.1

### Added

* Allow direct connection to cAdvisor by specifying the port.

### Fixed

* Call to CAdvisor was failing when Kubelet was secure.

## 1.0.0-beta2.0

### Added

* nodes/metrics resource was added to the newrelic cluster role.

### Changed

* CAdvisor call is now bypassing Kubelet endpoint talking then directly to CAdvisor port

## 1.0.0-beta1.0

Initial public beta release.

## 1.0.0-alpha5.1

### Changed

* TransformFunc now handles errors.

* Add checks for missing data coming from kube-state-metrics.
* Boolean values have changed from `"true"` and `"false"` to `1` and `0` respectively from the following metrics:
  1. isReady and isScheduled for pods.
  2. isReady for containers.
* Update metrics
  1. `errorCountPerSecond` to `errorsPerSecond` for pods and nodes.
  2. `usageCoreSeconds` to `cpuUsedCoreMilliseconds` for nodes.
  3. `memoryMajorPageFaults` to `memoryMajorPageFaultsPerSecond` for nodes.

### Fixed

* Calculate properly RATE metrics.

## 1.0.0-alpha5

### Added

* TypeGenerator for entities.

* Caching discovered endpoints on disk.
* Implementation of Time-To-Live (TTL) cache expiry functionality.
* Added the concept of Leader and Follower roles.
  * Leader represents the node where Kube State Metrics is installed (so only 1 by cluster).
  * Follower represents any other node.
* Both Follower and Leader call kubelet /pods endpoint in order to get metrics that were previously fetched from KSM.
* Fetch metrics from KSM about pods with status "Pending".
* Prometheus TextToProtoHandleFunc as http.HandlerFunc.
  Useful for serving a Prometheus payload in protobuf format from a plain text reader.
* Both Follower and Leader call kubelet /metrics/cadvisor endpoint in order to fill some missing metrics coming from Kubelet.

### Changed

* Rename `endpoints` package to `client` package.

* Moved a bunch of functions related to `Prometheus` from `ksm` package to `prometheus` one.
* Renamed the recently moved `Prometheus` functions. Removed **Prometheus** word as it is considered redundant.
* Containers objects reported as their own entities (not as part of pod entities).
* NewRelic infra Daemonset updateStrategy set to RollingUpdate in newrelic-infra.yaml.
* Prometheus CounterValue type changed from uint to float64.
* Change our daemonset file to deploy the integration in "default" namespace.
* Prometheus queries now require to use an operator.
* Prometheus Do method now requires a metrics endpoint.

### Removed

* Follower does not call KSM endpoints anymore.

* Config package with default unknown namespace value
* Removed legacy Kubernetes spec files.

### Fixed

* Replace `log.Fatal()` by `log.Panic()` in order to call all defer statements.

* Skip missing data from /stats/summary endpoint, instead of reporting them as zero values.
* Entities not reported in case of problem with setting their name or type.

## 1.0.0-alpha4

### Added

* Adding node metrics. Data is fetched from Kubelet and kube-state-metrics.

* Adding toleration for the "NoSchedule" taint, so the integration is deployed on all nodes.
* Adding new autodiscovery flow with authentication and authorization mechanisms.

### Removed

* Custom arguments for kubelet and kube-state-metrics endpoints.

### Fixed

* Integration stops on KSM or Kubelet connection error, instead of continuing.

## 1.0.0-alpha3

### Changed

* `updatedAt` metric was renamed to `podsUpdated`.

* `cpuUsedCores` has been divided by 10^9, to show actual cores instead of nanocores.
* Update configurable timeout flag using it to connect to kubelet and kube-state-metrics.

### Fixed

* Fix debug log level when verbose. Some parts of the code didn't log debug information.

## 1.0.0-alpha2

### Added

* Metrics for unscheduled Pods.

### Fixed

* Fix format of inherited labels. Remove unnecessary prefix `label_` included by kube-state-metrics.

* Fix labels inheritance. Labels weren't propagating between "entities" correctly.

## 1.0.0-alpha

### Added

* Initial version reporting metrics about Namespaces, Deployments, ReplicaSets,
  Pods and Containers. This data is fetched from two different sources: Kubelet
  and kube-state-metrics.<|MERGE_RESOLUTION|>--- conflicted
+++ resolved
@@ -7,21 +7,16 @@
 
 ## Unreleased
 
-<<<<<<< HEAD
 ### enhancement
 - Config option for GKE-Autopilot to automatically configure necessary settings.  @Philip-R-Beckwith [1235](https://github.com/newrelic/nri-kubernetes/pull/1235)
 
-### bugfix
+## v3.41.0 - 2025-06-02
+
+### 🚀 Enhancements
+- Kubelet pod fetch can be configured to use KUBE_SERVICE endpoint instead of local node. @Philip-R-Beckwith [#1228](https://github.com/newrelic/nri-kubernetes/pull/1228)
+
+### 🐞 Bug fixes
 - FetchPodsFromKubeService config was setting a wrongly formatted environment variable. @Philip-R-Beckwith [1231](https://github.com/newrelic/nri-kubernetes/pull/1231)
-=======
-## v3.41.0 - 2025-06-02
->>>>>>> 9a964413
-
-### 🚀 Enhancements
-- Kubelet pod fetch can be configured to use KUBE_SERVICE endpoint instead of local node. @Philip-R-Beckwith [#1228](https://github.com/newrelic/nri-kubernetes/pull/1228)
-
-### 🐞 Bug fixes
-- FetchPodsFromKubeService config was setting a wrongly formatted environment variable.
 
 ### ⛓️ Dependencies
 - Updated alpine to v3.22.0

--- conflicted
+++ resolved
@@ -7,16 +7,12 @@
 
 ## Unreleased
 
+### 🚀 Enhancements
+- Export KSM labels and annotations for pods, deployments, and namespaces @NRhzhao [#1317](https://github.com/newrelic/nri-kubernetes/pull/1317)
+
 ## v3.48.0 - 2025-10-27
 
-<<<<<<< HEAD
-### 🚀 Enhancements
-- Export KSM labels and annotations for pods, deployments, and namespaces @NRhzhao [#1317](https://github.com/newrelic/nri-kubernetes/pull/1317)
-
-### Security
-=======
 ### 🛡️ Security notices
->>>>>>> 6acee308
 - Docker file to update apk packages on build @philip-r-beckwith [#1309](https://github.com/newrelic/nri-kubernetes/pull/1309)
 
 ### 🐞 Bug fixes

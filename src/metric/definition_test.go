package metric

import (
	"testing"
	"time"

<<<<<<< HEAD
	"github.com/stretchr/testify/assert"
	"github.com/stretchr/testify/require"

=======
>>>>>>> 17728e95
	"github.com/newrelic/nri-kubernetes/v3/src/definition"
	"github.com/newrelic/nri-kubernetes/v3/src/prometheus"
	"github.com/stretchr/testify/assert"
	"github.com/stretchr/testify/require"
)

func TestFromNano(t *testing.T) {
	v, err := fromNano(uint64(123456789))
	assert.Equal(t, 0.123456789, v)
	assert.NoError(t, err)

	v, err = fromNano(123456789)
	assert.Nil(t, v)
	assert.Error(t, err)

	v, err = fromNano("not-valid")
	assert.Nil(t, v)
	assert.Error(t, err)
}

func TestFromNanoToMilli(t *testing.T) {
	v, err := fromNanoToMilli(uint64(123456789))
	assert.Equal(t, 123.456789, v)
	assert.NoError(t, err)

	v, err = fromNano(123456789)
	assert.Nil(t, v)
	assert.Error(t, err)

	v, err = fromNano("not-valid")
	assert.Nil(t, v)
	assert.Error(t, err)
}

func TestToTimestap(t *testing.T) {
	t1, _ := time.Parse(time.RFC3339, "2018-02-14T16:26:33Z")
	v, err := toTimestamp(t1)
	assert.Equal(t, int64(1518625593), v)
	assert.NoError(t, err)

	t2, _ := time.Parse(time.RFC3339, "2016-10-21T00:45:12Z")
	v, err = toTimestamp(t2)
	assert.Equal(t, int64(1477010712), v)
	assert.NoError(t, err)
}

func TestToNumericBoolean(t *testing.T) {
	v, err := toNumericBoolean(1)
	assert.Equal(t, 1, v)
	assert.NoError(t, err)

	v, err = toNumericBoolean(0)
	assert.Equal(t, 0, v)
	assert.NoError(t, err)

	v, err = toNumericBoolean(true)
	assert.Equal(t, 1, v)
	assert.NoError(t, err)

	v, err = toNumericBoolean(false)
	assert.Equal(t, 0, v)
	assert.NoError(t, err)

	v, err = toNumericBoolean("true")
	assert.Equal(t, 1, v)
	assert.NoError(t, err)

	v, err = toNumericBoolean("false")
	assert.Equal(t, 0, v)
	assert.NoError(t, err)

	v, err = toNumericBoolean("True")
	assert.Equal(t, 1, v)
	assert.NoError(t, err)

	v, err = toNumericBoolean("False")
	assert.Equal(t, 0, v)
	assert.NoError(t, err)

	v, err = toNumericBoolean("unknown")
	assert.Equal(t, -1, v)
	assert.NoError(t, err)

	v, err = toNumericBoolean("invalid")
	assert.Nil(t, v)
	assert.EqualError(t, err, "value 'invalid' can not be converted to numeric boolean")
}

func TestToCores(t *testing.T) {
	v, err := toCores(100)
	assert.Equal(t, float64(0.1), v)
	assert.NoError(t, err)

	v, err = toCores(int64(1000))
	assert.Equal(t, float64(1), v)
	assert.NoError(t, err)
}

func TestComputePercentage(t *testing.T) {
	v, err := computePercentage(3, 5)
	assert.Equal(t, float64(60.0), v)
	assert.NoError(t, err)

	v, err = computePercentage(3, 0)
	assert.EqualError(t, err, "division by zero")

	v, err = computePercentage(3, float64(0))
	assert.EqualError(t, err, "division by zero")

	v, err = computePercentage(3, uint64(0))
	assert.EqualError(t, err, "division by zero")
}

func TestSubtract(t *testing.T) {
	left := definition.FetchFunc(func(_, _ string, _ definition.RawGroups) (definition.FetchedValue, error) {
		return prometheus.GaugeValue(10), nil
	})

	right := definition.FetchFunc(func(_, _ string, _ definition.RawGroups) (definition.FetchedValue, error) {
		return prometheus.GaugeValue(5), nil
	})

	sub := Subtract(definition.Transform(left, fromPrometheusNumeric), definition.Transform(right, fromPrometheusNumeric))
	result, err := sub("", "", nil)
	assert.NoError(t, err)
	assert.NotNil(t, result)
	assert.Equal(t, result, float64(5))
}

func TestUtilization(t *testing.T) {
	raw := definition.RawGroups{
		"group1": {
			"entity1": {
				"dividend": uint64(10),
				"divisor":  uint64(20),
			},
			"entity2": {
				"dividend": float64(10),
				"divisor":  float64(20),
			},
			"entity3": {
				"dividend": 10,
				"divisor":  20,
			},
			"entity4": {
				"dividend": definition.FetchedValues{
					"metric1": definition.FetchedValue(float64(10)),
				},
				"divisor": float64(20),
			},
			"entity5": {
				"dividend": prometheus.GaugeValue(10),
				"divisor":  prometheus.GaugeValue(20),
			},
		},
	}

	for v := range raw["group1"] {
		value, err := toUtilization(definition.FromRaw("dividend"), definition.FromRaw("divisor"))("group1", v, raw)
		assert.NoError(t, err)
		assert.NotNil(t, value)
		assert.Equal(t, float64(50), value)
	}
}

func TestUtilizationNotSupported(t *testing.T) {
	raw := definition.RawGroups{
		"group1": {
			"entity1": {
				"dividend": definition.FetchedValues{},
				"divisor":  float64(20),
			},
			"entity2": {
				"dividend": definition.FetchedValues{
					"metric1": definition.FetchedValue(float64(10)),
					"metric2": definition.FetchedValue(float64(10)),
				},
				"divisor": float64(20),
			},
			"entity3": {
				"dividend": "15",
				"divisor":  float64(20),
			},
		},
	}

	for v := range raw["group1"] {
		value, err := toUtilization(definition.FromRaw("dividend"), definition.FromRaw("divisor"))("group1", v, raw)
		assert.Error(t, err)
		assert.Nil(t, value)
	}
}

func TestFetchIfMissing(t *testing.T) {
	valueA := float64(1)
	valueB := float64(2)
	raw := definition.RawGroups{
		"group": {
			"entity": {
				"a": valueA,
				"b": valueB,
			},
		},
	}

	emptyExpected, err := fetchIfMissing(definition.FromRaw("a"), definition.FromRaw("b"))("group", "entity", raw)
	assert.NoError(t, err)
	assert.Empty(t, emptyExpected, "No value should be fetched as main value is present")

	valueExpected, err := fetchIfMissing(definition.FromRaw("a"), definition.FromRaw("c"))("group", "entity", raw)
	assert.NoError(t, err)
	assert.Equal(t, valueA, valueExpected)
}

func TestMetricSetTypeGuesserWithCustomGroup(t *testing.T) {
	t.Parallel()

	expected := "K8sCustomSample"
	testCases := []struct {
		groupLabel string
	}{
		{groupLabel: "replicaset"},
		{groupLabel: "api-server"},
		{groupLabel: "controller-manager"},
		{groupLabel: "-controller-manager-"},
	}
	for _, testCase := range testCases {
		testCase := testCase
		t.Run(testCase.groupLabel, func(t *testing.T) {
			t.Parallel()

			guess, err := metricSetTypeGuesserWithCustomGroup("custom")(testCase.groupLabel)
			assert.NoError(t, err)
			assert.Equal(t, expected, guess)
		})
	}
}

func Test_filterCpuUsedCores(t *testing.T) { //nolint: funlen
	t.Parallel()
	type args struct {
		fetchedValue definition.FetchedValue
		groupLabel   string
		entityID     string
		groups       definition.RawGroups
	}
	tests := []struct {
		name    string
		args    args
		want    definition.FilteredValue
		wantErr string
	}{
		{
			name: "InvalidFetchedValueType",
			args: args{
				fetchedValue: 21412412,
				groupLabel:   "dummyLabel",
				entityID:     "entity_id_1",
				groups: definition.RawGroups{
					"test": {
						"entity_id_1": definition.RawMetrics{
							"raw_metric_name_1": "dummy_val",
						},
					},
				},
			},
			want:    nil,
			wantErr: "fetchedValue must be of type float64",
		},
		{
			name: "GroupLabelNotFound",
			args: args{
				fetchedValue: 2.09,
				groupLabel:   "dummyLabel",
				entityID:     "entity_id_1",
				groups: definition.RawGroups{
					"test": {
						"entity_id_1": definition.RawMetrics{
							"raw_metric_name_1": "dummy_val",
						},
					},
				},
			},
			want:    nil,
			wantErr: "group label not found",
		},
		{
			name: "GroupEntityNotFound",
			args: args{
				fetchedValue: 2.09,
				groupLabel:   "test",
				entityID:     "dummyEntity",
				groups: definition.RawGroups{
					"test": {
						"entity_id_1": definition.RawMetrics{
							"raw_metric_name_1": "dummy_val",
						},
					},
				},
			},
			want:    nil,
			wantErr: "entity Id not found",
		},
		{
			name: "CpuLimitCoresNotFound",
			args: args{
				fetchedValue: 21.434,
				groupLabel:   "test",
				entityID:     "entity_id_1",
				groups: definition.RawGroups{
					"test": {
						"entity_id_1": definition.RawMetrics{
							"raw_metric_name_1": "dummy_val",
						},
					},
				},
			},
			want:    21.434,
			wantErr: "",
		},
		{
			name: "CpuLimitCoresTransformError",
			args: args{
				fetchedValue: 2.09,
				groupLabel:   "test",
				entityID:     "entity_id_1",
				groups: definition.RawGroups{
					"test": {
						"entity_id_1": definition.RawMetrics{
							"cpuLimitCores": "dummy_val",
						},
					},
				},
			},
			want:    nil,
			wantErr: "error transforming to cores",
		},
		{
			name: "ImpossiblyHighCpuCoresError",
			args: args{
				fetchedValue: 2141241241241113445.121,
				groupLabel:   "test",
				entityID:     "entity_id_1",
				groups: definition.RawGroups{
					"test": {
						"entity_id_1": definition.RawMetrics{
							"cpuLimitCores": 200,
						},
					},
				},
			},
			want:    nil,
			wantErr: "impossibly high value received from kubelet for cpuUsedCoresVal",
		},
		{
			name: "ValidCpuUsedCoresValue",
			args: args{
				fetchedValue: 2.09,
				groupLabel:   "test",
				entityID:     "entity_id_1",
				groups: definition.RawGroups{
					"test": {
						"entity_id_1": definition.RawMetrics{
							"cpuLimitCores": 8000,
						},
					},
				},
			},
			want:    2.09,
			wantErr: "",
		},
	}
	for _, testCase := range tests {
		tt := testCase
		t.Run(tt.name, func(t *testing.T) {
			t.Parallel()
			got, err := filterCPUUsedCores(tt.args.fetchedValue, tt.args.groupLabel, tt.args.entityID, tt.args.groups)
			if len(tt.wantErr) > 0 {
				assert.EqualErrorf(t, err, tt.wantErr, "expected %s, got %s", tt.wantErr, err.Error())
			} else {
				assert.Nilf(t, err, "expected nil error")
			}

			assert.Equalf(t, tt.want, got, "filterCPUUsedCores(%v, %v, %v, %v)", tt.args.fetchedValue, tt.args.groupLabel, tt.args.entityID, tt.args.groups)
		})
	}
}

<<<<<<< HEAD
// TestEndpointSpecs_KSM_v2_13_Data tests that the EndpointSpecs in definition.go
// work with KSM v2.13 data format (backward compatibility).
// KSM v2.13 provides: kube_endpoint_address_available and kube_endpoint_address_not_ready
// When multiple specs have the same name, the system tries each one until one succeeds (if Optional).
func TestEndpointSpecs_KSM_v2_13_Data(t *testing.T) {
	// Simulated KSM v2.13 output - matches the user's actual data
	ksmV213RawData := definition.RawGroups{
		"endpoint": {
			"kube-system_kube-dns": {
				"kube_endpoint_created": prometheus.GaugeValue(1620000000),
				"kube_endpoint_address_available": []prometheus.Metric{
					{
						Labels: prometheus.Labels{
							"namespace": "kube-system",
							"endpoint":  "kube-dns",
						},
						Value: prometheus.GaugeValue(3),
					},
				},
				"kube_endpoint_address_not_ready": []prometheus.Metric{
					{
						Labels: prometheus.Labels{
							"namespace": "kube-system",
							"endpoint":  "kube-dns",
						},
						Value: prometheus.GaugeValue(0),
					},
				},
			},
			"default_kubernetes": {
				"kube_endpoint_created": prometheus.GaugeValue(1620000000),
				"kube_endpoint_address_available": []prometheus.Metric{
					{
						Labels: prometheus.Labels{
							"namespace": "default",
							"endpoint":  "kubernetes",
						},
						Value: prometheus.GaugeValue(1),
					},
				},
				"kube_endpoint_address_not_ready": []prometheus.Metric{
					{
						Labels: prometheus.Labels{
							"namespace": "default",
							"endpoint":  "kubernetes",
						},
						Value: prometheus.GaugeValue(0),
					},
				},
			},
			"kube-system_k8s.io-minikube-hostpath": {
				"kube_endpoint_created": prometheus.GaugeValue(1620000000),
				"kube_endpoint_address_available": []prometheus.Metric{
					{
						Labels: prometheus.Labels{
							"namespace": "kube-system",
							"endpoint":  "k8s.io-minikube-hostpath",
						},
						Value: prometheus.GaugeValue(0),
					},
				},
				"kube_endpoint_address_not_ready": []prometheus.Metric{
					{
						Labels: prometheus.Labels{
							"namespace": "kube-system",
							"endpoint":  "k8s.io-minikube-hostpath",
						},
						Value: prometheus.GaugeValue(0),
					},
				},
			},
		},
	}

	// Get the actual EndpointSpecs from definition.go
	endpointSpecs := KSMSpecs["endpoint"]

	// Find ALL addressAvailable and addressNotReady specs (there should be 2 of each for backward compatibility)
	var addressAvailableSpecs, addressNotReadySpecs []definition.Spec
	for i := range endpointSpecs.Specs {
		if endpointSpecs.Specs[i].Name == "addressAvailable" {
			addressAvailableSpecs = append(addressAvailableSpecs, endpointSpecs.Specs[i])
		}
		if endpointSpecs.Specs[i].Name == "addressNotReady" {
			addressNotReadySpecs = append(addressNotReadySpecs, endpointSpecs.Specs[i])
		}
	}

	require.Len(t, addressAvailableSpecs, 2, "Should have exactly 2 addressAvailable specs for backward compatibility (v2.13 and v2.16)")
	require.Len(t, addressNotReadySpecs, 2, "Should have exactly 2 addressNotReady specs for backward compatibility (v2.13 and v2.16)")

	testCases := []struct {
		name             string
		entityID         string
		expectedAvail    prometheus.GaugeValue
		expectedNotReady prometheus.GaugeValue
	}{
		{
			name:             "kube-dns with 3 available, 0 not ready",
			entityID:         "kube-system_kube-dns",
			expectedAvail:    prometheus.GaugeValue(3),
			expectedNotReady: prometheus.GaugeValue(0),
		},
		{
			name:             "kubernetes with 1 available, 0 not ready",
			entityID:         "default_kubernetes",
			expectedAvail:    prometheus.GaugeValue(1),
			expectedNotReady: prometheus.GaugeValue(0),
		},
		{
			name:             "minikube-hostpath with 0 available, 0 not ready",
			entityID:         "kube-system_k8s.io-minikube-hostpath",
			expectedAvail:    prometheus.GaugeValue(0),
			expectedNotReady: prometheus.GaugeValue(0),
		},
	}

	for _, tc := range testCases {
		t.Run(tc.name, func(t *testing.T) {
			// Test addressAvailable - try ALL specs with this name (simulates what populator does)
			t.Run("addressAvailable", func(t *testing.T) {
				var fetchedValues definition.FetchedValues
				var lastErr error

				// Try each spec with name "addressAvailable" until one works (mimics populator behavior)
				for _, spec := range addressAvailableSpecs {
					result, err := spec.ValueFunc("endpoint", tc.entityID, ksmV213RawData)
					if err != nil {
						lastErr = err
						if !spec.Optional {
							require.NoError(t, err, "Non-optional spec failed")
						}
						t.Logf("Spec failed (optional, trying next): %v", err)
						continue
					}

					// Success! Found a working spec
					var ok bool
					fetchedValues, ok = result.(definition.FetchedValues)
					require.True(t, ok, "Result should be FetchedValues")
					break
				}

				// At least one spec should have succeeded
				require.NotNil(t, fetchedValues, "At least one addressAvailable spec should work with KSM v2.13 data. Last error: %v", lastErr)

				// When value is 0, result might be empty or have a 0 value
				if tc.expectedAvail == 0 && len(fetchedValues) == 0 {
					t.Logf("✓ Correctly returned empty result for 0 available addresses")
					return
				}

				require.NotEmpty(t, fetchedValues, "Should have fetched values from KSM v2.13 data")

				for metricName, val := range fetchedValues {
					gaugeValue, ok := val.(prometheus.GaugeValue)
					require.True(t, ok, "Value should be GaugeValue")
					assert.Equal(t, tc.expectedAvail, gaugeValue,
						"addressAvailable should match expected value from KSM v2.13")
					t.Logf("✓ Metric: %s = %v (expected %v)", metricName, gaugeValue, tc.expectedAvail)
				}
			})

			// Test addressNotReady - try ALL specs with this name
			t.Run("addressNotReady", func(t *testing.T) {
				var fetchedValues definition.FetchedValues
				var lastErr error

				// Try each spec with name "addressNotReady" until one works
				for _, spec := range addressNotReadySpecs {
					result, err := spec.ValueFunc("endpoint", tc.entityID, ksmV213RawData)
					if err != nil {
						lastErr = err
						if !spec.Optional {
							require.NoError(t, err, "Non-optional spec failed")
						}
						t.Logf("Spec failed (optional, trying next): %v", err)
						continue
					}

					// Success! Found a working spec
					var ok bool
					fetchedValues, ok = result.(definition.FetchedValues)
					require.True(t, ok, "Result should be FetchedValues")
					break
				}

				// At least one spec should have succeeded
				require.NotNil(t, fetchedValues, "At least one addressNotReady spec should work with KSM v2.13 data. Last error: %v", lastErr)

				// When value is 0, result might be empty or have a 0 value
				if tc.expectedNotReady == 0 && len(fetchedValues) == 0 {
					t.Logf("✓ Correctly returned empty result for 0 not ready addresses")
					return
				}

				require.NotEmpty(t, fetchedValues, "Should have fetched values from KSM v2.13 data")

				for metricName, val := range fetchedValues {
					gaugeValue, ok := val.(prometheus.GaugeValue)
					require.True(t, ok, "Value should be GaugeValue")
					assert.Equal(t, tc.expectedNotReady, gaugeValue,
						"addressNotReady should match expected value from KSM v2.13")
					t.Logf("✓ Metric: %s = %v (expected %v)", metricName, gaugeValue, tc.expectedNotReady)
				}
			})
		})
	}
}

// TestEndpointSpecs_KSM_v2_16_Data tests that the current EndpointSpecs in definition.go
// work correctly with KSM v2.16 data format.
// KSM v2.16 provides: kube_endpoint_address with detailed labels including "ready"
func TestEndpointSpecs_KSM_v2_16_Data(t *testing.T) {
	// Simulated KSM v2.16 output - has kube_endpoint_address with "ready" label
	ksmV216RawData := definition.RawGroups{
		"endpoint": {
			"kube-system_kube-dns": {
				"kube_endpoint_created": prometheus.GaugeValue(1620000000),
				"kube_endpoint_address": []prometheus.Metric{
					{
						Labels: prometheus.Labels{
							"namespace":     "kube-system",
							"endpoint":      "kube-dns",
							"port_protocol": "TCP",
							"port_number":   "53",
							"port_name":     "dns-tcp",
							"ip":            "10.244.0.2",
							"ready":         "true",
						},
						Value: prometheus.GaugeValue(1),
					},
					{
						Labels: prometheus.Labels{
							"namespace":     "kube-system",
							"endpoint":      "kube-dns",
							"port_protocol": "UDP",
							"port_number":   "53",
							"port_name":     "dns",
							"ip":            "10.244.0.2",
							"ready":         "true",
						},
						Value: prometheus.GaugeValue(1),
					},
					{
						Labels: prometheus.Labels{
							"namespace":     "kube-system",
							"endpoint":      "kube-dns",
							"port_protocol": "TCP",
							"port_number":   "9153",
							"port_name":     "metrics",
							"ip":            "10.244.0.2",
							"ready":         "true",
						},
						Value: prometheus.GaugeValue(1),
					},
				},
			},
			"default_kubernetes": {
				"kube_endpoint_created": prometheus.GaugeValue(1620000000),
				"kube_endpoint_address": []prometheus.Metric{
					{
						Labels: prometheus.Labels{
							"namespace":     "default",
							"endpoint":      "kubernetes",
							"port_protocol": "TCP",
							"port_number":   "8443",
							"port_name":     "https",
							"ip":            "192.168.49.2",
							"ready":         "true",
						},
						Value: prometheus.GaugeValue(1),
					},
				},
			},
			"kube-system_k8s.io-minikube-hostpath": {
				"kube_endpoint_created": prometheus.GaugeValue(1620000000),
				"kube_endpoint_address": []prometheus.Metric{
					{
						Labels: prometheus.Labels{
							"namespace":     "kube-system",
							"endpoint":      "k8s.io-minikube-hostpath",
							"port_protocol": "TCP",
							"port_number":   "80",
							"port_name":     "",
							"ip":            "10.244.0.20",
							"ready":         "false",
						},
						Value: prometheus.GaugeValue(1),
					},
				},
			},
		},
	}

	// Get the actual EndpointSpecs from definition.go
	endpointSpecs := KSMSpecs["endpoint"]

	// Find ALL addressAvailable and addressNotReady specs (there should be 2 of each for backward compatibility)
	var addressAvailableSpecs, addressNotReadySpecs []definition.Spec
	for i := range endpointSpecs.Specs {
		if endpointSpecs.Specs[i].Name == "addressAvailable" {
			addressAvailableSpecs = append(addressAvailableSpecs, endpointSpecs.Specs[i])
		}
		if endpointSpecs.Specs[i].Name == "addressNotReady" {
			addressNotReadySpecs = append(addressNotReadySpecs, endpointSpecs.Specs[i])
		}
	}

	require.Len(t, addressAvailableSpecs, 2, "Should have exactly 2 addressAvailable specs for backward compatibility (v2.13 and v2.16)")
	require.Len(t, addressNotReadySpecs, 2, "Should have exactly 2 addressNotReady specs for backward compatibility (v2.13 and v2.16)")

	testCases := []struct {
		name             string
		entityID         string
		expectedAvail    prometheus.GaugeValue
		expectedNotReady prometheus.GaugeValue
		description      string
	}{
		{
			name:             "kube-dns with 3 ready addresses",
			entityID:         "kube-system_kube-dns",
			expectedAvail:    prometheus.GaugeValue(3),
			expectedNotReady: prometheus.GaugeValue(0),
			description:      "kube-dns has 3 ports (TCP/53, UDP/53, TCP/9153) all ready",
		},
		{
			name:             "kubernetes with 1 ready address",
			entityID:         "default_kubernetes",
			expectedAvail:    prometheus.GaugeValue(1),
			expectedNotReady: prometheus.GaugeValue(0),
			description:      "kubernetes has 1 port (TCP/8443) ready",
		},
		{
			name:             "minikube-hostpath with 1 not ready address",
			entityID:         "kube-system_k8s.io-minikube-hostpath",
			expectedAvail:    prometheus.GaugeValue(0),
			expectedNotReady: prometheus.GaugeValue(1),
			description:      "minikube-hostpath has 1 port (TCP/80) not ready",
		},
	}

	for _, tc := range testCases {
		t.Run(tc.name, func(t *testing.T) {
			t.Logf("Testing: %s", tc.description)

			// Test addressAvailable - try ALL specs with this name (simulates what populator does)
			t.Run("addressAvailable", func(t *testing.T) {
				var fetchedValues definition.FetchedValues
				var lastErr error

				// Try each spec with name "addressAvailable" until one works (mimics populator behavior)
				for _, spec := range addressAvailableSpecs {
					result, err := spec.ValueFunc("endpoint", tc.entityID, ksmV216RawData)
					if err != nil {
						lastErr = err
						if !spec.Optional {
							require.NoError(t, err, "Non-optional spec failed")
						}
						t.Logf("Spec failed (optional, trying next): %v", err)
						continue
					}

					// Success! Found a working spec
					var ok bool
					fetchedValues, ok = result.(definition.FetchedValues)
					require.True(t, ok, "Result should be FetchedValues")
					break
				}

				// At least one spec should have succeeded
				require.NotNil(t, fetchedValues, "At least one addressAvailable spec should work with KSM v2.16 data. Last error: %v", lastErr)

				// When value is 0, result might be empty or have a 0 value
				if tc.expectedAvail == 0 && len(fetchedValues) == 0 {
					t.Logf("✓ Correctly returned empty result (0 addresses with ready=true)")
					return
				}

				require.NotEmpty(t, fetchedValues, "Should have fetched values from KSM v2.16 data")

				for metricName, val := range fetchedValues {
					gaugeValue, ok := val.(prometheus.GaugeValue)
					require.True(t, ok, "Value should be GaugeValue")
					assert.Equal(t, tc.expectedAvail, gaugeValue,
						"addressAvailable count should match expected")
					t.Logf("✓ Metric: %s = %v (expected %v)", metricName, gaugeValue, tc.expectedAvail)
				}
			})

			// Test addressNotReady - try ALL specs with this name
			t.Run("addressNotReady", func(t *testing.T) {
				var fetchedValues definition.FetchedValues
				var lastErr error

				// Try each spec with name "addressNotReady" until one works
				for _, spec := range addressNotReadySpecs {
					result, err := spec.ValueFunc("endpoint", tc.entityID, ksmV216RawData)
					if err != nil {
						lastErr = err
						if !spec.Optional {
							require.NoError(t, err, "Non-optional spec failed")
						}
						t.Logf("Spec failed (optional, trying next): %v", err)
						continue
					}

					// Success! Found a working spec
					var ok bool
					fetchedValues, ok = result.(definition.FetchedValues)
					require.True(t, ok, "Result should be FetchedValues")
					break
				}

				// At least one spec should have succeeded
				require.NotNil(t, fetchedValues, "At least one addressNotReady spec should work with KSM v2.16 data. Last error: %v", lastErr)

				// When value is 0, result might be empty or have a 0 value
				if tc.expectedNotReady == 0 && len(fetchedValues) == 0 {
					t.Logf("✓ Correctly returned empty result (0 addresses with ready=false)")
					return
				}

				require.NotEmpty(t, fetchedValues, "Should have fetched values from KSM v2.16 data")

				for metricName, val := range fetchedValues {
					gaugeValue, ok := val.(prometheus.GaugeValue)
					require.True(t, ok, "Value should be GaugeValue")
					assert.Equal(t, tc.expectedNotReady, gaugeValue,
						"addressNotReady count should match expected")
					t.Logf("✓ Metric: %s = %v (expected %v)", metricName, gaugeValue, tc.expectedNotReady)
				}
			})
		})
	}
=======
func Test_KSM_LabelAndAnnotationExtraction_WithKSMSpecs(t *testing.T) {
	t.Parallel()
	raw := definition.RawGroups{
		"namespace": {
			"my-namespace": {
				"kube_namespace_labels": prometheus.Metric{
					Labels: prometheus.Labels{
						"label_team": "devops",
						"label_env":  "staging",
					},
				},
				"kube_namespace_annotations": prometheus.Metric{
					Labels: prometheus.Labels{
						"annotation_owner": "alice",
					},
				},
			},
		},
		"pod": {
			"my-pod": {
				"kube_pod_labels": prometheus.Metric{
					Labels: prometheus.Labels{
						"label_app": "nginx",
						"label_env": "prod",
					},
				},
				"kube_pod_annotations": prometheus.Metric{
					Labels: prometheus.Labels{
						"annotation_owner": "bob",
					},
				},
			},
		},
	}

	getSpec := func(group, name string) definition.Spec {
		for _, spec := range KSMSpecs[group].Specs {
			if spec.Name == name {
				return spec
			}
		}
		t.Fatalf("spec %s not found for group %s", name, group)
		return definition.Spec{}
	}

	labels, err := getSpec("namespace", "label.*").ValueFunc("namespace", "my-namespace", raw)
	require.NoError(t, err)
	assert.Equal(t, definition.FetchedValues{"label.team": "devops", "label.env": "staging"}, labels)

	annotations, err := getSpec("namespace", "annotation.*").ValueFunc("namespace", "my-namespace", raw)
	require.NoError(t, err)
	assert.Equal(t, definition.FetchedValues{"annotation.owner": "alice"}, annotations)

	labels, err = getSpec("pod", "label.*").ValueFunc("pod", "my-pod", raw)
	require.NoError(t, err)
	assert.Equal(t, definition.FetchedValues{"label.app": "nginx", "label.env": "prod"}, labels)

	annotations, err = getSpec("pod", "annotation.*").ValueFunc("pod", "my-pod", raw)
	require.NoError(t, err)
	assert.Equal(t, definition.FetchedValues{"annotation.owner": "bob"}, annotations)
>>>>>>> 17728e95
}<|MERGE_RESOLUTION|>--- conflicted
+++ resolved
@@ -4,12 +4,6 @@
 	"testing"
 	"time"
 
-<<<<<<< HEAD
-	"github.com/stretchr/testify/assert"
-	"github.com/stretchr/testify/require"
-
-=======
->>>>>>> 17728e95
 	"github.com/newrelic/nri-kubernetes/v3/src/definition"
 	"github.com/newrelic/nri-kubernetes/v3/src/prometheus"
 	"github.com/stretchr/testify/assert"
@@ -398,7 +392,6 @@
 	}
 }
 
-<<<<<<< HEAD
 // TestEndpointSpecs_KSM_v2_13_Data tests that the EndpointSpecs in definition.go
 // work with KSM v2.13 data format (backward compatibility).
 // KSM v2.13 provides: kube_endpoint_address_available and kube_endpoint_address_not_ready
@@ -834,7 +827,6 @@
 			})
 		})
 	}
-=======
 func Test_KSM_LabelAndAnnotationExtraction_WithKSMSpecs(t *testing.T) {
 	t.Parallel()
 	raw := definition.RawGroups{
@@ -895,5 +887,4 @@
 	annotations, err = getSpec("pod", "annotation.*").ValueFunc("pod", "my-pod", raw)
 	require.NoError(t, err)
 	assert.Equal(t, definition.FetchedValues{"annotation.owner": "bob"}, annotations)
->>>>>>> 17728e95
 }
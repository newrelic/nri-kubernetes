description: |
  End-to-end tests for k8s integration

custom_test_key: k8s.clusterName

scenarios:
  - description: |
      This scenario will verify that metrics from a k8s Cluster are correctly collected.
    before:
      - helm dependency update ../charts/internal/e2e-resources
      - helm dependency update ../charts/newrelic-infrastructure
      - function ver { printf $((10#$(printf "%03d%03d" $(echo "$1" | tr '.' ' ')))); } && K8S_VERSION=$(kubectl version 2>&1 | grep 'Server Version' | awk -F' v' '{ print $2; }' | awk -F. '{ print $1"."$2; }') && if [[ $(ver $K8S_VERSION) -gt $(ver "1.22") ]]; then KSM_IMAGE_VERSION="v2.10.0"; else KSM_IMAGE_VERSION="v2.6.0"; fi && echo "Will use KSM image version ${KSM_IMAGE_VERSION}" && helm upgrade --install ${SCENARIO_TAG}-resources -n nr-${SCENARIO_TAG} --create-namespace ../charts/internal/e2e-resources --set persistentVolume.enabled=true --set kube-state-metrics.image.tag=${KSM_IMAGE_VERSION}
      - helm upgrade --install ${SCENARIO_TAG} -n nr-${SCENARIO_TAG} --create-namespace ../charts/newrelic-infrastructure --values e2e-values.yml --set global.licenseKey=${LICENSE_KEY} --set global.cluster=${SCENARIO_TAG}
    after:
      - kubectl logs -l app.kubernetes.io/name=newrelic-infrastructure -n nr-${SCENARIO_TAG} --all-containers --prefix=true
      - kubectl get pods -n nr-${SCENARIO_TAG}
      - helm delete ${SCENARIO_TAG}-resources -n nr-${SCENARIO_TAG}
      - helm delete ${SCENARIO_TAG} -n nr-${SCENARIO_TAG}
    tests:
      nrqls:
#        START PersistentVolume
        - query: FROM Metric SELECT latest(k8s.persistentvolume.statusPhase) AS 'Status' WHERE metricName = 'k8s.persistentvolume.createdAt' AND k8s.volumeName = '${SCENARIO_TAG}-resources-pv-storage'
          expected_results:
            - key: "Status"
              value: "Bound"
        - query: FROM Metric SELECT latest(k8s.persistentvolume.capacityBytes) / 1024 / 1024 AS 'Capacity (Mi)' WHERE metricName = 'k8s.persistentvolume.createdAt' AND k8s.volumeName = '${SCENARIO_TAG}-resources-pv-storage'
          expected_results:
            - key: "Capacity (Mi)"
              value: 5.0
        - query: FROM Metric SELECT latest(k8s.persistentvolume.createdAt) AS 'Created At' WHERE metricName = 'k8s.persistentvolume.createdAt' AND k8s.volumeName = '${SCENARIO_TAG}-resources-pv-storage' AND k8s.persistentvolume.storageClass = '${SCENARIO_TAG}-resources-pv-class'
          expected_results:
            - key: "Created At"
              lowerBoundedValue: 0.0
#        END PersistentVolume
#        START PersistentVolumeClaim
        - query: FROM Metric SELECT latest(k8s.persistentvolumeclaim.statusPhase) AS 'Status' WHERE metricName = 'k8s.persistentvolumeclaim.createdAt' AND k8s.namespaceName = 'nr-${SCENARIO_TAG}' AND k8s.pvcName = '${SCENARIO_TAG}-resources-pv-claim'
          expected_results:
            - key: "Status"
              value: "Bound"
        - query: FROM Metric SELECT latest(k8s.persistentvolumeclaim.requestedStorageBytes) / 1024 / 1024 AS 'Requested Capacity (Mi)' WHERE k8s.namespaceName = 'nr-${SCENARIO_TAG}' AND k8s.pvcName = '${SCENARIO_TAG}-resources-pv-claim'
          expected_results:
            - key: "Requested Capacity (Mi)"
              value: 3.0
        - query: FROM Metric SELECT latest(k8s.persistentvolumeclaim.accessMode) AS 'Access Mode' WHERE metricName = 'k8s.persistentvolumeclaim.createdAt' AND k8s.namespaceName = 'nr-${SCENARIO_TAG}' AND k8s.pvcName = '${SCENARIO_TAG}-resources-pv-claim' AND k8s.persistentvolumeclaim.storageClass = '${SCENARIO_TAG}-resources-pv-class'
          expected_results:
            - key: "Access Mode"
              value: "ReadWriteOnce"
        - query: FROM Metric SELECT latest(k8s.persistentvolumeclaim.createdAt) AS 'Created At' WHERE k8s.namespaceName = 'nr-${SCENARIO_TAG}' AND k8s.pvcName = '${SCENARIO_TAG}-resources-pv-claim' AND k8s.persistentvolumeclaim.storageClass = '${SCENARIO_TAG}-resources-pv-class'
          expected_results:
            - key: "Created At"
              lowerBoundedValue: 0.0
#        END PersistentVolumeClaim
#        START Failed Pod - Container Pending
        - query: "FROM Metric SELECT latest(if(k8s.pod.isReady = 1, 'True', 'False')) as 'Ready' WHERE k8s.namespaceName = 'nr-${SCENARIO_TAG}' AND k8s.podName = '${SCENARIO_TAG}-resources-container-pending'"
          expected_results:
            - key: "Ready"
              value: False
        - query: "FROM Metric SELECT latest(if(k8s.pod.isScheduled = 1, 'True', 'False')) as 'Scheduled' WHERE k8s.namespaceName = 'nr-${SCENARIO_TAG}' AND k8s.podName = '${SCENARIO_TAG}-resources-container-pending'"
          expected_results:
            - key: "Scheduled"
              value: False
        - query: "FROM Metric SELECT latest(k8s.pod.createdAt) as 'Created At' WHERE k8s.namespaceName = 'nr-${SCENARIO_TAG}' AND k8s.podName = '${SCENARIO_TAG}-resources-container-pending'"
          expected_results:
            - key: "Created At"
              lowerBoundedValue: 0.0
        - query: "FROM Metric SELECT latest(k8s.nodeName) as 'Node Name' WHERE metricName = 'k8s.pod.createdAt' AND k8s.namespaceName = 'nr-${SCENARIO_TAG}' AND k8s.podName = '${SCENARIO_TAG}-resources-container-pending'"
          expected_results:
            - key: "Node Name"
              value: ""
        - query: "FROM Metric SELECT max(k8s.container.restartCountDelta) AS 'Restart count' WHERE k8s.namespaceName = 'nr-${SCENARIO_TAG}' AND k8s.podName = '${SCENARIO_TAG}-resources-container-pending'"
          expected_results:
            - key: "Restart count"
              value: nil
#        END Failed Pod - Container Pending
#        START Failed Pod - Container Creating
        - query: "FROM Metric SELECT latest(if(k8s.pod.isReady = 1, 'True', 'False')) as 'Ready' WHERE k8s.namespaceName = 'nr-${SCENARIO_TAG}' AND k8s.podName = '${SCENARIO_TAG}-resources-container-creating'"
          expected_results:
            - key: "Ready"
              value: False
        - query: "FROM Metric SELECT latest(if(k8s.pod.isScheduled = 1, 'True', 'False')) as 'Scheduled' WHERE k8s.namespaceName = 'nr-${SCENARIO_TAG}' AND k8s.podName = '${SCENARIO_TAG}-resources-container-creating'"
          expected_results:
            - key: "Scheduled"
              value: True
        - query: "FROM Metric SELECT latest(k8s.pod.createdAt) as 'Created At' WHERE k8s.namespaceName = 'nr-${SCENARIO_TAG}' AND k8s.podName = '${SCENARIO_TAG}-resources-container-creating'"
          expected_results:
            - key: "Created At"
              lowerBoundedValue: 0.0
        - query: "FROM Metric SELECT max(k8s.container.restartCountDelta) AS 'Restart count' WHERE k8s.namespaceName = 'nr-${SCENARIO_TAG}' AND k8s.podName = '${SCENARIO_TAG}-resources-container-creating'"
          expected_results:
            - key: "Restart count"
              lowerBoundedValue: 1.0
#        END Failed Pod - Container Creating
#        START Cronjob
        - query: FROM Metric SELECT filter(uniqueCount(k8s.jobName), where k8s.job.isComplete is not null) AS 'Completed Jobs' WHERE k8s.namespaceName = 'nr-${SCENARIO_TAG}' AND k8s.jobName LIKE '${SCENARIO_TAG}-resources-cronjob-%'
          expected_results:
            - key: "Completed Jobs"
              lowerBoundedValue: 1.0
        - query: FROM Metric SELECT filter(uniqueCount(k8s.jobName), where k8s.job.failed is not null) AS 'Failed Jobs' WHERE k8s.namespaceName = 'nr-${SCENARIO_TAG}' AND k8s.jobName LIKE '${SCENARIO_TAG}-resources-cronjob-%'
          expected_results:
            - key: "Failed Jobs"
              value: 0.0
        - query: FROM Metric SELECT latest(k8s.cronjob.isActive) as 'Active Jobs' WHERE metricName = 'k8s.cronjob.createdAt'
          expected_results:
            - key: "Active Jobs"
              lowerBoundedValue: 0.0
        - query: FROM Metric SELECT if(latest(k8s.cronjob.isSuspended) = 1, 'True', 'False') as 'Suspended' WHERE metricName = 'k8s.cronjob.createdAt'
          expected_results:
            - key: "constant"
              value: False
        # - query: FROM Metric SELECT latest(k8s.cronjobName) AS cronjob, latest(k8s.namespaceName) AS namespace, latest(k8s.clusterName) AS cluster, latest(k8s.cronjob.schedule) AS schedule, latest(k8s.cronjob.concurrencyPolicy) as concurrencyPolicy, latest(k8s.cronjob.createdAt) * 1000 AS created, latest(k8s.cronjob.lastScheduledTime) * 1000 AS lastScheduled WHERE metricName = 'k8s.cronjob.createdAt' AND k8s.namespaceName = 'nr-${SCENARIO_TAG}' AND k8s.clusterName = '${SCENARIO_TAG}'
        #   expected_results:
        #     - key: "cronjob"
        #       value: '${SCENARIO_TAG}-resources-cronjob'  # Disable for now since interpolation does not work for values
        # - query: FROM Metric SELECT latest(k8s.cronjobName) AS cronjob, latest(k8s.namespaceName) AS namespace, latest(k8s.clusterName) AS cluster, latest(k8s.cronjob.schedule) AS schedule, latest(k8s.cronjob.concurrencyPolicy) as concurrencyPolicy, latest(k8s.cronjob.createdAt) * 1000 AS created, latest(k8s.cronjob.lastScheduledTime) * 1000 AS lastScheduled WHERE metricName = 'k8s.cronjob.createdAt' AND k8s.namespaceName = 'nr-${SCENARIO_TAG}' AND k8s.clusterName = '${SCENARIO_TAG}'
        #   expected_results:
        #     - key: "namespace"
        #       value: 'nr-${SCENARIO_TAG}'  # Disable for now since interpolation does not work for values
        # - query: FROM Metric SELECT latest(k8s.cronjobName) AS cronjob, latest(k8s.namespaceName) AS namespace, latest(k8s.clusterName) AS cluster, latest(k8s.cronjob.schedule) AS schedule, latest(k8s.cronjob.concurrencyPolicy) as concurrencyPolicy, latest(k8s.cronjob.createdAt) * 1000 AS created, latest(k8s.cronjob.lastScheduledTime) * 1000 AS lastScheduled WHERE metricName = 'k8s.cronjob.createdAt' AND k8s.namespaceName = 'nr-${SCENARIO_TAG}' AND k8s.clusterName = '${SCENARIO_TAG}'
        #   expected_results:
        #     - key: "cluster"
        #       value: ${SCENARIO_TAG}  # Disable for now since interpolation does not work for values
        - query: FROM Metric SELECT latest(k8s.cronjobName) AS cronjob, latest(k8s.namespaceName) AS namespace, latest(k8s.clusterName) AS cluster, latest(k8s.cronjob.schedule) AS schedule, latest(k8s.cronjob.concurrencyPolicy) as concurrencyPolicy, latest(k8s.cronjob.createdAt) * 1000 AS created, latest(k8s.cronjob.lastScheduledTime) * 1000 AS lastScheduled WHERE metricName = 'k8s.cronjob.createdAt' AND k8s.namespaceName = 'nr-${SCENARIO_TAG}' AND k8s.clusterName = '${SCENARIO_TAG}'
          expected_results:
            - key: "schedule"
              value: "* * * * *"
        - query: FROM Metric SELECT latest(k8s.cronjobName) AS cronjob, latest(k8s.namespaceName) AS namespace, latest(k8s.clusterName) AS cluster, latest(k8s.cronjob.schedule) AS schedule, latest(k8s.cronjob.concurrencyPolicy) as concurrencyPolicy, latest(k8s.cronjob.createdAt) * 1000 AS created, latest(k8s.cronjob.lastScheduledTime) * 1000 AS lastScheduled WHERE metricName = 'k8s.cronjob.createdAt' AND k8s.namespaceName = 'nr-${SCENARIO_TAG}' AND k8s.clusterName = '${SCENARIO_TAG}'
          expected_results:
            - key: "concurrencyPolicy"
              value: "Allow"
        - query: FROM Metric SELECT latest(k8s.cronjobName) AS cronjob, latest(k8s.namespaceName) AS namespace, latest(k8s.clusterName) AS cluster, latest(k8s.cronjob.schedule) AS schedule, latest(k8s.cronjob.concurrencyPolicy) as concurrencyPolicy, latest(k8s.cronjob.createdAt) * 1000 AS created, latest(k8s.cronjob.lastScheduledTime) * 1000 AS lastScheduled WHERE metricName = 'k8s.cronjob.createdAt' AND k8s.namespaceName = 'nr-${SCENARIO_TAG}' AND k8s.clusterName = '${SCENARIO_TAG}'
          expected_results:
            - key: "created"
              lowerBoundedValue: 0.0
        - query: FROM Metric SELECT latest(k8s.cronjobName) AS cronjob, latest(k8s.namespaceName) AS namespace, latest(k8s.clusterName) AS cluster, latest(k8s.cronjob.schedule) AS schedule, latest(k8s.cronjob.concurrencyPolicy) as concurrencyPolicy, latest(k8s.cronjob.createdAt) * 1000 AS created, latest(k8s.cronjob.lastScheduledTime) * 1000 AS lastScheduled WHERE metricName = 'k8s.cronjob.createdAt' AND k8s.namespaceName = 'nr-${SCENARIO_TAG}' AND k8s.clusterName = '${SCENARIO_TAG}'
          expected_results:
            - key: "lastScheduled"
              lowerBoundedValue: 0.0
        - query: FROM Metric SELECT latest(k8s.job.startedAt) AS started WHERE k8s.namespaceName = 'nr-${SCENARIO_TAG}' AND k8s.jobName LIKE '${SCENARIO_TAG}-resources-cronjob-%'
          expected_results:
            - key: "started"
              lowerBoundedValue: 0.0
        - query: FROM Metric SELECT latest(k8s.job.completedAt) AS completed WHERE k8s.namespaceName = 'nr-${SCENARIO_TAG}' AND k8s.jobName LIKE '${SCENARIO_TAG}-resources-cronjob-%'
          expected_results:
            - key: "completed"
              lowerBoundedValue: 0.0
        - query: FROM Metric SELECT latest(k8s.job.specParallelism) AS 'Parallelism' WHERE k8s.namespaceName = 'nr-${SCENARIO_TAG}' AND k8s.jobName LIKE '${SCENARIO_TAG}-resources-cronjob-%'
          expected_results:
            - key: "Parallelism"
              lowerBoundedValue: 1.0
        - query: FROM Metric SELECT latest(k8s.job.specCompletions) AS 'Completions' WHERE k8s.namespaceName = 'nr-${SCENARIO_TAG}' AND k8s.jobName LIKE '${SCENARIO_TAG}-resources-cronjob-%'
          expected_results:
            - key: "Completions"
              lowerBoundedValue: 1.0
        - query: FROM Metric SELECT latest(k8s.job.specActiveDeadlineSeconds) AS 'Active Deadline (sec)' WHERE k8s.namespaceName = 'nr-${SCENARIO_TAG}' AND k8s.jobName LIKE '${SCENARIO_TAG}-resources-cronjob-%'
          expected_results:
            - key: "Active Deadline (sec)"
              lowerBoundedValue: 540.0
        - query: FROM Metric SELECT latest(k8s.job.createdAt) AS created WHERE k8s.namespaceName = 'nr-${SCENARIO_TAG}' AND k8s.jobName LIKE '${SCENARIO_TAG}-resources-cronjob-%'
          expected_results:
            - key: "created"
              lowerBoundedValue: 0.0
        # - query: FROM Metric SELECT latest(k8s.pod.isReady) as 'ready', latest(k8s.pod.isScheduled) as 'scheduled', latest(k8s.status) as 'status' WHERE k8s.podName like '${SCENARIO_TAG}-resources-cronjob-%' AND k8s.namespaceName = 'nr-${SCENARIO_TAG}' FACET k8s.nodeName as 'nodename'
        #   expected_results:
        #     - key: "nodename"
        #       value: "minikube"  # Disable for now since we have no control over this field
        - query: FROM Metric SELECT latest(k8s.pod.isReady) as 'ready', latest(k8s.pod.isScheduled) as 'scheduled', latest(k8s.status) as 'status' WHERE k8s.podName like '${SCENARIO_TAG}-resources-cronjob-%' AND k8s.namespaceName = 'nr-${SCENARIO_TAG}' FACET k8s.nodeName as 'nodename'
          expected_results:
            - key: "ready"
              lowerBoundedValue: 0.0
        - query: FROM Metric SELECT latest(k8s.pod.isReady) as 'ready', latest(k8s.pod.isScheduled) as 'scheduled', latest(k8s.status) as 'status' WHERE k8s.podName like '${SCENARIO_TAG}-resources-cronjob-%' AND k8s.namespaceName = 'nr-${SCENARIO_TAG}' FACET k8s.nodeName as 'nodename'
          expected_results:
            - key: "scheduled"
              lowerBoundedValue: 0.0
        # - query: FROM Metric SELECT latest(k8s.pod.isReady) as 'ready', latest(k8s.pod.isScheduled) as 'scheduled', latest(k8s.status) as 'status' WHERE k8s.podName like '${SCENARIO_TAG}-resources-cronjob-%' AND k8s.namespaceName = 'nr-${SCENARIO_TAG}' FACET k8s.nodeName as 'nodename'
        #   expected_results:
        #     - key: "status"
        #       value: "Terminated"  # Disable for now since we have no control over this field
        - query: FROM Metric SELECT max(k8s.pod.netTxBytesPerSecond) / 1000 AS 'Transferred (KBps)' WHERE k8s.podName like '${SCENARIO_TAG}-resources-cronjob-%' AND k8s.namespaceName = 'nr-${SCENARIO_TAG}'
          expected_results:
            - key: "Transferred (KBps)"
              lowerBoundedValue: 0.0
        - query: FROM Metric SELECT max(k8s.pod.netRxBytesPerSecond) / 1000 AS 'Received (KBps)' WHERE k8s.podName like '${SCENARIO_TAG}-resources-cronjob-%' AND k8s.namespaceName = 'nr-${SCENARIO_TAG}'
          expected_results:
            - key: "Received (KBps)"
              lowerBoundedValue: 0.0
        - query: FROM Metric SELECT max(k8s.pod.netErrorsPerSecond) AS 'Errors (per second)' WHERE k8s.podName like '${SCENARIO_TAG}-resources-cronjob-%' AND k8s.namespaceName = 'nr-${SCENARIO_TAG}'
          expected_results:
            - key: "Errors (per second)"
              lowerBoundedValue: 0.0
        - query: FROM Metric SELECT latest(k8s.container.memoryRequestedBytes) / 1024 / 1024 as 'Memory Requested (MiB)' WHERE k8s.podName like '${SCENARIO_TAG}-resources-cronjob-%' AND k8s.namespaceName = 'nr-${SCENARIO_TAG}' AND k8s.containerName = 'compute-pi-digits'
          expected_results:
            - key: "Memory Requested (MiB)"
              value: 15.0
        - query: FROM Metric SELECT latest(k8s.container.memoryLimitBytes) / 1024 / 1024 as 'Memory Limit (MiB)' WHERE k8s.podName like '${SCENARIO_TAG}-resources-cronjob-%' AND k8s.namespaceName = 'nr-${SCENARIO_TAG}' AND k8s.containerName = 'compute-pi-digits'
          expected_results:
            - key: "Memory Limit (MiB)"
              value: 30.0
        - query: FROM Metric SELECT latest(k8s.container.cpuRequestedCores) as 'CPU Requested (cores)' WHERE k8s.podName like '${SCENARIO_TAG}-resources-cronjob-%' AND k8s.namespaceName = 'nr-${SCENARIO_TAG}' AND k8s.containerName = 'compute-pi-digits'
          expected_results:
            - key: "CPU Requested (cores)"
              value: 0.04
        - query: FROM Metric SELECT latest(k8s.container.cpuLimitCores) as 'CPU Limit (cores)' WHERE k8s.podName like '${SCENARIO_TAG}-resources-cronjob-%' AND k8s.namespaceName = 'nr-${SCENARIO_TAG}' AND k8s.containerName = 'compute-pi-digits'
          expected_results:
            - key: "CPU Limit (cores)"
              value: 0.08
        - query: FROM Metric SELECT latest(k8s.container.restartCountDelta) as 'Restarts delta' WHERE k8s.podName like '${SCENARIO_TAG}-resources-cronjob-%' AND k8s.namespaceName = 'nr-${SCENARIO_TAG}' AND k8s.containerName = 'compute-pi-digits'
          expected_results:
            - key: "Restarts delta"
              value: 0.0
        - query: FROM Metric SELECT latest(k8s.container.restartCount) as 'Restarts cumulative' WHERE k8s.podName like '${SCENARIO_TAG}-resources-cronjob-%' AND k8s.namespaceName = 'nr-${SCENARIO_TAG}' AND k8s.containerName = 'compute-pi-digits'
          expected_results:
            - key: "Restarts cumulative"
              value: 0.0
        # - query: FROM Metric SELECT latest(k8s.status) AS 'Status' WHERE k8s.podName like '${SCENARIO_TAG}-resources-cronjob-%' AND k8s.namespaceName = 'nr-${SCENARIO_TAG}' AND k8s.containerName = 'compute-pi-digits'
        #   expected_results:
        #     - key: "Status"
        #       value: "Terminated"  # Disable for now since we have no control over this field
        # - query: FROM Metric SELECT latest(k8s.reason) AS 'Reason' WHERE k8s.podName like '${SCENARIO_TAG}-resources-cronjob-%' AND k8s.namespaceName = 'nr-${SCENARIO_TAG}' AND k8s.containerName = 'compute-pi-digits'
        #   expected_results:
        #     - key: "Reason"
        #       value: "Completed"  # Disable for now since we have no control over this field
        - query: FROM Metric SELECT max(k8s.container.cpuUsedCores) AS 'CPU usage (cores)' WHERE k8s.podName like '${SCENARIO_TAG}-resources-cronjob-%' AND k8s.namespaceName = 'nr-${SCENARIO_TAG}' AND k8s.containerName = 'compute-pi-digits'
          expected_results:
            - key: "CPU usage (cores)"
              lowerBoundedValue: 0.01
        - query: FROM Metric SELECT max(k8s.container.cpuCoresUtilization) / 100 AS 'CPU utilization (%)' WHERE k8s.podName like '${SCENARIO_TAG}-resources-cronjob-%' AND k8s.namespaceName = 'nr-${SCENARIO_TAG}' AND k8s.containerName = 'compute-pi-digits'
          expected_results:
            - key: "CPU utilization (%)"
              lowerBoundedValue: 0.01
        - query: FROM Metric SELECT max(k8s.container.cpuCfsThrottledPeriodsDelta) AS 'CPU Throttled Periods Delta' WHERE k8s.podName like '${SCENARIO_TAG}-resources-cronjob-%' AND k8s.namespaceName = 'nr-${SCENARIO_TAG}' AND k8s.containerName = 'compute-pi-digits'
          expected_results:
            - key: "CPU Throttled Periods Delta"
              lowerBoundedValue: 0.0
        - query: FROM Metric SELECT max(k8s.container.cpuCfsPeriodsDelta) AS 'CPU Periods Delta' WHERE k8s.podName like '${SCENARIO_TAG}-resources-cronjob-%' AND k8s.namespaceName = 'nr-${SCENARIO_TAG}' AND k8s.containerName = 'compute-pi-digits'
          expected_results:
            - key: "CPU Periods Delta"
              lowerBoundedValue: 0.0
        - query: FROM Metric SELECT max(k8s.container.memoryWorkingSetBytes) AS 'Memory usage (bytes)' WHERE k8s.podName like '${SCENARIO_TAG}-resources-cronjob-%' AND k8s.namespaceName = 'nr-${SCENARIO_TAG}' AND k8s.containerName = 'compute-pi-digits'
          expected_results:
            - key: "Memory usage (bytes)"
              lowerBoundedValue: 1.0
        - query: FROM Metric SELECT max(k8s.container.memoryWorkingSetUtilization) / 100 AS 'Memory utilization (%)' WHERE k8s.podName like '${SCENARIO_TAG}-resources-cronjob-%' AND k8s.namespaceName = 'nr-${SCENARIO_TAG}' AND k8s.containerName = 'compute-pi-digits'
          expected_results:
            - key: "Memory utilization (%)"
              lowerBoundedValue: 0.01
        - query: FROM Metric SELECT max(k8s.container.fsUsedBytes) AS 'Filesystem used (bytes)' WHERE k8s.podName like '${SCENARIO_TAG}-resources-cronjob-%' AND k8s.namespaceName = 'nr-${SCENARIO_TAG}' AND k8s.containerName = 'compute-pi-digits'
          expected_results:
            - key: "Filesystem used (bytes)"
              lowerBoundedValue: 9000
        - query: FROM Metric SELECT max(k8s.container.fsUsedPercent) / 100 AS 'Filesystem Utilization (%)' WHERE k8s.podName like '${SCENARIO_TAG}-resources-cronjob-%' AND k8s.namespaceName = 'nr-${SCENARIO_TAG}' AND k8s.containerName = 'compute-pi-digits'
          expected_results:
            - key: "Filesystem Utilization (%)"
              lowerBoundedValue: 0.0000001
        - query: SELECT sum(k8s.container.restartCountDelta) AS 'Container restarts' FROM Metric WHERE k8s.podName like '${SCENARIO_TAG}-resources-cronjob-%' AND k8s.namespaceName = 'nr-${SCENARIO_TAG}' AND k8s.containerName = 'compute-pi-digits'
          expected_results:
            - key: "Container restarts"
              value: 0.0
#        END Cronjob
<<<<<<< HEAD
#        START StatefulSet
        - query: FROM Metric SELECT latest(k8s.statefulset.podsTotal) AS 'Pods Total' WHERE metricName = 'k8s.statefulset.createdAt' AND k8s.namespaceName = 'nr-${SCENARIO_TAG}' AND k8s.statefulsetName = '${SCENARIO_TAG}-resources-statefulset'
          expected_results:
            - key: "Pods Total"
              value: 2.0
        - query: FROM Metric SELECT latest(k8s.statefulset.podsDesired) AS 'Pods Desired' WHERE metricName = 'k8s.statefulset.createdAt' AND k8s.namespaceName = 'nr-${SCENARIO_TAG}' AND k8s.statefulsetName = '${SCENARIO_TAG}-resources-statefulset'
          expected_results:
            - key: "Pods Desired"
              value: 2.0
        - query: FROM Metric SELECT latest(k8s.statefulset.podsReady) AS 'Pods Ready' WHERE metricName = 'k8s.statefulset.createdAt' AND k8s.namespaceName = 'nr-${SCENARIO_TAG}' AND k8s.statefulsetName = '${SCENARIO_TAG}-resources-statefulset'
          expected_results:
            - key: "Pods Ready"
              value: 2.0
        - query: FROM Metric SELECT latest(k8s.statefulset.podsCurrent) AS 'Pods Current' WHERE metricName = 'k8s.statefulset.createdAt' AND k8s.namespaceName = 'nr-${SCENARIO_TAG}' AND k8s.statefulsetName = '${SCENARIO_TAG}-resources-statefulset'
          expected_results:
            - key: "Pods Current"
              value: 2.0
        - query: FROM Metric SELECT latest(k8s.statefulset.podsMissing) AS 'Pods Missing' WHERE metricName = 'k8s.statefulset.createdAt' AND k8s.namespaceName = 'nr-${SCENARIO_TAG}' AND k8s.statefulsetName = '${SCENARIO_TAG}-resources-statefulset'
          expected_results:
            - key: "Pods Missing"
              value: 0.0
        - query: FROM Metric SELECT latest(k8s.statefulset.podsUpdated) AS 'Pods Updated' WHERE metricName = 'k8s.statefulset.createdAt' AND k8s.namespaceName = 'nr-${SCENARIO_TAG}' AND k8s.statefulsetName = '${SCENARIO_TAG}-resources-statefulset'
          expected_results:
            - key: "Pods Updated"
              value: 2.0
        - query: FROM Metric SELECT latest(k8s.statefulset.createdAt) AS 'Created At' WHERE metricName = 'k8s.statefulset.createdAt' AND k8s.namespaceName = 'nr-${SCENARIO_TAG}' AND k8s.statefulsetName = '${SCENARIO_TAG}-resources-statefulset'
          expected_results:
            - key: "Created At"
              lowerBoundedValue: 0.0
        - query: FROM Metric SELECT latest(k8s.statefulset.podsTotal) AS 'Pods Total' WHERE metricName = 'k8s.statefulset.createdAt' AND k8s.namespaceName = 'nr-${SCENARIO_TAG}' AND k8s.statefulsetName = '${SCENARIO_TAG}-resources-statefulset'
          expected_results:
            - key: "Pods Total"
              value: 2.0
        - query: FROM Metric SELECT latest(k8s.statefulset.currentRevision) AS 'Current Revision' WHERE metricName = 'k8s.statefulset.createdAt' AND k8s.namespaceName = 'nr-${SCENARIO_TAG}' AND k8s.statefulsetName = '${SCENARIO_TAG}-resources-statefulset'
          expected_results:
            - key: "Current Revision"
              value: 1.0
        - query: FROM Metric SELECT latest(k8s.statefulset.updateRevision) AS 'Update Revision' WHERE metricName = 'k8s.statefulset.createdAt' AND k8s.namespaceName = 'nr-${SCENARIO_TAG}' AND k8s.statefulsetName = '${SCENARIO_TAG}-resources-statefulset'
          expected_results:
            - key: "Update Revision"
              value: 1.0
        - query: FROM Metric SELECT latest(k8s.pod.isReady) AS 'Pod Ready' WHERE k8s.namespaceName = 'nr-${SCENARIO_TAG}' AND k8s.createdKind = 'StatefulSet' AND k8s.createdBy = '${SCENARIO_TAG}-resources-statefulset'
          expected_results:
            - key: "Pod Ready"
              value: 1.0
        - query: FROM Metric SELECT latest(k8s.pod.isScheduled) AS 'Pod Scheduled' WHERE k8s.namespaceName = 'nr-${SCENARIO_TAG}' AND k8s.createdKind = 'StatefulSet' AND k8s.createdBy = '${SCENARIO_TAG}-resources-statefulset'
          expected_results:
            - key: "Pod Scheduled"
              value: 1.0
        - query: FROM Metric SELECT max(k8s.pod.netTxBytesPerSecond) / 1000 AS 'Transferred (KBps)' WHERE k8s.namespaceName = 'nr-${SCENARIO_TAG}' AND k8s.createdKind = 'StatefulSet' AND k8s.createdBy = '${SCENARIO_TAG}-resources-statefulset'
          expected_results:
            - key: "Transferred (KBps)"
              lowerBoundedValue: 0.0
        - query: FROM Metric SELECT max(k8s.pod.netRxBytesPerSecond) / 1000 AS 'Received (KBps)' WHERE k8s.namespaceName = 'nr-${SCENARIO_TAG}' AND k8s.createdKind = 'StatefulSet' AND k8s.createdBy = '${SCENARIO_TAG}-resources-statefulset'
          expected_results:
            - key: "Received (KBps)"
              lowerBoundedValue: 0.0
        - query: FROM Metric SELECT max(k8s.pod.netErrorsPerSecond) AS 'Errors (per second)' WHERE k8s.namespaceName = 'nr-${SCENARIO_TAG}' AND k8s.createdKind = 'StatefulSet' AND k8s.createdBy = '${SCENARIO_TAG}-resources-statefulset'
          expected_results:
            - key: "Errors (per second)"
              lowerBoundedValue: 0.0
        - query: FROM Metric SELECT max(k8s.container.memoryRequestedBytes) / 1024 / 1024 AS 'Memory Requested (MiB)' WHERE k8s.namespaceName = 'nr-${SCENARIO_TAG}' AND k8s.podName LIKE '${SCENARIO_TAG}-resources-statefulset%' AND k8s.containerName = 'compute-pi-digits'
          expected_results:
            - key: "Memory Requested (MiB)"
              value: 15.0
        - query: FROM Metric SELECT max(k8s.container.memoryLimitBytes) / 1024 / 1024 AS 'Memory Limit (MiB)' WHERE k8s.namespaceName = 'nr-${SCENARIO_TAG}' AND k8s.podName LIKE '${SCENARIO_TAG}-resources-statefulset%' AND k8s.containerName = 'compute-pi-digits'
          expected_results:
            - key: "Memory Limit (MiB)"
              value: 30.0
        - query: FROM Metric SELECT max(k8s.container.cpuRequestedCores) AS 'CPU Requested (cores)' WHERE k8s.namespaceName = 'nr-${SCENARIO_TAG}' AND k8s.podName LIKE '${SCENARIO_TAG}-resources-statefulset%' AND k8s.containerName = 'compute-pi-digits'
          expected_results:
            - key: "CPU Requested (cores)"
              value: 0.04
        - query: FROM Metric SELECT max(k8s.container.cpuLimitCores) AS 'CPU Limit (cores)' WHERE k8s.namespaceName = 'nr-${SCENARIO_TAG}' AND k8s.podName LIKE '${SCENARIO_TAG}-resources-statefulset%' AND k8s.containerName = 'compute-pi-digits'
          expected_results:
            - key: "CPU Limit (cores)"
              value: 0.08
        - query: FROM Metric SELECT max(k8s.container.restartCountDelta) AS 'Restarts delta' WHERE k8s.namespaceName = 'nr-${SCENARIO_TAG}' AND k8s.podName LIKE '${SCENARIO_TAG}-resources-statefulset%' AND k8s.containerName = 'compute-pi-digits'
          expected_results:
            - key: "Restarts delta"
              value: 0.0
        - query: FROM Metric SELECT max(k8s.container.restartCount) AS 'Restarts cumulative' WHERE k8s.namespaceName = 'nr-${SCENARIO_TAG}' AND k8s.podName LIKE '${SCENARIO_TAG}-resources-statefulset%' AND k8s.containerName = 'compute-pi-digits'
          expected_results:
            - key: "Restarts cumulative"
              value: 0.0
        - query: FROM Metric SELECT max(k8s.container.cpuUsedCores) AS 'CPU usage (cores)' WHERE k8s.namespaceName = 'nr-${SCENARIO_TAG}' AND k8s.podName LIKE '${SCENARIO_TAG}-resources-statefulset%' AND k8s.containerName = 'compute-pi-digits'
          expected_results:
            - key: "CPU usage (cores)"
              lowerBoundedValue: 0.01
        - query: FROM Metric SELECT max(k8s.container.cpuCoresUtilization) / 100 AS 'CPU utilization (%)' WHERE k8s.namespaceName = 'nr-${SCENARIO_TAG}' AND k8s.podName LIKE '${SCENARIO_TAG}-resources-statefulset%' AND k8s.containerName = 'compute-pi-digits'
          expected_results:
            - key: "CPU utilization (%)"
              lowerBoundedValue: 0.01
        - query: FROM Metric SELECT max(k8s.container.cpuCfsThrottledPeriodsDelta) AS 'CPU Throttled Periods Delta' WHERE k8s.namespaceName = 'nr-${SCENARIO_TAG}' AND k8s.podName LIKE '${SCENARIO_TAG}-resources-statefulset%' AND k8s.containerName = 'compute-pi-digits'
          expected_results:
            - key: "CPU Throttled Periods Delta"
              lowerBoundedValue: 0.0
        - query: FROM Metric SELECT max(k8s.container.cpuCfsPeriodsDelta) AS 'CPU Periods Delta' WHERE k8s.namespaceName = 'nr-${SCENARIO_TAG}' AND k8s.podName LIKE '${SCENARIO_TAG}-resources-statefulset%' AND k8s.containerName = 'compute-pi-digits'
          expected_results:
            - key: "CPU Periods Delta"
              lowerBoundedValue: 0.0
        - query: FROM Metric SELECT max(k8s.container.memoryWorkingSetBytes) AS 'Memory usage (bytes)' WHERE k8s.namespaceName = 'nr-${SCENARIO_TAG}' AND k8s.podName LIKE '${SCENARIO_TAG}-resources-statefulset%' AND k8s.containerName = 'compute-pi-digits'
          expected_results:
            - key: "Memory usage (bytes)"
              lowerBoundedValue: 1.0
        - query: FROM Metric SELECT max(k8s.container.memoryWorkingSetUtilization) / 100 AS 'Memory utilization (%)' WHERE k8s.namespaceName = 'nr-${SCENARIO_TAG}' AND k8s.podName LIKE '${SCENARIO_TAG}-resources-statefulset%' AND k8s.containerName = 'compute-pi-digits'
          expected_results:
            - key: "Memory utilization (%)"
              lowerBoundedValue: 0.01
        - query: FROM Metric SELECT max(k8s.container.fsUsedBytes) AS 'Filesystem used (bytes)' WHERE k8s.namespaceName = 'nr-${SCENARIO_TAG}' AND k8s.podName LIKE '${SCENARIO_TAG}-resources-statefulset%' AND k8s.containerName = 'compute-pi-digits'
          expected_results:
            - key: "Filesystem used (bytes)"
              lowerBoundedValue: 1.0
        - query: FROM Metric SELECT max(k8s.container.fsUsedPercent) / 100 AS 'Filesystem Utilization (%)' WHERE k8s.namespaceName = 'nr-${SCENARIO_TAG}' AND k8s.podName LIKE '${SCENARIO_TAG}-resources-statefulset%' AND k8s.containerName = 'compute-pi-digits'
          expected_results:
            - key: "Filesystem Utilization (%)"
              lowerBoundedValue: 0.0000001
        - query: FROM Metric SELECT sum(k8s.container.restartCountDelta) AS 'Container restarts' WHERE k8s.namespaceName = 'nr-${SCENARIO_TAG}' AND k8s.podName LIKE '${SCENARIO_TAG}-resources-statefulset%' AND k8s.containerName = 'compute-pi-digits'
          expected_results:
            - key: "Container restarts"
              value: 0.0
#        END StatefulSet
=======
#        START DaemonSet
        - query: FROM Metric SELECT latest(k8s.daemonset.podsAvailable) AS 'Pods Available' WHERE metricName = 'k8s.daemonset.createdAt' AND k8s.namespaceName = 'nr-${SCENARIO_TAG}' AND k8s.daemonsetName = '${SCENARIO_TAG}-resources-daemonset'
          expected_results:
            - key: "Pods Available"
              value: 1.0
        - query: FROM Metric SELECT latest(k8s.daemonset.podsDesired) AS 'Pods Desired' WHERE metricName = 'k8s.daemonset.createdAt' AND k8s.namespaceName = 'nr-${SCENARIO_TAG}' AND k8s.daemonsetName = '${SCENARIO_TAG}-resources-daemonset'
          expected_results:
            - key: "Pods Desired"
              value: 1.0
        - query: FROM Metric SELECT latest(k8s.daemonset.podsReady) AS 'Pods Ready' WHERE metricName = 'k8s.daemonset.createdAt' AND k8s.namespaceName = 'nr-${SCENARIO_TAG}' AND k8s.daemonsetName = '${SCENARIO_TAG}-resources-daemonset'
          expected_results:
            - key: "Pods Ready"
              value: 1.0
        - query: FROM Metric SELECT latest(k8s.daemonset.podsUpdatedScheduled) AS 'Pods UpdatedScheduled' WHERE metricName = 'k8s.daemonset.createdAt' AND k8s.namespaceName = 'nr-${SCENARIO_TAG}' AND k8s.daemonsetName = '${SCENARIO_TAG}-resources-daemonset'
          expected_results:
            - key: "Pods UpdatedScheduled"
              value: 1.0
        - query: FROM Metric SELECT latest(k8s.daemonset.podsUnavailable) AS 'Pods Unavailable' WHERE metricName = 'k8s.daemonset.createdAt' AND k8s.namespaceName = 'nr-${SCENARIO_TAG}' AND k8s.daemonsetName = '${SCENARIO_TAG}-resources-daemonset'
          expected_results:
            - key: "Pods Unavailable"
              value: 0.0
        - query: FROM Metric SELECT latest(k8s.daemonset.podsMissing) AS 'Pods Missing' WHERE metricName = 'k8s.daemonset.createdAt' AND k8s.namespaceName = 'nr-${SCENARIO_TAG}' AND k8s.daemonsetName = '${SCENARIO_TAG}-resources-daemonset'
          expected_results:
            - key: "Pods Missing"
              value: 0.0
        - query: FROM Metric SELECT latest(k8s.daemonset.podsScheduled) AS 'Pods Scheduled' WHERE metricName = 'k8s.daemonset.createdAt' AND k8s.namespaceName = 'nr-${SCENARIO_TAG}' AND k8s.daemonsetName = '${SCENARIO_TAG}-resources-daemonset'
          expected_results:
            - key: "Pods Scheduled"
              value: 1.0
        - query: FROM Metric SELECT latest(k8s.daemonset.podsMisscheduled) AS 'Pods Misscheduled' WHERE metricName = 'k8s.daemonset.createdAt' AND k8s.namespaceName = 'nr-${SCENARIO_TAG}' AND k8s.daemonsetName = '${SCENARIO_TAG}-resources-daemonset'
          expected_results:
            - key: "Pods Misscheduled"
              value: 0.0
        - query: FROM Metric SELECT latest(k8s.daemonset.createdAt) AS 'Created At' WHERE metricName = 'k8s.daemonset.createdAt' AND k8s.namespaceName = 'nr-${SCENARIO_TAG}' AND k8s.daemonsetName = '${SCENARIO_TAG}-resources-daemonset'
          expected_results:
            - key: "Created At"
              lowerBoundedValue: 0.0
        - query: FROM Metric SELECT latest(k8s.daemonset.podsDesired) AS 'Pods Desired' WHERE metricName = 'k8s.daemonset.createdAt' AND k8s.namespaceName = 'nr-${SCENARIO_TAG}' AND k8s.daemonsetName = '${SCENARIO_TAG}-resources-daemonset'
          expected_results:
            - key: "Pods Desired"
              value: 1.0
        - query: FROM Metric SELECT latest(k8s.daemonset.podsMissing) AS 'Pods Missing' WHERE metricName = 'k8s.daemonset.createdAt' AND k8s.namespaceName = 'nr-${SCENARIO_TAG}' AND k8s.daemonsetName = '${SCENARIO_TAG}-resources-daemonset'
          expected_results:
            - key: "Pods Missing"
              lowerBoundedValue: 0.0
        - query: FROM Metric SELECT latest(k8s.daemonset.podsAvailable) AS 'Pods Available' WHERE metricName = 'k8s.daemonset.createdAt' AND k8s.namespaceName = 'nr-${SCENARIO_TAG}' AND k8s.daemonsetName = '${SCENARIO_TAG}-resources-daemonset'
          expected_results:
            - key: "Pods Available"
              lowerBoundedValue: 0.0
        - query: FROM Metric SELECT latest(k8s.daemonset.podsUnavailable) AS 'Pods Unavailable' WHERE metricName = 'k8s.daemonset.createdAt' AND k8s.namespaceName = 'nr-${SCENARIO_TAG}' AND k8s.daemonsetName = '${SCENARIO_TAG}-resources-daemonset'
          expected_results:
            - key: "Pods Unavailable"
              lowerBoundedValue: 0.0
        - query: FROM Metric SELECT latest(k8s.daemonset.podsScheduled) AS 'Pods Scheduled' WHERE metricName = 'k8s.daemonset.createdAt' AND k8s.namespaceName = 'nr-${SCENARIO_TAG}' AND k8s.daemonsetName = '${SCENARIO_TAG}-resources-daemonset'
          expected_results:
            - key: "Pods Scheduled"
              value: 1.0
        - query: FROM Metric SELECT latest(k8s.daemonset.podsUpdatedScheduled) AS 'Pods UpdatedScheduled' WHERE metricName = 'k8s.daemonset.createdAt' AND k8s.namespaceName = 'nr-${SCENARIO_TAG}' AND k8s.daemonsetName = '${SCENARIO_TAG}-resources-daemonset'
          expected_results:
            - key: "Pods UpdatedScheduled"
              value: 1.0
        - query: FROM Metric SELECT latest(k8s.daemonset.podsMisscheduled) AS 'Pods Misscheduled' WHERE metricName = 'k8s.daemonset.createdAt' AND k8s.namespaceName = 'nr-${SCENARIO_TAG}' AND k8s.daemonsetName = '${SCENARIO_TAG}-resources-daemonset'
          expected_results:
            - key: "Pods Misscheduled"
              value: 0.0
        - query: FROM Metric SELECT latest(k8s.pod.isReady) AS 'Pod Ready' WHERE k8s.namespaceName = 'nr-${SCENARIO_TAG}' AND k8s.createdKind = 'DaemonSet' AND k8s.createdBy = '${SCENARIO_TAG}-resources-daemonset'
          expected_results:
            - key: "Pod Ready"
              value: 1.0
        - query: FROM Metric SELECT latest(k8s.pod.isScheduled) AS 'Pod Scheduled' WHERE k8s.namespaceName = 'nr-${SCENARIO_TAG}' AND k8s.createdKind = 'DaemonSet' AND k8s.createdBy = '${SCENARIO_TAG}-resources-daemonset'
          expected_results:
            - key: "Pod Scheduled"
              value: 1.0
        - query: FROM Metric SELECT max(k8s.pod.netTxBytesPerSecond) / 1000 AS 'Transferred (KBps)' WHERE k8s.namespaceName = 'nr-${SCENARIO_TAG}' AND k8s.createdKind = 'DaemonSet' AND k8s.createdBy = '${SCENARIO_TAG}-resources-daemonset'
          expected_results:
            - key: "Transferred (KBps)"
              lowerBoundedValue: 0.0
        - query: FROM Metric SELECT max(k8s.pod.netRxBytesPerSecond) / 1000 AS 'Received (KBps)' WHERE k8s.namespaceName = 'nr-${SCENARIO_TAG}' AND k8s.createdKind = 'DaemonSet' AND k8s.createdBy = '${SCENARIO_TAG}-resources-daemonset'
          expected_results:
            - key: "Received (KBps)"
              lowerBoundedValue: 0.0
        - query: FROM Metric SELECT max(k8s.pod.netErrorsPerSecond) AS 'Errors (per second)' WHERE k8s.namespaceName = 'nr-${SCENARIO_TAG}' AND k8s.createdKind = 'DaemonSet' AND k8s.createdBy = '${SCENARIO_TAG}-resources-daemonset'
          expected_results:
            - key: "Errors (per second)"
              lowerBoundedValue: 0.0
        - query: FROM Metric SELECT max(k8s.container.memoryRequestedBytes) / 1024 / 1024 AS 'Memory Requested (MiB)' WHERE k8s.namespaceName = 'nr-${SCENARIO_TAG}' AND k8s.podName LIKE '${SCENARIO_TAG}-resources-daemonset%' AND k8s.containerName = 'compute-pi-digits'
          expected_results:
            - key: "Memory Requested (MiB)"
              value: 15.0
        - query: FROM Metric SELECT max(k8s.container.memoryLimitBytes) / 1024 / 1024 AS 'Memory Limit (MiB)' WHERE k8s.namespaceName = 'nr-${SCENARIO_TAG}' AND k8s.podName LIKE '${SCENARIO_TAG}-resources-daemonset%' AND k8s.containerName = 'compute-pi-digits'
          expected_results:
            - key: "Memory Limit (MiB)"
              value: 30.0
        - query: FROM Metric SELECT max(k8s.container.cpuRequestedCores) AS 'CPU Requested (cores)' WHERE k8s.namespaceName = 'nr-${SCENARIO_TAG}' AND k8s.podName LIKE '${SCENARIO_TAG}-resources-daemonset%' AND k8s.containerName = 'compute-pi-digits'
          expected_results:
            - key: "CPU Requested (cores)"
              value: 0.04
        - query: FROM Metric SELECT max(k8s.container.cpuLimitCores) AS 'CPU Limit (cores)' WHERE k8s.namespaceName = 'nr-${SCENARIO_TAG}' AND k8s.podName LIKE '${SCENARIO_TAG}-resources-daemonset%' AND k8s.containerName = 'compute-pi-digits'
          expected_results:
            - key: "CPU Limit (cores)"
              value: 0.08
        - query: FROM Metric SELECT max(k8s.container.restartCountDelta) AS 'Restarts delta' WHERE k8s.namespaceName = 'nr-${SCENARIO_TAG}' AND k8s.podName LIKE '${SCENARIO_TAG}-resources-daemonset%' AND k8s.containerName = 'compute-pi-digits'
          expected_results:
            - key: "Restarts delta"
              value: 0.0
        - query: FROM Metric SELECT max(k8s.container.restartCount) AS 'Restarts cumulative' WHERE k8s.namespaceName = 'nr-${SCENARIO_TAG}' AND k8s.podName LIKE '${SCENARIO_TAG}-resources-daemonset%' AND k8s.containerName = 'compute-pi-digits'
          expected_results:
            - key: "Restarts cumulative"
              value: 0.0
        - query: FROM Metric SELECT max(k8s.container.cpuUsedCores) AS 'CPU usage (cores)' WHERE k8s.namespaceName = 'nr-${SCENARIO_TAG}' AND k8s.podName LIKE '${SCENARIO_TAG}-resources-daemonset%' AND k8s.containerName = 'compute-pi-digits'
          expected_results:
            - key: "CPU usage (cores)"
              lowerBoundedValue: 0.01
        - query: FROM Metric SELECT max(k8s.container.cpuCoresUtilization) / 100 AS 'CPU utilization (%)' WHERE k8s.namespaceName = 'nr-${SCENARIO_TAG}' AND k8s.podName LIKE '${SCENARIO_TAG}-resources-daemonset%' AND k8s.containerName = 'compute-pi-digits'
          expected_results:
            - key: "CPU utilization (%)"
              lowerBoundedValue: 0.01
        - query: FROM Metric SELECT max(k8s.container.cpuCfsThrottledPeriodsDelta) AS 'CPU Throttled Periods Delta' WHERE k8s.namespaceName = 'nr-${SCENARIO_TAG}' AND k8s.podName LIKE '${SCENARIO_TAG}-resources-daemonset%' AND k8s.containerName = 'compute-pi-digits'
          expected_results:
            - key: "CPU Throttled Periods Delta"
              lowerBoundedValue: 0.0
        - query: FROM Metric SELECT max(k8s.container.cpuCfsPeriodsDelta) AS 'CPU Periods Delta' WHERE k8s.namespaceName = 'nr-${SCENARIO_TAG}' AND k8s.podName LIKE '${SCENARIO_TAG}-resources-daemonset%' AND k8s.containerName = 'compute-pi-digits'
          expected_results:
            - key: "CPU Periods Delta"
              lowerBoundedValue: 0.0
        - query: FROM Metric SELECT max(k8s.container.memoryWorkingSetBytes) AS 'Memory usage (bytes)' WHERE k8s.namespaceName = 'nr-${SCENARIO_TAG}' AND k8s.podName LIKE '${SCENARIO_TAG}-resources-daemonset%' AND k8s.containerName = 'compute-pi-digits'
          expected_results:
            - key: "Memory usage (bytes)"
              lowerBoundedValue: 1.0
        - query: FROM Metric SELECT max(k8s.container.memoryWorkingSetUtilization) / 100 AS 'Memory utilization (%)' WHERE k8s.namespaceName = 'nr-${SCENARIO_TAG}' AND k8s.podName LIKE '${SCENARIO_TAG}-resources-daemonset%' AND k8s.containerName = 'compute-pi-digits'
          expected_results:
            - key: "Memory utilization (%)"
              lowerBoundedValue: 0.01
        - query: FROM Metric SELECT max(k8s.container.fsUsedBytes) AS 'Filesystem used (bytes)' WHERE k8s.namespaceName = 'nr-${SCENARIO_TAG}' AND k8s.podName LIKE '${SCENARIO_TAG}-resources-daemonset%' AND k8s.containerName = 'compute-pi-digits'
          expected_results:
            - key: "Filesystem used (bytes)"
              lowerBoundedValue: 1.0
        - query: FROM Metric SELECT max(k8s.container.fsUsedPercent) / 100 AS 'Filesystem Utilization (%)' WHERE k8s.namespaceName = 'nr-${SCENARIO_TAG}' AND k8s.podName LIKE '${SCENARIO_TAG}-resources-daemonset%' AND k8s.containerName = 'compute-pi-digits'
          expected_results:
            - key: "Filesystem Utilization (%)"
              lowerBoundedValue: 0.0000001
        - query: FROM Metric SELECT sum(k8s.container.restartCountDelta) AS 'Container restarts' WHERE k8s.namespaceName = 'nr-${SCENARIO_TAG}' AND k8s.podName LIKE '${SCENARIO_TAG}-resources-daemonset%' AND k8s.containerName = 'compute-pi-digits'
          expected_results:
            - key: "Container restarts"
              value: 0.0
#        END DaemonSet
>>>>>>> 8db80fc0
      entities: []
      metrics:
        - source: "k8s.yml"
          # EXCEPTIONS_SOURCE_FILE contains the path to the exceptions according to the k8s version.
          # These exceptions files live in '/e2e' path and are selected on the GH e2e workflow.
          exceptions_source: ${EXCEPTIONS_SOURCE_FILE}
          except_entities: []
          except_metrics:
            - k8s.node.allocatableHugepages*
            - k8s.node.capacity*
            - k8s.node.capacityAttachableVolumes*
            - k8s.node.allocatableAttachableVolumes*

            - k8s.controllermanager.leaderElectionMasterStatus

            - k8s.scheduler.leaderElectionMasterStatus
            - k8s.scheduler.podPreemptionVictims
            - k8s.scheduler.preemptionAttemptsDelta
            - k8s.scheduler.schedulingDurationSeconds_*

            # Network metrics are flaky and sometimes fail
            - k8s.pod.netErrorsPerSecond
            - k8s.pod.netRxBytesPerSecond
            - k8s.pod.netTxBytesPerSecond

            # this metric does not appear when the scaler is not limited.
            - k8s.hpa.isLimited

            # Labels are attributes, not metrics. This erroneous metric has been removed
            - k8s.hpa.labels

            # etcd_object_counts was deprecated in k8s 1.22 and removed in 1.23 (replaced by apiserver_storage_objects)
            - k8s.apiserver.etcd.objectCount_*

  - description: |
      This scenario will verify that metrics from a k8s Cluster are correctly collected without privileges.
    before:
      - helm dependency update ../charts/internal/e2e-resources
      - helm dependency update ../charts/newrelic-infrastructure
      - function ver { printf $((10#$(printf "%03d%03d" $(echo "$1" | tr '.' ' ')))); } && K8S_VERSION=$(kubectl version 2>&1 | grep 'Server Version' | awk -F' v' '{ print $2; }' | awk -F. '{ print $1"."$2; }') && if [[ $(ver $K8S_VERSION) -gt $(ver "1.22") ]]; then KSM_IMAGE_VERSION="v2.10.0"; else KSM_IMAGE_VERSION="v2.6.0"; fi && echo "Will use KSM image version ${KSM_IMAGE_VERSION}" && helm upgrade --install ${SCENARIO_TAG}-resources -n nr-${SCENARIO_TAG} --create-namespace ../charts/internal/e2e-resources --set persistentVolume.enabled=true --set kube-state-metrics.image.tag=${KSM_IMAGE_VERSION} 
      - helm upgrade --install ${SCENARIO_TAG} -n nr-${SCENARIO_TAG} --create-namespace ../charts/newrelic-infrastructure --values e2e-values.yml --set global.licenseKey=${LICENSE_KEY} --set global.cluster=${SCENARIO_TAG} --set privileged=false
    after:
      - kubectl logs -l app.kubernetes.io/name=newrelic-infrastructure -n nr-${SCENARIO_TAG} --all-containers --prefix=true
      - kubectl get pods -n nr-${SCENARIO_TAG}
      - helm delete ${SCENARIO_TAG}-resources -n nr-${SCENARIO_TAG}
      - helm delete ${SCENARIO_TAG} -n nr-${SCENARIO_TAG}
    tests:
      nrqls:
#        START PersistentVolume
        - query: FROM Metric SELECT latest(k8s.persistentvolume.statusPhase) AS 'Status' WHERE metricName = 'k8s.persistentvolume.createdAt' AND k8s.volumeName = '${SCENARIO_TAG}-resources-pv-storage'
          expected_results:
            - key: "Status"
              value: "Bound"
        - query: FROM Metric SELECT latest(k8s.persistentvolume.capacityBytes) / 1024 / 1024 AS 'Capacity (Mi)' WHERE metricName = 'k8s.persistentvolume.createdAt' AND k8s.volumeName = '${SCENARIO_TAG}-resources-pv-storage'
          expected_results:
            - key: "Capacity (Mi)"
              value: 5.0
        - query: FROM Metric SELECT latest(k8s.persistentvolume.createdAt) AS 'Created At' WHERE metricName = 'k8s.persistentvolume.createdAt' AND k8s.volumeName = '${SCENARIO_TAG}-resources-pv-storage' AND k8s.persistentvolume.storageClass = '${SCENARIO_TAG}-resources-pv-class'
          expected_results:
            - key: "Created At"
              lowerBoundedValue: 0.0
#        END PersistentVolume
#        START PersistentVolumeClaim
        - query: FROM Metric SELECT latest(k8s.persistentvolumeclaim.statusPhase) AS 'Status' WHERE metricName = 'k8s.persistentvolumeclaim.createdAt' AND k8s.namespaceName = 'nr-${SCENARIO_TAG}' AND k8s.pvcName = '${SCENARIO_TAG}-resources-pv-claim'
          expected_results:
            - key: "Status"
              value: "Bound"
        - query: FROM Metric SELECT latest(k8s.persistentvolumeclaim.requestedStorageBytes) / 1024 / 1024 AS 'Requested Capacity (Mi)' WHERE k8s.namespaceName = 'nr-${SCENARIO_TAG}' AND k8s.pvcName = '${SCENARIO_TAG}-resources-pv-claim'
          expected_results:
            - key: "Requested Capacity (Mi)"
              value: 3.0
        - query: FROM Metric SELECT latest(k8s.persistentvolumeclaim.accessMode) AS 'Access Mode' WHERE metricName = 'k8s.persistentvolumeclaim.createdAt' AND k8s.namespaceName = 'nr-${SCENARIO_TAG}' AND k8s.pvcName = '${SCENARIO_TAG}-resources-pv-claim' AND k8s.persistentvolumeclaim.storageClass = '${SCENARIO_TAG}-resources-pv-class'
          expected_results:
            - key: "Access Mode"
              value: "ReadWriteOnce"
        - query: FROM Metric SELECT latest(k8s.persistentvolumeclaim.createdAt) AS 'Created At' WHERE k8s.namespaceName = 'nr-${SCENARIO_TAG}' AND k8s.pvcName = '${SCENARIO_TAG}-resources-pv-claim' AND k8s.persistentvolumeclaim.storageClass = '${SCENARIO_TAG}-resources-pv-class'
          expected_results:
            - key: "Created At"
              lowerBoundedValue: 0.0
#        END PersistentVolumeClaim
#        START Failed Pod - Container Pending
        - query: "FROM Metric SELECT latest(if(k8s.pod.isReady = 1, 'True', 'False')) as 'Ready' WHERE k8s.namespaceName = 'nr-${SCENARIO_TAG}' AND k8s.podName = '${SCENARIO_TAG}-resources-container-pending'"
          expected_results:
            - key: "Ready"
              value: False
        - query: "FROM Metric SELECT latest(if(k8s.pod.isScheduled = 1, 'True', 'False')) as 'Scheduled' WHERE k8s.namespaceName = 'nr-${SCENARIO_TAG}' AND k8s.podName = '${SCENARIO_TAG}-resources-container-pending'"
          expected_results:
            - key: "Scheduled"
              value: False
        - query: "FROM Metric SELECT latest(k8s.pod.createdAt) as 'Created At' WHERE k8s.namespaceName = 'nr-${SCENARIO_TAG}' AND k8s.podName = '${SCENARIO_TAG}-resources-container-pending'"
          expected_results:
            - key: "Created At"
              lowerBoundedValue: 0.0
        - query: "FROM Metric SELECT latest(k8s.nodeName) as 'Node Name' WHERE metricName = 'k8s.pod.createdAt' AND k8s.namespaceName = 'nr-${SCENARIO_TAG}' AND k8s.podName = '${SCENARIO_TAG}-resources-container-pending'"
          expected_results:
            - key: "Node Name"
              value: ""
        - query: "FROM Metric SELECT max(k8s.container.restartCountDelta) AS 'Restart count' WHERE k8s.namespaceName = 'nr-${SCENARIO_TAG}' AND k8s.podName = '${SCENARIO_TAG}-resources-container-pending'"
          expected_results:
            - key: "Restart count"
              value: nil
#        END Failed Pod - Container Pending
#        START Failed Pod - Container Creating
        - query: "FROM Metric SELECT latest(if(k8s.pod.isReady = 1, 'True', 'False')) as 'Ready' WHERE k8s.namespaceName = 'nr-${SCENARIO_TAG}' AND k8s.podName = '${SCENARIO_TAG}-resources-container-creating'"
          expected_results:
            - key: "Ready"
              value: False
        - query: "FROM Metric SELECT latest(if(k8s.pod.isScheduled = 1, 'True', 'False')) as 'Scheduled' WHERE k8s.namespaceName = 'nr-${SCENARIO_TAG}' AND k8s.podName = '${SCENARIO_TAG}-resources-container-creating'"
          expected_results:
            - key: "Scheduled"
              value: True
        - query: "FROM Metric SELECT latest(k8s.pod.createdAt) as 'Created At' WHERE k8s.namespaceName = 'nr-${SCENARIO_TAG}' AND k8s.podName = '${SCENARIO_TAG}-resources-container-creating'"
          expected_results:
            - key: "Created At"
              lowerBoundedValue: 0.0
        - query: "FROM Metric SELECT max(k8s.container.restartCountDelta) AS 'Restart count' WHERE k8s.namespaceName = 'nr-${SCENARIO_TAG}' AND k8s.podName = '${SCENARIO_TAG}-resources-container-creating'"
          expected_results:
            - key: "Restart count"
              lowerBoundedValue: 1.0
#        END Failed Pod - Container Creating
#        START Cronjob
        - query: FROM Metric SELECT filter(uniqueCount(k8s.jobName), where k8s.job.isComplete is not null) AS 'Completed Jobs' WHERE k8s.namespaceName = 'nr-${SCENARIO_TAG}' AND k8s.jobName LIKE '${SCENARIO_TAG}-resources-cronjob-%'
          expected_results:
            - key: "Completed Jobs"
              lowerBoundedValue: 1.0
        - query: FROM Metric SELECT filter(uniqueCount(k8s.jobName), where k8s.job.failed is not null) AS 'Failed Jobs' WHERE k8s.namespaceName = 'nr-${SCENARIO_TAG}' AND k8s.jobName LIKE '${SCENARIO_TAG}-resources-cronjob-%'
          expected_results:
            - key: "Failed Jobs"
              value: 0.0
        - query: FROM Metric SELECT latest(k8s.cronjob.isActive) as 'Active Jobs' WHERE metricName = 'k8s.cronjob.createdAt'
          expected_results:
            - key: "Active Jobs"
              lowerBoundedValue: 0.0
        - query: FROM Metric SELECT if(latest(k8s.cronjob.isSuspended) = 1, 'True', 'False') as 'Suspended' WHERE metricName = 'k8s.cronjob.createdAt'
          expected_results:
            - key: "constant"
              value: False
        # - query: FROM Metric SELECT latest(k8s.cronjobName) AS cronjob, latest(k8s.namespaceName) AS namespace, latest(k8s.clusterName) AS cluster, latest(k8s.cronjob.schedule) AS schedule, latest(k8s.cronjob.concurrencyPolicy) as concurrencyPolicy, latest(k8s.cronjob.createdAt) * 1000 AS created, latest(k8s.cronjob.lastScheduledTime) * 1000 AS lastScheduled WHERE metricName = 'k8s.cronjob.createdAt' AND k8s.namespaceName = 'nr-${SCENARIO_TAG}' AND k8s.clusterName = '${SCENARIO_TAG}'
        #   expected_results:
        #     - key: "cronjob"
        #       value: '${SCENARIO_TAG}-resources-cronjob'  # Disable for now since interpolation does not work for values
        # - query: FROM Metric SELECT latest(k8s.cronjobName) AS cronjob, latest(k8s.namespaceName) AS namespace, latest(k8s.clusterName) AS cluster, latest(k8s.cronjob.schedule) AS schedule, latest(k8s.cronjob.concurrencyPolicy) as concurrencyPolicy, latest(k8s.cronjob.createdAt) * 1000 AS created, latest(k8s.cronjob.lastScheduledTime) * 1000 AS lastScheduled WHERE metricName = 'k8s.cronjob.createdAt' AND k8s.namespaceName = 'nr-${SCENARIO_TAG}' AND k8s.clusterName = '${SCENARIO_TAG}'
        #   expected_results:
        #     - key: "namespace"
        #       value: 'nr-${SCENARIO_TAG}'  # Disable for now since interpolation does not work for values
        # - query: FROM Metric SELECT latest(k8s.cronjobName) AS cronjob, latest(k8s.namespaceName) AS namespace, latest(k8s.clusterName) AS cluster, latest(k8s.cronjob.schedule) AS schedule, latest(k8s.cronjob.concurrencyPolicy) as concurrencyPolicy, latest(k8s.cronjob.createdAt) * 1000 AS created, latest(k8s.cronjob.lastScheduledTime) * 1000 AS lastScheduled WHERE metricName = 'k8s.cronjob.createdAt' AND k8s.namespaceName = 'nr-${SCENARIO_TAG}' AND k8s.clusterName = '${SCENARIO_TAG}'
        #   expected_results:
        #     - key: "cluster"
        #       value: ${SCENARIO_TAG}  # Disable for now since interpolation does not work for values
        - query: FROM Metric SELECT latest(k8s.cronjobName) AS cronjob, latest(k8s.namespaceName) AS namespace, latest(k8s.clusterName) AS cluster, latest(k8s.cronjob.schedule) AS schedule, latest(k8s.cronjob.concurrencyPolicy) as concurrencyPolicy, latest(k8s.cronjob.createdAt) * 1000 AS created, latest(k8s.cronjob.lastScheduledTime) * 1000 AS lastScheduled WHERE metricName = 'k8s.cronjob.createdAt' AND k8s.namespaceName = 'nr-${SCENARIO_TAG}' AND k8s.clusterName = '${SCENARIO_TAG}'
          expected_results:
            - key: "schedule"
              value: "* * * * *"
        - query: FROM Metric SELECT latest(k8s.cronjobName) AS cronjob, latest(k8s.namespaceName) AS namespace, latest(k8s.clusterName) AS cluster, latest(k8s.cronjob.schedule) AS schedule, latest(k8s.cronjob.concurrencyPolicy) as concurrencyPolicy, latest(k8s.cronjob.createdAt) * 1000 AS created, latest(k8s.cronjob.lastScheduledTime) * 1000 AS lastScheduled WHERE metricName = 'k8s.cronjob.createdAt' AND k8s.namespaceName = 'nr-${SCENARIO_TAG}' AND k8s.clusterName = '${SCENARIO_TAG}'
          expected_results:
            - key: "concurrencyPolicy"
              value: "Allow"
        - query: FROM Metric SELECT latest(k8s.cronjobName) AS cronjob, latest(k8s.namespaceName) AS namespace, latest(k8s.clusterName) AS cluster, latest(k8s.cronjob.schedule) AS schedule, latest(k8s.cronjob.concurrencyPolicy) as concurrencyPolicy, latest(k8s.cronjob.createdAt) * 1000 AS created, latest(k8s.cronjob.lastScheduledTime) * 1000 AS lastScheduled WHERE metricName = 'k8s.cronjob.createdAt' AND k8s.namespaceName = 'nr-${SCENARIO_TAG}' AND k8s.clusterName = '${SCENARIO_TAG}'
          expected_results:
            - key: "created"
              lowerBoundedValue: 0.0
        - query: FROM Metric SELECT latest(k8s.cronjobName) AS cronjob, latest(k8s.namespaceName) AS namespace, latest(k8s.clusterName) AS cluster, latest(k8s.cronjob.schedule) AS schedule, latest(k8s.cronjob.concurrencyPolicy) as concurrencyPolicy, latest(k8s.cronjob.createdAt) * 1000 AS created, latest(k8s.cronjob.lastScheduledTime) * 1000 AS lastScheduled WHERE metricName = 'k8s.cronjob.createdAt' AND k8s.namespaceName = 'nr-${SCENARIO_TAG}' AND k8s.clusterName = '${SCENARIO_TAG}'
          expected_results:
            - key: "lastScheduled"
              lowerBoundedValue: 0.0
        - query: FROM Metric SELECT latest(k8s.job.startedAt) AS started WHERE k8s.namespaceName = 'nr-${SCENARIO_TAG}' AND k8s.jobName LIKE '${SCENARIO_TAG}-resources-cronjob-%'
          expected_results:
            - key: "started"
              lowerBoundedValue: 0.0
        - query: FROM Metric SELECT latest(k8s.job.completedAt) AS completed WHERE k8s.namespaceName = 'nr-${SCENARIO_TAG}' AND k8s.jobName LIKE '${SCENARIO_TAG}-resources-cronjob-%'
          expected_results:
            - key: "completed"
              lowerBoundedValue: 0.0
        - query: FROM Metric SELECT latest(k8s.job.specParallelism) AS 'Parallelism' WHERE k8s.namespaceName = 'nr-${SCENARIO_TAG}' AND k8s.jobName LIKE '${SCENARIO_TAG}-resources-cronjob-%'
          expected_results:
            - key: "Parallelism"
              lowerBoundedValue: 1.0
        - query: FROM Metric SELECT latest(k8s.job.specCompletions) AS 'Completions' WHERE k8s.namespaceName = 'nr-${SCENARIO_TAG}' AND k8s.jobName LIKE '${SCENARIO_TAG}-resources-cronjob-%'
          expected_results:
            - key: "Completions"
              lowerBoundedValue: 1.0
        - query: FROM Metric SELECT latest(k8s.job.specActiveDeadlineSeconds) AS 'Active Deadline (sec)' WHERE k8s.namespaceName = 'nr-${SCENARIO_TAG}' AND k8s.jobName LIKE '${SCENARIO_TAG}-resources-cronjob-%'
          expected_results:
            - key: "Active Deadline (sec)"
              lowerBoundedValue: 540.0
        - query: FROM Metric SELECT latest(k8s.job.createdAt) AS created WHERE k8s.namespaceName = 'nr-${SCENARIO_TAG}' AND k8s.jobName LIKE '${SCENARIO_TAG}-resources-cronjob-%'
          expected_results:
            - key: "created"
              lowerBoundedValue: 0.0
        # - query: FROM Metric SELECT latest(k8s.pod.isReady) as 'ready', latest(k8s.pod.isScheduled) as 'scheduled', latest(k8s.status) as 'status' WHERE k8s.podName like '${SCENARIO_TAG}-resources-cronjob-%' AND k8s.namespaceName = 'nr-${SCENARIO_TAG}' FACET k8s.nodeName as 'nodename'
        #   expected_results:
        #     - key: "nodename"
        #       value: "minikube"  # Disable for now since we have no control over this field
        - query: FROM Metric SELECT latest(k8s.pod.isReady) as 'ready', latest(k8s.pod.isScheduled) as 'scheduled', latest(k8s.status) as 'status' WHERE k8s.podName like '${SCENARIO_TAG}-resources-cronjob-%' AND k8s.namespaceName = 'nr-${SCENARIO_TAG}' FACET k8s.nodeName as 'nodename'
          expected_results:
            - key: "ready"
              lowerBoundedValue: 0.0
        - query: FROM Metric SELECT latest(k8s.pod.isReady) as 'ready', latest(k8s.pod.isScheduled) as 'scheduled', latest(k8s.status) as 'status' WHERE k8s.podName like '${SCENARIO_TAG}-resources-cronjob-%' AND k8s.namespaceName = 'nr-${SCENARIO_TAG}' FACET k8s.nodeName as 'nodename'
          expected_results:
            - key: "scheduled"
              lowerBoundedValue: 0.0
        # - query: FROM Metric SELECT latest(k8s.pod.isReady) as 'ready', latest(k8s.pod.isScheduled) as 'scheduled', latest(k8s.status) as 'status' WHERE k8s.podName like '${SCENARIO_TAG}-resources-cronjob-%' AND k8s.namespaceName = 'nr-${SCENARIO_TAG}' FACET k8s.nodeName as 'nodename'
        #   expected_results:
        #     - key: "status"
        #       value: "Terminated"  # Disable for now since we have no control over this field
        - query: FROM Metric SELECT max(k8s.pod.netTxBytesPerSecond) / 1000 AS 'Transferred (KBps)' WHERE k8s.podName like '${SCENARIO_TAG}-resources-cronjob-%' AND k8s.namespaceName = 'nr-${SCENARIO_TAG}'
          expected_results:
            - key: "Transferred (KBps)"
              lowerBoundedValue: 0.0
        - query: FROM Metric SELECT max(k8s.pod.netRxBytesPerSecond) / 1000 AS 'Received (KBps)' WHERE k8s.podName like '${SCENARIO_TAG}-resources-cronjob-%' AND k8s.namespaceName = 'nr-${SCENARIO_TAG}'
          expected_results:
            - key: "Received (KBps)"
              lowerBoundedValue: 0.0
        - query: FROM Metric SELECT max(k8s.pod.netErrorsPerSecond) AS 'Errors (per second)' WHERE k8s.podName like '${SCENARIO_TAG}-resources-cronjob-%' AND k8s.namespaceName = 'nr-${SCENARIO_TAG}'
          expected_results:
            - key: "Errors (per second)"
              lowerBoundedValue: 0.0
        - query: FROM Metric SELECT latest(k8s.container.memoryRequestedBytes) / 1024 / 1024 as 'Memory Requested (MiB)' WHERE k8s.podName like '${SCENARIO_TAG}-resources-cronjob-%' AND k8s.namespaceName = 'nr-${SCENARIO_TAG}' AND k8s.containerName = 'compute-pi-digits'
          expected_results:
            - key: "Memory Requested (MiB)"
              value: 15.0
        - query: FROM Metric SELECT latest(k8s.container.memoryLimitBytes) / 1024 / 1024 as 'Memory Limit (MiB)' WHERE k8s.podName like '${SCENARIO_TAG}-resources-cronjob-%' AND k8s.namespaceName = 'nr-${SCENARIO_TAG}' AND k8s.containerName = 'compute-pi-digits'
          expected_results:
            - key: "Memory Limit (MiB)"
              value: 30.0
        - query: FROM Metric SELECT latest(k8s.container.cpuRequestedCores) as 'CPU Requested (cores)' WHERE k8s.podName like '${SCENARIO_TAG}-resources-cronjob-%' AND k8s.namespaceName = 'nr-${SCENARIO_TAG}' AND k8s.containerName = 'compute-pi-digits'
          expected_results:
            - key: "CPU Requested (cores)"
              value: 0.04
        - query: FROM Metric SELECT latest(k8s.container.cpuLimitCores) as 'CPU Limit (cores)' WHERE k8s.podName like '${SCENARIO_TAG}-resources-cronjob-%' AND k8s.namespaceName = 'nr-${SCENARIO_TAG}' AND k8s.containerName = 'compute-pi-digits'
          expected_results:
            - key: "CPU Limit (cores)"
              value: 0.08
        - query: FROM Metric SELECT latest(k8s.container.restartCountDelta) as 'Restarts delta' WHERE k8s.podName like '${SCENARIO_TAG}-resources-cronjob-%' AND k8s.namespaceName = 'nr-${SCENARIO_TAG}' AND k8s.containerName = 'compute-pi-digits'
          expected_results:
            - key: "Restarts delta"
              value: 0.0
        - query: FROM Metric SELECT latest(k8s.container.restartCount) as 'Restarts cumulative' WHERE k8s.podName like '${SCENARIO_TAG}-resources-cronjob-%' AND k8s.namespaceName = 'nr-${SCENARIO_TAG}' AND k8s.containerName = 'compute-pi-digits'
          expected_results:
            - key: "Restarts cumulative"
              value: 0.0
        # - query: FROM Metric SELECT latest(k8s.status) AS 'Status' WHERE k8s.podName like '${SCENARIO_TAG}-resources-cronjob-%' AND k8s.namespaceName = 'nr-${SCENARIO_TAG}' AND k8s.containerName = 'compute-pi-digits'
        #   expected_results:
        #     - key: "Status"
        #       value: "Terminated"  # Disable for now since we have no control over this field
        # - query: FROM Metric SELECT latest(k8s.reason) AS 'Reason' WHERE k8s.podName like '${SCENARIO_TAG}-resources-cronjob-%' AND k8s.namespaceName = 'nr-${SCENARIO_TAG}' AND k8s.containerName = 'compute-pi-digits'
        #   expected_results:
        #     - key: "Reason"
        #       value: "Completed"  # Disable for now since we have no control over this field
        - query: FROM Metric SELECT max(k8s.container.cpuUsedCores) AS 'CPU usage (cores)' WHERE k8s.podName like '${SCENARIO_TAG}-resources-cronjob-%' AND k8s.namespaceName = 'nr-${SCENARIO_TAG}' AND k8s.containerName = 'compute-pi-digits'
          expected_results:
            - key: "CPU usage (cores)"
              lowerBoundedValue: 0.01
        - query: FROM Metric SELECT max(k8s.container.cpuCoresUtilization) / 100 AS 'CPU utilization (%)' WHERE k8s.podName like '${SCENARIO_TAG}-resources-cronjob-%' AND k8s.namespaceName = 'nr-${SCENARIO_TAG}' AND k8s.containerName = 'compute-pi-digits'
          expected_results:
            - key: "CPU utilization (%)"
              lowerBoundedValue: 0.01
        - query: FROM Metric SELECT max(k8s.container.cpuCfsThrottledPeriodsDelta) AS 'CPU Throttled Periods Delta' WHERE k8s.podName like '${SCENARIO_TAG}-resources-cronjob-%' AND k8s.namespaceName = 'nr-${SCENARIO_TAG}' AND k8s.containerName = 'compute-pi-digits'
          expected_results:
            - key: "CPU Throttled Periods Delta"
              lowerBoundedValue: 0.0
        - query: FROM Metric SELECT max(k8s.container.cpuCfsPeriodsDelta) AS 'CPU Periods Delta' WHERE k8s.podName like '${SCENARIO_TAG}-resources-cronjob-%' AND k8s.namespaceName = 'nr-${SCENARIO_TAG}' AND k8s.containerName = 'compute-pi-digits'
          expected_results:
            - key: "CPU Periods Delta"
              lowerBoundedValue: 0.0
        - query: FROM Metric SELECT max(k8s.container.memoryWorkingSetBytes) AS 'Memory usage (bytes)' WHERE k8s.podName like '${SCENARIO_TAG}-resources-cronjob-%' AND k8s.namespaceName = 'nr-${SCENARIO_TAG}' AND k8s.containerName = 'compute-pi-digits'
          expected_results:
            - key: "Memory usage (bytes)"
              lowerBoundedValue: 1.0
        - query: FROM Metric SELECT max(k8s.container.memoryWorkingSetUtilization) / 100 AS 'Memory utilization (%)' WHERE k8s.podName like '${SCENARIO_TAG}-resources-cronjob-%' AND k8s.namespaceName = 'nr-${SCENARIO_TAG}' AND k8s.containerName = 'compute-pi-digits'
          expected_results:
            - key: "Memory utilization (%)"
              lowerBoundedValue: 0.01
        - query: FROM Metric SELECT max(k8s.container.fsUsedBytes) AS 'Filesystem used (bytes)' WHERE k8s.podName like '${SCENARIO_TAG}-resources-cronjob-%' AND k8s.namespaceName = 'nr-${SCENARIO_TAG}' AND k8s.containerName = 'compute-pi-digits'
          expected_results:
            - key: "Filesystem used (bytes)"
              lowerBoundedValue: 9000
        - query: FROM Metric SELECT max(k8s.container.fsUsedPercent) / 100 AS 'Filesystem Utilization (%)' WHERE k8s.podName like '${SCENARIO_TAG}-resources-cronjob-%' AND k8s.namespaceName = 'nr-${SCENARIO_TAG}' AND k8s.containerName = 'compute-pi-digits'
          expected_results:
            - key: "Filesystem Utilization (%)"
              lowerBoundedValue: 0.0000001
        - query: SELECT sum(k8s.container.restartCountDelta) AS 'Container restarts' FROM Metric WHERE k8s.podName like '${SCENARIO_TAG}-resources-cronjob-%' AND k8s.namespaceName = 'nr-${SCENARIO_TAG}' AND k8s.containerName = 'compute-pi-digits'
          expected_results:
            - key: "Container restarts"
              value: 0.0
#        END Cronjob
<<<<<<< HEAD
#        START StatefulSet
        - query: FROM Metric SELECT latest(k8s.statefulset.podsTotal) AS 'Pods Total' WHERE metricName = 'k8s.statefulset.createdAt' AND k8s.namespaceName = 'nr-${SCENARIO_TAG}' AND k8s.statefulsetName = '${SCENARIO_TAG}-resources-statefulset'
          expected_results:
            - key: "Pods Total"
              value: 2.0
        - query: FROM Metric SELECT latest(k8s.statefulset.podsDesired) AS 'Pods Desired' WHERE metricName = 'k8s.statefulset.createdAt' AND k8s.namespaceName = 'nr-${SCENARIO_TAG}' AND k8s.statefulsetName = '${SCENARIO_TAG}-resources-statefulset'
          expected_results:
            - key: "Pods Desired"
              value: 2.0
        - query: FROM Metric SELECT latest(k8s.statefulset.podsReady) AS 'Pods Ready' WHERE metricName = 'k8s.statefulset.createdAt' AND k8s.namespaceName = 'nr-${SCENARIO_TAG}' AND k8s.statefulsetName = '${SCENARIO_TAG}-resources-statefulset'
          expected_results:
            - key: "Pods Ready"
              value: 2.0
        - query: FROM Metric SELECT latest(k8s.statefulset.podsCurrent) AS 'Pods Current' WHERE metricName = 'k8s.statefulset.createdAt' AND k8s.namespaceName = 'nr-${SCENARIO_TAG}' AND k8s.statefulsetName = '${SCENARIO_TAG}-resources-statefulset'
          expected_results:
            - key: "Pods Current"
              value: 2.0
        - query: FROM Metric SELECT latest(k8s.statefulset.podsMissing) AS 'Pods Missing' WHERE metricName = 'k8s.statefulset.createdAt' AND k8s.namespaceName = 'nr-${SCENARIO_TAG}' AND k8s.statefulsetName = '${SCENARIO_TAG}-resources-statefulset'
          expected_results:
            - key: "Pods Missing"
              value: 0.0
        - query: FROM Metric SELECT latest(k8s.statefulset.podsUpdated) AS 'Pods Updated' WHERE metricName = 'k8s.statefulset.createdAt' AND k8s.namespaceName = 'nr-${SCENARIO_TAG}' AND k8s.statefulsetName = '${SCENARIO_TAG}-resources-statefulset'
          expected_results:
            - key: "Pods Updated"
              value: 2.0
        - query: FROM Metric SELECT latest(k8s.statefulset.createdAt) AS 'Created At' WHERE metricName = 'k8s.statefulset.createdAt' AND k8s.namespaceName = 'nr-${SCENARIO_TAG}' AND k8s.statefulsetName = '${SCENARIO_TAG}-resources-statefulset'
          expected_results:
            - key: "Created At"
              lowerBoundedValue: 0.0
        - query: FROM Metric SELECT latest(k8s.statefulset.podsTotal) AS 'Pods Total' WHERE metricName = 'k8s.statefulset.createdAt' AND k8s.namespaceName = 'nr-${SCENARIO_TAG}' AND k8s.statefulsetName = '${SCENARIO_TAG}-resources-statefulset'
          expected_results:
            - key: "Pods Total"
              value: 2.0
        - query: FROM Metric SELECT latest(k8s.statefulset.currentRevision) AS 'Current Revision' WHERE metricName = 'k8s.statefulset.createdAt' AND k8s.namespaceName = 'nr-${SCENARIO_TAG}' AND k8s.statefulsetName = '${SCENARIO_TAG}-resources-statefulset'
          expected_results:
            - key: "Current Revision"
              value: 1.0
        - query: FROM Metric SELECT latest(k8s.statefulset.updateRevision) AS 'Update Revision' WHERE metricName = 'k8s.statefulset.createdAt' AND k8s.namespaceName = 'nr-${SCENARIO_TAG}' AND k8s.statefulsetName = '${SCENARIO_TAG}-resources-statefulset'
          expected_results:
            - key: "Update Revision"
              value: 1.0
        - query: FROM Metric SELECT latest(k8s.pod.isReady) AS 'Pod Ready' WHERE k8s.namespaceName = 'nr-${SCENARIO_TAG}' AND k8s.createdKind = 'StatefulSet' AND k8s.createdBy = '${SCENARIO_TAG}-resources-statefulset'
          expected_results:
            - key: "Pod Ready"
              value: 1.0
        - query: FROM Metric SELECT latest(k8s.pod.isScheduled) AS 'Pod Scheduled' WHERE k8s.namespaceName = 'nr-${SCENARIO_TAG}' AND k8s.createdKind = 'StatefulSet' AND k8s.createdBy = '${SCENARIO_TAG}-resources-statefulset'
          expected_results:
            - key: "Pod Scheduled"
              value: 1.0
        - query: FROM Metric SELECT max(k8s.pod.netTxBytesPerSecond) / 1000 AS 'Transferred (KBps)' WHERE k8s.namespaceName = 'nr-${SCENARIO_TAG}' AND k8s.createdKind = 'StatefulSet' AND k8s.createdBy = '${SCENARIO_TAG}-resources-statefulset'
          expected_results:
            - key: "Transferred (KBps)"
              lowerBoundedValue: 0.0
        - query: FROM Metric SELECT max(k8s.pod.netRxBytesPerSecond) / 1000 AS 'Received (KBps)' WHERE k8s.namespaceName = 'nr-${SCENARIO_TAG}' AND k8s.createdKind = 'StatefulSet' AND k8s.createdBy = '${SCENARIO_TAG}-resources-statefulset'
          expected_results:
            - key: "Received (KBps)"
              lowerBoundedValue: 0.0
        - query: FROM Metric SELECT max(k8s.pod.netErrorsPerSecond) AS 'Errors (per second)' WHERE k8s.namespaceName = 'nr-${SCENARIO_TAG}' AND k8s.createdKind = 'StatefulSet' AND k8s.createdBy = '${SCENARIO_TAG}-resources-statefulset'
          expected_results:
            - key: "Errors (per second)"
              lowerBoundedValue: 0.0
        - query: FROM Metric SELECT max(k8s.container.memoryRequestedBytes) / 1024 / 1024 AS 'Memory Requested (MiB)' WHERE k8s.namespaceName = 'nr-${SCENARIO_TAG}' AND k8s.podName LIKE '${SCENARIO_TAG}-resources-statefulset%' AND k8s.containerName = 'compute-pi-digits'
          expected_results:
            - key: "Memory Requested (MiB)"
              value: 15.0
        - query: FROM Metric SELECT max(k8s.container.memoryLimitBytes) / 1024 / 1024 AS 'Memory Limit (MiB)' WHERE k8s.namespaceName = 'nr-${SCENARIO_TAG}' AND k8s.podName LIKE '${SCENARIO_TAG}-resources-statefulset%' AND k8s.containerName = 'compute-pi-digits'
          expected_results:
            - key: "Memory Limit (MiB)"
              value: 30.0
        - query: FROM Metric SELECT max(k8s.container.cpuRequestedCores) AS 'CPU Requested (cores)' WHERE k8s.namespaceName = 'nr-${SCENARIO_TAG}' AND k8s.podName LIKE '${SCENARIO_TAG}-resources-statefulset%' AND k8s.containerName = 'compute-pi-digits'
          expected_results:
            - key: "CPU Requested (cores)"
              value: 0.04
        - query: FROM Metric SELECT max(k8s.container.cpuLimitCores) AS 'CPU Limit (cores)' WHERE k8s.namespaceName = 'nr-${SCENARIO_TAG}' AND k8s.podName LIKE '${SCENARIO_TAG}-resources-statefulset%' AND k8s.containerName = 'compute-pi-digits'
          expected_results:
            - key: "CPU Limit (cores)"
              value: 0.08
        - query: FROM Metric SELECT max(k8s.container.restartCountDelta) AS 'Restarts delta' WHERE k8s.namespaceName = 'nr-${SCENARIO_TAG}' AND k8s.podName LIKE '${SCENARIO_TAG}-resources-statefulset%' AND k8s.containerName = 'compute-pi-digits'
          expected_results:
            - key: "Restarts delta"
              value: 0.0
        - query: FROM Metric SELECT max(k8s.container.restartCount) AS 'Restarts cumulative' WHERE k8s.namespaceName = 'nr-${SCENARIO_TAG}' AND k8s.podName LIKE '${SCENARIO_TAG}-resources-statefulset%' AND k8s.containerName = 'compute-pi-digits'
          expected_results:
            - key: "Restarts cumulative"
              value: 0.0
        - query: FROM Metric SELECT max(k8s.container.cpuUsedCores) AS 'CPU usage (cores)' WHERE k8s.namespaceName = 'nr-${SCENARIO_TAG}' AND k8s.podName LIKE '${SCENARIO_TAG}-resources-statefulset%' AND k8s.containerName = 'compute-pi-digits'
          expected_results:
            - key: "CPU usage (cores)"
              lowerBoundedValue: 0.01
        - query: FROM Metric SELECT max(k8s.container.cpuCoresUtilization) / 100 AS 'CPU utilization (%)' WHERE k8s.namespaceName = 'nr-${SCENARIO_TAG}' AND k8s.podName LIKE '${SCENARIO_TAG}-resources-statefulset%' AND k8s.containerName = 'compute-pi-digits'
          expected_results:
            - key: "CPU utilization (%)"
              lowerBoundedValue: 0.01
        - query: FROM Metric SELECT max(k8s.container.cpuCfsThrottledPeriodsDelta) AS 'CPU Throttled Periods Delta' WHERE k8s.namespaceName = 'nr-${SCENARIO_TAG}' AND k8s.podName LIKE '${SCENARIO_TAG}-resources-statefulset%' AND k8s.containerName = 'compute-pi-digits'
          expected_results:
            - key: "CPU Throttled Periods Delta"
              lowerBoundedValue: 0.0
        - query: FROM Metric SELECT max(k8s.container.cpuCfsPeriodsDelta) AS 'CPU Periods Delta' WHERE k8s.namespaceName = 'nr-${SCENARIO_TAG}' AND k8s.podName LIKE '${SCENARIO_TAG}-resources-statefulset%' AND k8s.containerName = 'compute-pi-digits'
          expected_results:
            - key: "CPU Periods Delta"
              lowerBoundedValue: 0.0
        - query: FROM Metric SELECT max(k8s.container.memoryWorkingSetBytes) AS 'Memory usage (bytes)' WHERE k8s.namespaceName = 'nr-${SCENARIO_TAG}' AND k8s.podName LIKE '${SCENARIO_TAG}-resources-statefulset%' AND k8s.containerName = 'compute-pi-digits'
          expected_results:
            - key: "Memory usage (bytes)"
              lowerBoundedValue: 1.0
        - query: FROM Metric SELECT max(k8s.container.memoryWorkingSetUtilization) / 100 AS 'Memory utilization (%)' WHERE k8s.namespaceName = 'nr-${SCENARIO_TAG}' AND k8s.podName LIKE '${SCENARIO_TAG}-resources-statefulset%' AND k8s.containerName = 'compute-pi-digits'
          expected_results:
            - key: "Memory utilization (%)"
              lowerBoundedValue: 0.01
        - query: FROM Metric SELECT max(k8s.container.fsUsedBytes) AS 'Filesystem used (bytes)' WHERE k8s.namespaceName = 'nr-${SCENARIO_TAG}' AND k8s.podName LIKE '${SCENARIO_TAG}-resources-statefulset%' AND k8s.containerName = 'compute-pi-digits'
          expected_results:
            - key: "Filesystem used (bytes)"
              lowerBoundedValue: 1.0
        - query: FROM Metric SELECT max(k8s.container.fsUsedPercent) / 100 AS 'Filesystem Utilization (%)' WHERE k8s.namespaceName = 'nr-${SCENARIO_TAG}' AND k8s.podName LIKE '${SCENARIO_TAG}-resources-statefulset%' AND k8s.containerName = 'compute-pi-digits'
          expected_results:
            - key: "Filesystem Utilization (%)"
              lowerBoundedValue: 0.0000001
        - query: FROM Metric SELECT sum(k8s.container.restartCountDelta) AS 'Container restarts' WHERE k8s.namespaceName = 'nr-${SCENARIO_TAG}' AND k8s.podName LIKE '${SCENARIO_TAG}-resources-statefulset%' AND k8s.containerName = 'compute-pi-digits'
          expected_results:
            - key: "Container restarts"
              value: 0.0
#        END StatefulSet
=======
#        START DaemonSet
        - query: FROM Metric SELECT latest(k8s.daemonset.podsAvailable) AS 'Pods Available' WHERE metricName = 'k8s.daemonset.createdAt' AND k8s.namespaceName = 'nr-${SCENARIO_TAG}' AND k8s.daemonsetName = '${SCENARIO_TAG}-resources-daemonset'
          expected_results:
            - key: "Pods Available"
              value: 1.0
        - query: FROM Metric SELECT latest(k8s.daemonset.podsDesired) AS 'Pods Desired' WHERE metricName = 'k8s.daemonset.createdAt' AND k8s.namespaceName = 'nr-${SCENARIO_TAG}' AND k8s.daemonsetName = '${SCENARIO_TAG}-resources-daemonset'
          expected_results:
            - key: "Pods Desired"
              value: 1.0
        - query: FROM Metric SELECT latest(k8s.daemonset.podsReady) AS 'Pods Ready' WHERE metricName = 'k8s.daemonset.createdAt' AND k8s.namespaceName = 'nr-${SCENARIO_TAG}' AND k8s.daemonsetName = '${SCENARIO_TAG}-resources-daemonset'
          expected_results:
            - key: "Pods Ready"
              value: 1.0
        - query: FROM Metric SELECT latest(k8s.daemonset.podsUpdatedScheduled) AS 'Pods UpdatedScheduled' WHERE metricName = 'k8s.daemonset.createdAt' AND k8s.namespaceName = 'nr-${SCENARIO_TAG}' AND k8s.daemonsetName = '${SCENARIO_TAG}-resources-daemonset'
          expected_results:
            - key: "Pods UpdatedScheduled"
              value: 1.0
        - query: FROM Metric SELECT latest(k8s.daemonset.podsUnavailable) AS 'Pods Unavailable' WHERE metricName = 'k8s.daemonset.createdAt' AND k8s.namespaceName = 'nr-${SCENARIO_TAG}' AND k8s.daemonsetName = '${SCENARIO_TAG}-resources-daemonset'
          expected_results:
            - key: "Pods Unavailable"
              value: 0.0
        - query: FROM Metric SELECT latest(k8s.daemonset.podsMissing) AS 'Pods Missing' WHERE metricName = 'k8s.daemonset.createdAt' AND k8s.namespaceName = 'nr-${SCENARIO_TAG}' AND k8s.daemonsetName = '${SCENARIO_TAG}-resources-daemonset'
          expected_results:
            - key: "Pods Missing"
              value: 0.0
        - query: FROM Metric SELECT latest(k8s.daemonset.podsScheduled) AS 'Pods Scheduled' WHERE metricName = 'k8s.daemonset.createdAt' AND k8s.namespaceName = 'nr-${SCENARIO_TAG}' AND k8s.daemonsetName = '${SCENARIO_TAG}-resources-daemonset'
          expected_results:
            - key: "Pods Scheduled"
              value: 1.0
        - query: FROM Metric SELECT latest(k8s.daemonset.podsMisscheduled) AS 'Pods Misscheduled' WHERE metricName = 'k8s.daemonset.createdAt' AND k8s.namespaceName = 'nr-${SCENARIO_TAG}' AND k8s.daemonsetName = '${SCENARIO_TAG}-resources-daemonset'
          expected_results:
            - key: "Pods Misscheduled"
              value: 0.0
        - query: FROM Metric SELECT latest(k8s.daemonset.createdAt) AS 'Created At' WHERE metricName = 'k8s.daemonset.createdAt' AND k8s.namespaceName = 'nr-${SCENARIO_TAG}' AND k8s.daemonsetName = '${SCENARIO_TAG}-resources-daemonset'
          expected_results:
            - key: "Created At"
              lowerBoundedValue: 0.0
        - query: FROM Metric SELECT latest(k8s.daemonset.podsDesired) AS 'Pods Desired' WHERE metricName = 'k8s.daemonset.createdAt' AND k8s.namespaceName = 'nr-${SCENARIO_TAG}' AND k8s.daemonsetName = '${SCENARIO_TAG}-resources-daemonset'
          expected_results:
            - key: "Pods Desired"
              value: 1.0
        - query: FROM Metric SELECT latest(k8s.daemonset.podsMissing) AS 'Pods Missing' WHERE metricName = 'k8s.daemonset.createdAt' AND k8s.namespaceName = 'nr-${SCENARIO_TAG}' AND k8s.daemonsetName = '${SCENARIO_TAG}-resources-daemonset'
          expected_results:
            - key: "Pods Missing"
              lowerBoundedValue: 0.0
        - query: FROM Metric SELECT latest(k8s.daemonset.podsAvailable) AS 'Pods Available' WHERE metricName = 'k8s.daemonset.createdAt' AND k8s.namespaceName = 'nr-${SCENARIO_TAG}' AND k8s.daemonsetName = '${SCENARIO_TAG}-resources-daemonset'
          expected_results:
            - key: "Pods Available"
              lowerBoundedValue: 0.0
        - query: FROM Metric SELECT latest(k8s.daemonset.podsUnavailable) AS 'Pods Unavailable' WHERE metricName = 'k8s.daemonset.createdAt' AND k8s.namespaceName = 'nr-${SCENARIO_TAG}' AND k8s.daemonsetName = '${SCENARIO_TAG}-resources-daemonset'
          expected_results:
            - key: "Pods Unavailable"
              lowerBoundedValue: 0.0
        - query: FROM Metric SELECT latest(k8s.daemonset.podsScheduled) AS 'Pods Scheduled' WHERE metricName = 'k8s.daemonset.createdAt' AND k8s.namespaceName = 'nr-${SCENARIO_TAG}' AND k8s.daemonsetName = '${SCENARIO_TAG}-resources-daemonset'
          expected_results:
            - key: "Pods Scheduled"
              value: 1.0
        - query: FROM Metric SELECT latest(k8s.daemonset.podsUpdatedScheduled) AS 'Pods UpdatedScheduled' WHERE metricName = 'k8s.daemonset.createdAt' AND k8s.namespaceName = 'nr-${SCENARIO_TAG}' AND k8s.daemonsetName = '${SCENARIO_TAG}-resources-daemonset'
          expected_results:
            - key: "Pods UpdatedScheduled"
              value: 1.0
        - query: FROM Metric SELECT latest(k8s.daemonset.podsMisscheduled) AS 'Pods Misscheduled' WHERE metricName = 'k8s.daemonset.createdAt' AND k8s.namespaceName = 'nr-${SCENARIO_TAG}' AND k8s.daemonsetName = '${SCENARIO_TAG}-resources-daemonset'
          expected_results:
            - key: "Pods Misscheduled"
              value: 0.0
        - query: FROM Metric SELECT latest(k8s.pod.isReady) AS 'Pod Ready' WHERE k8s.namespaceName = 'nr-${SCENARIO_TAG}' AND k8s.createdKind = 'DaemonSet' AND k8s.createdBy = '${SCENARIO_TAG}-resources-daemonset'
          expected_results:
            - key: "Pod Ready"
              value: 1.0
        - query: FROM Metric SELECT latest(k8s.pod.isScheduled) AS 'Pod Scheduled' WHERE k8s.namespaceName = 'nr-${SCENARIO_TAG}' AND k8s.createdKind = 'DaemonSet' AND k8s.createdBy = '${SCENARIO_TAG}-resources-daemonset'
          expected_results:
            - key: "Pod Scheduled"
              value: 1.0
        - query: FROM Metric SELECT max(k8s.pod.netTxBytesPerSecond) / 1000 AS 'Transferred (KBps)' WHERE k8s.namespaceName = 'nr-${SCENARIO_TAG}' AND k8s.createdKind = 'DaemonSet' AND k8s.createdBy = '${SCENARIO_TAG}-resources-daemonset'
          expected_results:
            - key: "Transferred (KBps)"
              lowerBoundedValue: 0.0
        - query: FROM Metric SELECT max(k8s.pod.netRxBytesPerSecond) / 1000 AS 'Received (KBps)' WHERE k8s.namespaceName = 'nr-${SCENARIO_TAG}' AND k8s.createdKind = 'DaemonSet' AND k8s.createdBy = '${SCENARIO_TAG}-resources-daemonset'
          expected_results:
            - key: "Received (KBps)"
              lowerBoundedValue: 0.0
        - query: FROM Metric SELECT max(k8s.pod.netErrorsPerSecond) AS 'Errors (per second)' WHERE k8s.namespaceName = 'nr-${SCENARIO_TAG}' AND k8s.createdKind = 'DaemonSet' AND k8s.createdBy = '${SCENARIO_TAG}-resources-daemonset'
          expected_results:
            - key: "Errors (per second)"
              lowerBoundedValue: 0.0
        - query: FROM Metric SELECT max(k8s.container.memoryRequestedBytes) / 1024 / 1024 AS 'Memory Requested (MiB)' WHERE k8s.namespaceName = 'nr-${SCENARIO_TAG}' AND k8s.podName LIKE '${SCENARIO_TAG}-resources-daemonset%' AND k8s.containerName = 'compute-pi-digits'
          expected_results:
            - key: "Memory Requested (MiB)"
              value: 15.0
        - query: FROM Metric SELECT max(k8s.container.memoryLimitBytes) / 1024 / 1024 AS 'Memory Limit (MiB)' WHERE k8s.namespaceName = 'nr-${SCENARIO_TAG}' AND k8s.podName LIKE '${SCENARIO_TAG}-resources-daemonset%' AND k8s.containerName = 'compute-pi-digits'
          expected_results:
            - key: "Memory Limit (MiB)"
              value: 30.0
        - query: FROM Metric SELECT max(k8s.container.cpuRequestedCores) AS 'CPU Requested (cores)' WHERE k8s.namespaceName = 'nr-${SCENARIO_TAG}' AND k8s.podName LIKE '${SCENARIO_TAG}-resources-daemonset%' AND k8s.containerName = 'compute-pi-digits'
          expected_results:
            - key: "CPU Requested (cores)"
              value: 0.04
        - query: FROM Metric SELECT max(k8s.container.cpuLimitCores) AS 'CPU Limit (cores)' WHERE k8s.namespaceName = 'nr-${SCENARIO_TAG}' AND k8s.podName LIKE '${SCENARIO_TAG}-resources-daemonset%' AND k8s.containerName = 'compute-pi-digits'
          expected_results:
            - key: "CPU Limit (cores)"
              value: 0.08
        - query: FROM Metric SELECT max(k8s.container.restartCountDelta) AS 'Restarts delta' WHERE k8s.namespaceName = 'nr-${SCENARIO_TAG}' AND k8s.podName LIKE '${SCENARIO_TAG}-resources-daemonset%' AND k8s.containerName = 'compute-pi-digits'
          expected_results:
            - key: "Restarts delta"
              value: 0.0
        - query: FROM Metric SELECT max(k8s.container.restartCount) AS 'Restarts cumulative' WHERE k8s.namespaceName = 'nr-${SCENARIO_TAG}' AND k8s.podName LIKE '${SCENARIO_TAG}-resources-daemonset%' AND k8s.containerName = 'compute-pi-digits'
          expected_results:
            - key: "Restarts cumulative"
              value: 0.0
        - query: FROM Metric SELECT max(k8s.container.cpuUsedCores) AS 'CPU usage (cores)' WHERE k8s.namespaceName = 'nr-${SCENARIO_TAG}' AND k8s.podName LIKE '${SCENARIO_TAG}-resources-daemonset%' AND k8s.containerName = 'compute-pi-digits'
          expected_results:
            - key: "CPU usage (cores)"
              lowerBoundedValue: 0.01
        - query: FROM Metric SELECT max(k8s.container.cpuCoresUtilization) / 100 AS 'CPU utilization (%)' WHERE k8s.namespaceName = 'nr-${SCENARIO_TAG}' AND k8s.podName LIKE '${SCENARIO_TAG}-resources-daemonset%' AND k8s.containerName = 'compute-pi-digits'
          expected_results:
            - key: "CPU utilization (%)"
              lowerBoundedValue: 0.01
        - query: FROM Metric SELECT max(k8s.container.cpuCfsThrottledPeriodsDelta) AS 'CPU Throttled Periods Delta' WHERE k8s.namespaceName = 'nr-${SCENARIO_TAG}' AND k8s.podName LIKE '${SCENARIO_TAG}-resources-daemonset%' AND k8s.containerName = 'compute-pi-digits'
          expected_results:
            - key: "CPU Throttled Periods Delta"
              lowerBoundedValue: 0.0
        - query: FROM Metric SELECT max(k8s.container.cpuCfsPeriodsDelta) AS 'CPU Periods Delta' WHERE k8s.namespaceName = 'nr-${SCENARIO_TAG}' AND k8s.podName LIKE '${SCENARIO_TAG}-resources-daemonset%' AND k8s.containerName = 'compute-pi-digits'
          expected_results:
            - key: "CPU Periods Delta"
              lowerBoundedValue: 0.0
        - query: FROM Metric SELECT max(k8s.container.memoryWorkingSetBytes) AS 'Memory usage (bytes)' WHERE k8s.namespaceName = 'nr-${SCENARIO_TAG}' AND k8s.podName LIKE '${SCENARIO_TAG}-resources-daemonset%' AND k8s.containerName = 'compute-pi-digits'
          expected_results:
            - key: "Memory usage (bytes)"
              lowerBoundedValue: 1.0
        - query: FROM Metric SELECT max(k8s.container.memoryWorkingSetUtilization) / 100 AS 'Memory utilization (%)' WHERE k8s.namespaceName = 'nr-${SCENARIO_TAG}' AND k8s.podName LIKE '${SCENARIO_TAG}-resources-daemonset%' AND k8s.containerName = 'compute-pi-digits'
          expected_results:
            - key: "Memory utilization (%)"
              lowerBoundedValue: 0.01
        - query: FROM Metric SELECT max(k8s.container.fsUsedBytes) AS 'Filesystem used (bytes)' WHERE k8s.namespaceName = 'nr-${SCENARIO_TAG}' AND k8s.podName LIKE '${SCENARIO_TAG}-resources-daemonset%' AND k8s.containerName = 'compute-pi-digits'
          expected_results:
            - key: "Filesystem used (bytes)"
              lowerBoundedValue: 1.0
        - query: FROM Metric SELECT max(k8s.container.fsUsedPercent) / 100 AS 'Filesystem Utilization (%)' WHERE k8s.namespaceName = 'nr-${SCENARIO_TAG}' AND k8s.podName LIKE '${SCENARIO_TAG}-resources-daemonset%' AND k8s.containerName = 'compute-pi-digits'
          expected_results:
            - key: "Filesystem Utilization (%)"
              lowerBoundedValue: 0.0000001
        - query: FROM Metric SELECT sum(k8s.container.restartCountDelta) AS 'Container restarts' WHERE k8s.namespaceName = 'nr-${SCENARIO_TAG}' AND k8s.podName LIKE '${SCENARIO_TAG}-resources-daemonset%' AND k8s.containerName = 'compute-pi-digits'
          expected_results:
            - key: "Container restarts"
              value: 0.0
#        END DaemonSet
>>>>>>> 8db80fc0
      entities: []
      metrics:
        - source: "k8s.yml"
          exceptions_source: ${EXCEPTIONS_SOURCE_FILE}
          except_entities:
            - K8sCluster # all metrics are related to controlPlane
          except_metrics:
            - k8s.node.allocatableHugepages*
            - k8s.node.capacity*
            - k8s.node.capacityAttachableVolumes*
            - k8s.node.allocatableAttachableVolumes*
            
            # Network metrics are flaky and sometimes fail
            - k8s.pod.netErrorsPerSecond
            - k8s.pod.netRxBytesPerSecond
            - k8s.pod.netTxBytesPerSecond

            - k8s.hpa.isLimited

            # Labels are attributes, not metrics. This erroneous metric has been removed
            - k8s.hpa.labels

            # etcd_object_counts was deprecated in k8s 1.22 and removed in 1.23 (replaced by apiserver_storage_objects)
            - k8s.apiserver.etcd.objectCount_*<|MERGE_RESOLUTION|>--- conflicted
+++ resolved
@@ -256,7 +256,6 @@
             - key: "Container restarts"
               value: 0.0
 #        END Cronjob
-<<<<<<< HEAD
 #        START StatefulSet
         - query: FROM Metric SELECT latest(k8s.statefulset.podsTotal) AS 'Pods Total' WHERE metricName = 'k8s.statefulset.createdAt' AND k8s.namespaceName = 'nr-${SCENARIO_TAG}' AND k8s.statefulsetName = '${SCENARIO_TAG}-resources-statefulset'
           expected_results:
@@ -379,7 +378,6 @@
             - key: "Container restarts"
               value: 0.0
 #        END StatefulSet
-=======
 #        START DaemonSet
         - query: FROM Metric SELECT latest(k8s.daemonset.podsAvailable) AS 'Pods Available' WHERE metricName = 'k8s.daemonset.createdAt' AND k8s.namespaceName = 'nr-${SCENARIO_TAG}' AND k8s.daemonsetName = '${SCENARIO_TAG}-resources-daemonset'
           expected_results:
@@ -526,7 +524,6 @@
             - key: "Container restarts"
               value: 0.0
 #        END DaemonSet
->>>>>>> 8db80fc0
       entities: []
       metrics:
         - source: "k8s.yml"
@@ -813,7 +810,6 @@
             - key: "Container restarts"
               value: 0.0
 #        END Cronjob
-<<<<<<< HEAD
 #        START StatefulSet
         - query: FROM Metric SELECT latest(k8s.statefulset.podsTotal) AS 'Pods Total' WHERE metricName = 'k8s.statefulset.createdAt' AND k8s.namespaceName = 'nr-${SCENARIO_TAG}' AND k8s.statefulsetName = '${SCENARIO_TAG}-resources-statefulset'
           expected_results:
@@ -936,7 +932,6 @@
             - key: "Container restarts"
               value: 0.0
 #        END StatefulSet
-=======
 #        START DaemonSet
         - query: FROM Metric SELECT latest(k8s.daemonset.podsAvailable) AS 'Pods Available' WHERE metricName = 'k8s.daemonset.createdAt' AND k8s.namespaceName = 'nr-${SCENARIO_TAG}' AND k8s.daemonsetName = '${SCENARIO_TAG}-resources-daemonset'
           expected_results:
@@ -1083,7 +1078,6 @@
             - key: "Container restarts"
               value: 0.0
 #        END DaemonSet
->>>>>>> 8db80fc0
       entities: []
       metrics:
         - source: "k8s.yml"
